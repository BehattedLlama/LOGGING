/* This code is part of Freenet. It is distributed under the GNU General
 * Public License, version 2 (or at your option any later version). See
 * http://www.gnu.org/ for further details of the GPL. */
package freenet.node;

import java.util.Arrays;
import java.util.List;

import freenet.crypt.BlockCipher;
import freenet.crypt.ciphers.Rijndael;
import freenet.io.comm.DMT;
import freenet.io.comm.Message;
import freenet.support.MutableBoolean;
import junit.framework.TestCase;

public class NewPacketFormatTest extends TestCase {
	
	@Override
	public void setUp() {
		// Because we don't call maybeSendPacket, the packet sent times are not updated,
		// so lets turn off the keepalives.
		NewPacketFormat.DO_KEEPALIVES = false;
	}
	
	public void testEmptyCreation() throws BlockedTooLongException {
		BasePeerNode pn = new NullBasePeerNode();
		PeerPacketTransport peerTransport = new PeerPacketTransport();
		NewPacketFormat npf = new NewPacketFormat(pn, peerTransport);
		SessionKey s = new SessionKey(null, null, null, null, null, null, null, null, new NewPacketFormatKeyContext(0, 0), 1, null);

		NPFPacket p = npf.createPacket(1400, s, false);
		if(p != null) fail("Created packet from nothing");
	}

	public void testAckOnlyCreation() throws BlockedTooLongException, InterruptedException {
		BasePeerNode pn = new NullBasePeerNode();
		PeerPacketTransport peerTransport = new PeerPacketTransport();
		NewPacketFormat npf = new NewPacketFormat(pn, peerTransport);
		SessionKey s = new SessionKey(null, null, null, null, null, null, null, null, new NewPacketFormatKeyContext(0, 0), 1, null);

		NPFPacket p = null;

		//Packet that should be acked
		p = new NPFPacket();
		p.addMessageFragment(new MessageFragment(true, false, true, 0, 8, 8, 0, new byte[] {(byte) 0x01,
		                (byte) 0x23, (byte) 0x45, (byte) 0x67, (byte) 0x89, (byte) 0xAB, (byte) 0xCD,
		                (byte) 0xEF }, null));
		assertEquals(1, npf.handleDecryptedPacket(p, s).size());

		Thread.sleep(NewPacketFormatKeyContext.MAX_ACK_DELAY*2);
		p = npf.createPacket(1400, s, false);
		assertEquals(1, p.getAcks().size());
	}

	public void testLostLastAck() throws BlockedTooLongException, InterruptedException {
		NullBasePeerNode senderNode = new NullBasePeerNode();
		PeerPacketTransport senderPeerTransport = new PeerPacketTransport();
		NewPacketFormat sender = new NewPacketFormat(senderNode, senderPeerTransport);
		PeerMessageQueue senderQueue = senderNode.getMessageQueue();
		NullBasePeerNode receiverNode = new NullBasePeerNode();
		PeerPacketTransport receiverPeerTransport = new PeerPacketTransport();
		NewPacketFormat receiver = new NewPacketFormat(receiverNode, receiverPeerTransport);
		PeerMessageQueue receiverQueue = receiverNode.getMessageQueue();
		SessionKey senderKey = new SessionKey(null, null, null, null, null, null, null, null, new NewPacketFormatKeyContext(0, 0), 1, null);
		senderPeerTransport.peerConn.currentTracker = senderKey;
		SessionKey receiverKey = new SessionKey(null, null, null, null, null, null, null, null, new NewPacketFormatKeyContext(0, 0), 1, null);

		senderQueue.queueAndEstimateSize(new MessageItem(new byte[1024], null, false, null, (short) 0, false, false), 1024);

		NPFPacket fragment1 = sender.createPacket(512, senderKey, false);
		assertEquals(1, fragment1.getFragments().size());
		receiver.handleDecryptedPacket(fragment1, receiverKey);

		NPFPacket fragment2 = sender.createPacket(512, senderKey, false);
		assertEquals(1, fragment2.getFragments().size());
		receiver.handleDecryptedPacket(fragment2, receiverKey);

		Thread.sleep(NewPacketFormatKeyContext.MAX_ACK_DELAY*2);
		NPFPacket ack1 = receiver.createPacket(512, receiverKey, false);
		assertEquals(2, ack1.getAcks().size());
		assertEquals(0, (int)ack1.getAcks().first());
		assertEquals(1, (int)ack1.getAcks().last());
		sender.handleDecryptedPacket(ack1, senderKey);

		NPFPacket fragment3 = sender.createPacket(512, senderKey, false);
		assertEquals(1, fragment3.getFragments().size());
		receiver.handleDecryptedPacket(fragment3, receiverKey);
		Thread.sleep(NewPacketFormatKeyContext.MAX_ACK_DELAY*2);
		receiver.createPacket(512, receiverKey, false); //Sent, but lost

		try {
			Thread.sleep(2000); //RTT is 250ms by default since there is no PeerNode to track it
		} catch (InterruptedException e) { fail(); }

		NPFPacket resend1 = sender.createPacket(512, senderKey, false);
		if(resend1 == null) fail("No packet to resend");
		assertEquals(0, receiver.handleDecryptedPacket(resend1, receiverKey).size());

		//Make sure an ack is sent
		Thread.sleep(NewPacketFormatKeyContext.MAX_ACK_DELAY*2);
		NPFPacket ack2 = receiver.createPacket(512, receiverKey, false);
		assertNotNull(ack2);
		assertEquals(1, ack2.getAcks().size());
		assertEquals(0, ack2.getFragments().size());
	}

	public void testOutOfOrderDelivery() throws BlockedTooLongException {
		NullBasePeerNode senderNode = new NullBasePeerNode();
		PeerPacketTransport senderPeerTransport = new PeerPacketTransport();
		NewPacketFormat sender = new NewPacketFormat(senderNode, senderPeerTransport);
		PeerMessageQueue senderQueue = senderNode.getMessageQueue();
		NullBasePeerNode receiverNode = new NullBasePeerNode();
		PeerPacketTransport receiverPeerTransport = new PeerPacketTransport();
		NewPacketFormat receiver = new NewPacketFormat(receiverNode, receiverPeerTransport);
		SessionKey senderKey = new SessionKey(null, null, null, null, null, null, null, null, new NewPacketFormatKeyContext(0, 0), 1, null);
		SessionKey receiverKey = new SessionKey(null, null, null, null, null, null, null, null, new NewPacketFormatKeyContext(0, 0), 1, null);

		senderQueue.queueAndEstimateSize(new MessageItem(new byte[1024], null, false, null, (short) 0, false, false), 1024);

		NPFPacket fragment1 = sender.createPacket(512, senderKey, false);
		assertEquals(1, fragment1.getFragments().size());

		NPFPacket fragment2 = sender.createPacket(512, senderKey, false);
		assertEquals(1, fragment2.getFragments().size());

		NPFPacket fragment3 = sender.createPacket(512, senderKey, false);
		assertEquals(1, fragment3.getFragments().size());

		receiver.handleDecryptedPacket(fragment1, receiverKey);
		receiver.handleDecryptedPacket(fragment3, receiverKey);
		assertEquals(1, receiver.handleDecryptedPacket(fragment2, receiverKey).size());
	}

	public void testReceiveUnknownMessageLength() throws BlockedTooLongException {
		NullBasePeerNode senderNode = new NullBasePeerNode();
		PeerPacketTransport senderPeerTransport = new PeerPacketTransport();
		NewPacketFormat sender = new NewPacketFormat(senderNode, senderPeerTransport);
		PeerMessageQueue senderQueue = senderNode.getMessageQueue();
		NullBasePeerNode receiverNode = new NullBasePeerNode();
		PeerPacketTransport receiverPeerTransport = new PeerPacketTransport();
		NewPacketFormat receiver = new NewPacketFormat(receiverNode, receiverPeerTransport);
		SessionKey senderKey = new SessionKey(null, null, null, null, null, null, null, null, new NewPacketFormatKeyContext(0, 0), 1, null);
		SessionKey receiverKey = new SessionKey(null, null, null, null, null, null, null, null, new NewPacketFormatKeyContext(0, 0), 1, null);

		senderQueue.queueAndEstimateSize(new MessageItem(new byte[1024], null, false, null, (short) 0, false, false), 1024);

		NPFPacket fragment1 = sender.createPacket(512, senderKey, false);
		assertEquals(1, fragment1.getFragments().size());
		NPFPacket fragment2 = sender.createPacket(512, senderKey, false);
		assertEquals(1, fragment2.getFragments().size());
		NPFPacket fragment3 = sender.createPacket(512, senderKey, false);
		assertEquals(1, fragment3.getFragments().size());

		receiver.handleDecryptedPacket(fragment3, receiverKey);
		receiver.handleDecryptedPacket(fragment2, receiverKey);
		assertEquals(1, receiver.handleDecryptedPacket(fragment1, receiverKey).size());
	}

	public void testResendAlreadyCompleted() throws BlockedTooLongException, InterruptedException {
		NullBasePeerNode senderNode = new NullBasePeerNode();
		PeerPacketTransport senderPeerTransport = new PeerPacketTransport();
		NewPacketFormat sender = new NewPacketFormat(senderNode, senderPeerTransport);
		PeerMessageQueue senderQueue = senderNode.getMessageQueue();
		NullBasePeerNode receiverNode = new NullBasePeerNode();
		PeerPacketTransport receiverPeerTransport = new PeerPacketTransport();
		NewPacketFormat receiver = new NewPacketFormat(receiverNode, receiverPeerTransport);
		SessionKey senderKey = new SessionKey(null, null, null, null, null, null, null, null, new NewPacketFormatKeyContext(0, 0), 1, null);
		SessionKey receiverKey = new SessionKey(null, null, null, null, null, null, null, null, new NewPacketFormatKeyContext(0, 0), 1, null);

		senderQueue.queueAndEstimateSize(new MessageItem(new byte[128], null, false, null, (short) 0, false, false), 1024);

		Thread.sleep(PacketSender.MAX_COALESCING_DELAY*2);
		NPFPacket packet1 = sender.createPacket(512, senderKey, false);
		assertEquals(1, receiver.handleDecryptedPacket(packet1, receiverKey).size());

		//Receiving the same packet twice should work
		assertEquals(0, receiver.handleDecryptedPacket(packet1, receiverKey).size());

		//Same message, new sequence number ie. resend
		assertEquals(0, receiver.handleDecryptedPacket(packet1, receiverKey).size());
	}
	
	// Test sending it when the peer wants it to be sent. This is as a real message, *not* as a lossy message.
	public void testLoadStatsSendWhenPeerWants() throws BlockedTooLongException, InterruptedException {
		final Message loadMessage = DMT.createFNPVoid();
		final MutableBoolean gotMessage = new MutableBoolean();
		final SessionKey senderKey = new SessionKey(null, null, null, null, null, null, null, null, new NewPacketFormatKeyContext(0, 0), 1, null);
		NullBasePeerNode senderNode = new NullBasePeerNode() {
			
			boolean shouldSend = true;
			
			@Override
			public MessageItem makeLoadStats(boolean realtime, boolean highPriority, boolean noRemember) {
				return new MessageItem(loadMessage, null, null, (short)0);
			}

			@Override
			public synchronized boolean grabSendLoadStatsASAP(boolean realtime) {
				boolean ret = shouldSend;
				shouldSend = false;
				return ret;
			}

			@Override
			public synchronized void setSendLoadStatsASAP(boolean realtime) {
				shouldSend = true;
			}

		};
		PeerPacketTransport senderPeerTransport = new PeerPacketTransport();
		NewPacketFormat sender = new NewPacketFormat(senderNode, senderPeerTransport);
		PeerMessageQueue senderQueue = senderNode.getMessageQueue();
		NullBasePeerNode receiverNode = new NullBasePeerNode() {
			
			@Override
			public void handleMessage(Message msg) {
				assert(msg.getSpec().equals(DMT.FNPVoid));
				synchronized(gotMessage) {
					gotMessage.value = true;
				}
			}
			
			@Override
			public void processDecryptedMessage(byte[] data, int offset, int length, int overhead) {
				Message m = Message.decodeMessageFromPacket(data, offset, length, this, overhead);
				if(m != null) {
					handleMessage(m);
				}
			}
			
		};
		PeerPacketTransport receiverPeerTransport = new PeerPacketTransport();
		NewPacketFormat receiver = new NewPacketFormat(receiverNode, receiverPeerTransport);
		SessionKey receiverKey = new SessionKey(null, null, null, null, null, null, null, null, new NewPacketFormatKeyContext(0, 0), 1, null);

		senderQueue.queueAndEstimateSize(new MessageItem(new byte[128], null, false, null, (short) 0, false, false), 1024);

		Thread.sleep(PacketSender.MAX_COALESCING_DELAY*2);
		NPFPacket packet1 = sender.createPacket(512, senderKey, false);
		assert(packet1.getLossyMessages().size() == 0);
		assert(packet1.getFragments().size() == 2);
		synchronized(gotMessage) {
			assert(!gotMessage.value);
		}
		List<byte[]> finished = receiver.handleDecryptedPacket(packet1, receiverKey);
		assertEquals(2, finished.size());
		DecodingMessageGroup decoder = receiverNode.startProcessingDecryptedMessages(finished.size());
		for(byte[] buffer : finished) {
			decoder.processDecryptedMessage(buffer, 0, buffer.length, 0);
		}
		decoder.complete();
		
		synchronized(gotMessage) {
			assert(gotMessage.value);
		}
	}
	
	// Test sending it as a per-packet lossy message.
	public void testLoadStatsLowLevel() throws BlockedTooLongException, InterruptedException {
		final byte[] loadMessage = 
			new byte[] { (byte)0xFF, (byte)0xEE, (byte)0xDD, (byte)0xCC, (byte)0xBB, (byte)0xAA};
		final SessionKey senderKey = new SessionKey(null, null, null, null, null, null, null, null, new NewPacketFormatKeyContext(0, 0), 1, null);
		NullBasePeerNode senderNode = new NullBasePeerNode() {
			
			@Override
			public MessageItem makeLoadStats(boolean realtime, boolean highPriority, boolean noRemember) {
				return new MessageItem(loadMessage, null, false, null, (short) 0, false, false);
			}

		};
<<<<<<< HEAD
		PeerPacketTransport senderPeerTransport = new PeerPacketTransport();
		senderPeerTransport.peerConn.currentTracker = senderKey;
		NewPacketFormat sender = new NewPacketFormat(senderNode, senderPeerTransport);
		PeerMessageQueue senderQueue = senderNode.getMessageQueue();
		NullBasePeerNode receiverNode = new NullBasePeerNode();
		PeerPacketTransport receiverPeerTransport = new PeerPacketTransport();
		NewPacketFormat receiver = new NewPacketFormat(receiverNode, receiverPeerTransport);
		SessionKey receiverKey = new SessionKey(null, null, null, null, null, null, null, null, new NewPacketFormatKeyContext(0, 0), 1, null);

=======
		NewPacketFormat sender = new NewPacketFormat(senderNode, 0, 0);
		PeerMessageQueue senderQueue = new PeerMessageQueue();
		
>>>>>>> d1e3b5b1
		senderQueue.queueAndEstimateSize(new MessageItem(new byte[128], null, false, null, (short) 0, false, true), 1024);

		Thread.sleep(PacketSender.MAX_COALESCING_DELAY*2);
		NPFPacket packet1 = sender.createPacket(512, senderKey, false);
		assertTrue(packet1 != null);
		assertEquals(1, packet1.getFragments().size());
		assertEquals(1, packet1.getLossyMessages().size());
		NPFPacketTest.checkEquals(loadMessage, packet1.getLossyMessages().get(0));
		// Don't decode the packet because it's not a real message.
	}
	
	// Test sending load message as a per-packet lossy message, including message decoding.
	public void testLoadStatsHighLevel() throws BlockedTooLongException, InterruptedException {
		final Message loadMessage = DMT.createFNPVoid();
		final MutableBoolean gotMessage = new MutableBoolean();
		NullBasePeerNode senderNode = new NullBasePeerNode() {
			
			@Override
			public MessageItem makeLoadStats(boolean realtime, boolean highPriority, boolean noRemember) {
				return new MessageItem(loadMessage, null, null, (short)0);
			}

			@Override
			public void handleMessage(Message msg) {
				assert(msg.getSpec().equals(DMT.FNPVoid));
				synchronized(gotMessage) {
					gotMessage.value = true;
				}
			}

		};
		PeerPacketTransport senderPeerTransport = new PeerPacketTransport();
		NewPacketFormat sender = new NewPacketFormat(senderNode, senderPeerTransport);
		PeerMessageQueue senderQueue = senderNode.getMessageQueue();
		NullBasePeerNode receiverNode = new NullBasePeerNode() {
			
			@Override
			public void handleMessage(Message msg) {
				assert(msg.getSpec().equals(DMT.FNPVoid));
				synchronized(gotMessage) {
					gotMessage.value = true;
				}
			}
			
		};
		PeerPacketTransport receiverPeerTransport = new PeerPacketTransport();
		NewPacketFormat receiver = new NewPacketFormat(receiverNode, receiverPeerTransport);
		SessionKey senderKey = new SessionKey(null, null, null, null, null, null, null, null, new NewPacketFormatKeyContext(0, 0), 1, null);
		SessionKey receiverKey = new SessionKey(null, null, null, null, null, null, null, null, new NewPacketFormatKeyContext(0, 0), 1, null);

		senderQueue.queueAndEstimateSize(new MessageItem(new byte[128], null, false, null, (short) 0, false, true), 1024);

		Thread.sleep(PacketSender.MAX_COALESCING_DELAY*2);
		NPFPacket packet1 = sender.createPacket(512, senderKey, false);
		assertEquals(1, packet1.getFragments().size());
		assertEquals(1, packet1.getLossyMessages().size());
		synchronized(gotMessage) {
			assert(!gotMessage.value);
		}
		assertEquals(1, receiver.handleDecryptedPacket(packet1, receiverKey).size());
		synchronized(gotMessage) {
			assert(gotMessage.value);
		}
	}
	
	/* This checks the output of the sequence number encryption function to
	 * make sure it doesn't change accidentally. */
	public void testSequenceNumberEncryption() {
		BlockCipher ivCipher = new Rijndael();
		ivCipher.initialize(new byte[] {
				0x00, 0x00, 0x00, 0x00,
				0x00, 0x00, 0x00, 0x00,
				0x00, 0x00, 0x00, 0x00,
				0x00, 0x00, 0x00, 0x00
		});

		byte[] ivNonce = new byte[16];

		BlockCipher incommingCipher = new Rijndael();
		incommingCipher.initialize(new byte[] {
				0x00, 0x00, 0x00, 0x00,
				0x00, 0x00, 0x00, 0x00,
				0x00, 0x00, 0x00, 0x00,
				0x00, 0x00, 0x00, 0x00
		});

		SessionKey sessionKey = new SessionKey(null, null, null, incommingCipher, null, ivCipher, ivNonce, null, null, -1, null);

		byte[] encrypted = NewPacketFormat.encryptSequenceNumber(0, sessionKey);

		/* This result has not been checked, but it was the output when
		 * this test was added and we are (in this test) only
		 * interested in making sure the output doesn't change. */
		byte[] correct = new byte[] {(byte) 0xF7, (byte) 0x95, (byte) 0xBD, (byte) 0x4A};

		assertTrue(Arrays.equals(correct, encrypted));
	}
}<|MERGE_RESOLUTION|>--- conflicted
+++ resolved
@@ -268,21 +268,11 @@
 			}
 
 		};
-<<<<<<< HEAD
 		PeerPacketTransport senderPeerTransport = new PeerPacketTransport();
 		senderPeerTransport.peerConn.currentTracker = senderKey;
 		NewPacketFormat sender = new NewPacketFormat(senderNode, senderPeerTransport);
 		PeerMessageQueue senderQueue = senderNode.getMessageQueue();
-		NullBasePeerNode receiverNode = new NullBasePeerNode();
-		PeerPacketTransport receiverPeerTransport = new PeerPacketTransport();
-		NewPacketFormat receiver = new NewPacketFormat(receiverNode, receiverPeerTransport);
-		SessionKey receiverKey = new SessionKey(null, null, null, null, null, null, null, null, new NewPacketFormatKeyContext(0, 0), 1, null);
-
-=======
-		NewPacketFormat sender = new NewPacketFormat(senderNode, 0, 0);
-		PeerMessageQueue senderQueue = new PeerMessageQueue();
-		
->>>>>>> d1e3b5b1
+
 		senderQueue.queueAndEstimateSize(new MessageItem(new byte[128], null, false, null, (short) 0, false, true), 1024);
 
 		Thread.sleep(PacketSender.MAX_COALESCING_DELAY*2);
