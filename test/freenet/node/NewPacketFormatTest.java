--- conflicted
+++ resolved
@@ -13,13 +13,8 @@
 public class NewPacketFormatTest extends TestCase {
 	
 	public void testEmptyCreation() throws BlockedTooLongException {
-<<<<<<< HEAD
-		NewPacketFormat npf = new NewPacketFormat(null, 0, 0, NEW_FORMAT);
+		NewPacketFormat npf = new NewPacketFormat(null, 0, 0);
 		PeerMessageQueue pmq = new PeerMessageQueue(new NullBasePeerNode());
-=======
-		NewPacketFormat npf = new NewPacketFormat(null, 0, 0);
-		PeerMessageQueue pmq = new PeerMessageQueue();
->>>>>>> 477ba1d8
 		SessionKey s = new SessionKey(null, null, null, null, null, null, null, null, null, new NewPacketFormatKeyContext(0, 0));
 
 		NPFPacket p = npf.createPacket(1400, pmq, s, false);
@@ -27,14 +22,9 @@
 	}
 
 	public void testAckOnlyCreation() throws BlockedTooLongException, InterruptedException {
-<<<<<<< HEAD
 		BasePeerNode pn = new NullBasePeerNode();
-		NewPacketFormat npf = new NewPacketFormat(pn, 0, 0, NEW_FORMAT);
+		NewPacketFormat npf = new NewPacketFormat(pn, 0, 0);
 		PeerMessageQueue pmq = new PeerMessageQueue(pn);
-=======
-		NewPacketFormat npf = new NewPacketFormat(null, 0, 0);
-		PeerMessageQueue pmq = new PeerMessageQueue();
->>>>>>> 477ba1d8
 		SessionKey s = new SessionKey(null, null, null, null, null, null, null, null, null, new NewPacketFormatKeyContext(0, 0));
 
 		NPFPacket p = null;
@@ -53,18 +43,11 @@
 
 	public void testLostLastAck() throws BlockedTooLongException, InterruptedException {
 		NullBasePeerNode senderNode = new NullBasePeerNode();
-<<<<<<< HEAD
-		NewPacketFormat sender = new NewPacketFormat(senderNode, 0, 0, NEW_FORMAT);
-		PeerMessageQueue senderQueue = new PeerMessageQueue(new NullBasePeerNode());
-		NullBasePeerNode receiverNode = new NullBasePeerNode();
-		NewPacketFormat receiver = new NewPacketFormat(receiverNode, 0, 0, NEW_FORMAT);
+		NewPacketFormat sender = new NewPacketFormat(senderNode, 0, 0);
+		PeerMessageQueue senderQueue = new PeerMessageQueue(new NullBasePeerNode()); // FIXME senderNode
+		NullBasePeerNode receiverNode = new NullBasePeerNode();
+		NewPacketFormat receiver = new NewPacketFormat(receiverNode, 0, 0);
 		PeerMessageQueue receiverQueue = new PeerMessageQueue(receiverNode);
-=======
-		NewPacketFormat sender = new NewPacketFormat(senderNode, 0, 0);
-		PeerMessageQueue senderQueue = new PeerMessageQueue();
-		NewPacketFormat receiver = new NewPacketFormat(null, 0, 0);
-		PeerMessageQueue receiverQueue = new PeerMessageQueue();
->>>>>>> 477ba1d8
 		SessionKey senderKey = new SessionKey(null, null, null, null, null, null, null, null, null, new NewPacketFormatKeyContext(0, 0));
 		senderNode.currentKey = senderKey;
 		SessionKey receiverKey = new SessionKey(null, null, null, null, null, null, null, null, null, new NewPacketFormatKeyContext(0, 0));
@@ -109,17 +92,11 @@
 	}
 
 	public void testOutOfOrderDelivery() throws BlockedTooLongException {
-<<<<<<< HEAD
 		NullBasePeerNode senderNode = new NullBasePeerNode();
-		NewPacketFormat sender = new NewPacketFormat(senderNode, 0, 0, NEW_FORMAT);
-		PeerMessageQueue senderQueue = new PeerMessageQueue(senderNode);
-		NullBasePeerNode receiverNode = new NullBasePeerNode();
-		NewPacketFormat receiver = new NewPacketFormat(receiverNode, 0, 0, NEW_FORMAT);
-=======
-		NewPacketFormat sender = new NewPacketFormat(null, 0, 0);
-		PeerMessageQueue senderQueue = new PeerMessageQueue();
-		NewPacketFormat receiver = new NewPacketFormat(null, 0, 0);
->>>>>>> 477ba1d8
+		NewPacketFormat sender = new NewPacketFormat(senderNode, 0, 0);
+		PeerMessageQueue senderQueue = new PeerMessageQueue(senderNode);
+		NullBasePeerNode receiverNode = new NullBasePeerNode();
+		NewPacketFormat receiver = new NewPacketFormat(receiverNode, 0, 0);
 		SessionKey senderKey = new SessionKey(null, null, null, null, null, null, null, null, null, new NewPacketFormatKeyContext(0, 0));
 		SessionKey receiverKey = new SessionKey(null, null, null, null, null, null, null, null, null, new NewPacketFormatKeyContext(0, 0));
 
@@ -140,17 +117,11 @@
 	}
 
 	public void testReceiveUnknownMessageLength() throws BlockedTooLongException {
-<<<<<<< HEAD
 		NullBasePeerNode senderNode = new NullBasePeerNode();
-		NewPacketFormat sender = new NewPacketFormat(senderNode, 0, 0, NEW_FORMAT);
-		PeerMessageQueue senderQueue = new PeerMessageQueue(senderNode);
-		NullBasePeerNode receiverNode = new NullBasePeerNode();
-		NewPacketFormat receiver = new NewPacketFormat(receiverNode, 0, 0, NEW_FORMAT);
-=======
-		NewPacketFormat sender = new NewPacketFormat(null, 0, 0);
-		PeerMessageQueue senderQueue = new PeerMessageQueue();
-		NewPacketFormat receiver = new NewPacketFormat(null, 0, 0);
->>>>>>> 477ba1d8
+		NewPacketFormat sender = new NewPacketFormat(senderNode, 0, 0);
+		PeerMessageQueue senderQueue = new PeerMessageQueue(senderNode);
+		NullBasePeerNode receiverNode = new NullBasePeerNode();
+		NewPacketFormat receiver = new NewPacketFormat(receiverNode, 0, 0);
 		SessionKey senderKey = new SessionKey(null, null, null, null, null, null, null, null, null, new NewPacketFormatKeyContext(0, 0));
 		SessionKey receiverKey = new SessionKey(null, null, null, null, null, null, null, null, null, new NewPacketFormatKeyContext(0, 0));
 
@@ -169,17 +140,11 @@
 	}
 
 	public void testResendAlreadyCompleted() throws BlockedTooLongException, InterruptedException {
-<<<<<<< HEAD
 		NullBasePeerNode senderNode = new NullBasePeerNode();
-		NewPacketFormat sender = new NewPacketFormat(senderNode, 0, 0, NEW_FORMAT);
-		PeerMessageQueue senderQueue = new PeerMessageQueue(senderNode);
-		NullBasePeerNode receiverNode = new NullBasePeerNode();
-		NewPacketFormat receiver = new NewPacketFormat(receiverNode, 0, 0, NEW_FORMAT);
-=======
-		NewPacketFormat sender = new NewPacketFormat(null, 0, 0);
-		PeerMessageQueue senderQueue = new PeerMessageQueue();
-		NewPacketFormat receiver = new NewPacketFormat(null, 0, 0);
->>>>>>> 477ba1d8
+		NewPacketFormat sender = new NewPacketFormat(senderNode, 0, 0);
+		PeerMessageQueue senderQueue = new PeerMessageQueue(senderNode);
+		NullBasePeerNode receiverNode = new NullBasePeerNode();
+		NewPacketFormat receiver = new NewPacketFormat(receiverNode, 0, 0);
 		SessionKey senderKey = new SessionKey(null, null, null, null, null, null, null, null, null, new NewPacketFormatKeyContext(0, 0));
 		SessionKey receiverKey = new SessionKey(null, null, null, null, null, null, null, null, null, new NewPacketFormatKeyContext(0, 0));
 
@@ -225,7 +190,7 @@
 			}
 
 		};
-		NewPacketFormat sender = new NewPacketFormat(senderNode, 0, 0, NEW_FORMAT);
+		NewPacketFormat sender = new NewPacketFormat(senderNode, 0, 0);
 		PeerMessageQueue senderQueue = new PeerMessageQueue(senderNode);
 		NullBasePeerNode receiverNode = new NullBasePeerNode() {
 			
@@ -244,7 +209,7 @@
 			}
 			
 		};
-		NewPacketFormat receiver = new NewPacketFormat(receiverNode, 0, 0, NEW_FORMAT);
+		NewPacketFormat receiver = new NewPacketFormat(receiverNode, 0, 0);
 		SessionKey receiverKey = new SessionKey(null, null, null, null, null, null, null, null, null, new NewPacketFormatKeyContext(0, 0));
 
 		senderQueue.queueAndEstimateSize(new MessageItem(new byte[128], null, false, null, (short) 0, false, false));
@@ -284,10 +249,10 @@
 			}
 
 		};
-		NewPacketFormat sender = new NewPacketFormat(senderNode, 0, 0, NEW_FORMAT);
-		PeerMessageQueue senderQueue = new PeerMessageQueue(senderNode);
-		NullBasePeerNode receiverNode = new NullBasePeerNode();
-		NewPacketFormat receiver = new NewPacketFormat(receiverNode, 0, 0, NEW_FORMAT);
+		NewPacketFormat sender = new NewPacketFormat(senderNode, 0, 0);
+		PeerMessageQueue senderQueue = new PeerMessageQueue(senderNode);
+		NullBasePeerNode receiverNode = new NullBasePeerNode();
+		NewPacketFormat receiver = new NewPacketFormat(receiverNode, 0, 0);
 		SessionKey receiverKey = new SessionKey(null, null, null, null, null, null, null, null, null, new NewPacketFormatKeyContext(0, 0));
 
 		senderQueue.queueAndEstimateSize(new MessageItem(new byte[128], null, false, null, (short) 0, false, true));
@@ -319,7 +284,7 @@
 			}
 
 		};
-		NewPacketFormat sender = new NewPacketFormat(senderNode, 0, 0, NEW_FORMAT);
+		NewPacketFormat sender = new NewPacketFormat(senderNode, 0, 0);
 		PeerMessageQueue senderQueue = new PeerMessageQueue(senderNode);
 		NullBasePeerNode receiverNode = new NullBasePeerNode() {
 			
@@ -331,7 +296,7 @@
 			}
 			
 		};
-		NewPacketFormat receiver = new NewPacketFormat(receiverNode, 0, 0, NEW_FORMAT);
+		NewPacketFormat receiver = new NewPacketFormat(receiverNode, 0, 0);
 		SessionKey senderKey = new SessionKey(null, null, null, null, null, null, null, null, null, new NewPacketFormatKeyContext(0, 0));
 		SessionKey receiverKey = new SessionKey(null, null, null, null, null, null, null, null, null, new NewPacketFormatKeyContext(0, 0));
 
