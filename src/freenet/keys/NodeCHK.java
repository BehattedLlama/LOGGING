--- conflicted
+++ resolved
@@ -58,37 +58,11 @@
         return false;
     }
 
-<<<<<<< HEAD
 	public short getType() {
 		return TYPE;
 	}
-=======
-    /**
-     * @return The key, hashed, converted to a double in the range
-     * 0.0 to 1.0.
-     */
-    public synchronized double toNormalizedDouble() {
-        if(cachedNormalizedDouble > 0) return cachedNormalizedDouble;
-        MessageDigest md;
-        try {
-            md = MessageDigest.getInstance("SHA-256");
-        } catch (NoSuchAlgorithmException e) {
-            throw new Error(e);
-        }
-        md.update(routingKey);
-        md.update((byte)(TYPE >> 8));
-        md.update((byte)TYPE);
-        byte[] digest = md.digest();
-        long asLong = Math.abs(Fields.bytesToLong(digest));
-        // Math.abs can actually return negative...
-        if(asLong == Long.MIN_VALUE)
-            asLong = Long.MAX_VALUE;
-        cachedNormalizedDouble = ((double)asLong)/((double)Long.MAX_VALUE);
-        return cachedNormalizedDouble;
-    }
     
     public byte[] getRoutingKey(){
     	return routingKey;
     }
->>>>>>> f9337cac
 }