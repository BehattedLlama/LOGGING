/* This code is part of Freenet. It is distributed under the GNU General
 * Public License, version 2 (or at your option any later version). See
 * http://www.gnu.org/ for further details of the GPL. */
package freenet.keys;

import java.io.DataInput;
import java.io.DataOutput;
import java.io.DataOutputStream;
import java.io.IOException;
import freenet.support.Base64;
import freenet.support.Fields;
import freenet.support.Logger;

/**
 * @author amphibian
 * 
 * Node-level CHK. Does not have enough information to decode the payload.
 * But can verify that it is intact. Just has the routingKey.
 */
public class NodeCHK extends Key {

    /** 32 bytes for hash, 2 bytes for type */
    public static final short FULL_KEY_LENGTH = 34;
	
    public NodeCHK(byte[] routingKey2, byte cryptoAlgorithm) {
    	super(routingKey2);
        if(routingKey2.length != KEY_LENGTH)
            throw new IllegalArgumentException("Wrong length: "+routingKey2.length+" should be "+KEY_LENGTH);
        this.cryptoAlgorithm = cryptoAlgorithm;
    }
    
    private NodeCHK(NodeCHK key) {
    	super(key);
    	this.cryptoAlgorithm = key.cryptoAlgorithm;
    }
    
    public Key cloneKey() {
    	return new NodeCHK(this);
    }

    public static final int KEY_LENGTH = 32;
    
	/** Crypto algorithm */
	final byte cryptoAlgorithm;
    /** The size of the data */
	public static final int BLOCK_SIZE = 32768;

	public static final byte BASE_TYPE = 1;

    public final void writeToDataOutputStream(DataOutputStream stream) throws IOException {
        write(stream);
    }

    @Override
	public String toString() {
        return super.toString() + '@' +Base64.encode(routingKey)+ ':' +Integer.toHexString(hash);
    }

    @Override
	public final void write(DataOutput _index) throws IOException {
        _index.writeShort(getType());
        _index.write(routingKey);
    }
    
    public static Key readCHK(DataInput raf, byte algo) throws IOException {
        byte[] buf = new byte[KEY_LENGTH];
        raf.readFully(buf);
        return new NodeCHK(buf, algo);
    }

<<<<<<< HEAD
    public boolean equals(Object key) {
    	if(key == this) return true;
=======
    @Override
	public boolean equals(Object key) {
>>>>>>> aaeaa978
        if(key instanceof NodeCHK) {
            NodeCHK chk = (NodeCHK) key;
            return java.util.Arrays.equals(chk.routingKey, routingKey) && (cryptoAlgorithm == chk.cryptoAlgorithm);
        }
        return false;
    }
    
    @Override
	public int hashCode(){
    	return super.hashCode();
    }
    
	@Override
	public short getType() {
		return (short) (0x100 + (cryptoAlgorithm & 0xFF));
	}
    
    @Override
	public byte[] getRoutingKey(){
    	return routingKey;
    }

	@Override
	public byte[] getFullKey() {
		byte[] buf = new byte[FULL_KEY_LENGTH];
		short type = getType();
		buf[0] = (byte) (type >> 8);
		buf[1] = (byte) (type & 0xFF);
		System.arraycopy(routingKey, 0, buf, 2, routingKey.length);
		return buf;
	}

	public static byte[] routingKeyFromFullKey(byte[] keyBuf) {
		if(keyBuf.length == KEY_LENGTH) return keyBuf;
		if(keyBuf.length != FULL_KEY_LENGTH) {
			Logger.error(NodeCHK.class, "routingKeyFromFullKey() on "+keyBuf.length+" bytes");
			return null;
		}
		if(keyBuf[0] != 1 || keyBuf[1] != Key.ALGO_AES_PCFB_256_SHA256) {
			if(keyBuf[keyBuf.length-1] == 0 && keyBuf[keyBuf.length-2] == 0) {
				// We are certain it's a routing-key
				Logger.minor(NodeCHK.class, "Recovering routing-key stored wrong as full-key (two nulls at end)");
			} else {
				// It might be a routing-key or it might be random data
				Logger.error(NodeCHK.class, "Maybe recovering routing-key stored wrong as full-key");
			}
			byte[] out = new byte[KEY_LENGTH];
			System.arraycopy(keyBuf, 0, out, 0, KEY_LENGTH);
			return out;
		}
		byte[] out = new byte[KEY_LENGTH];
		System.arraycopy(keyBuf, 2, out, 0, KEY_LENGTH);
		return out;
	}

	public int compareTo(Object arg0) {
		if(arg0 instanceof NodeSSK) return 1;
		NodeCHK key = (NodeCHK) arg0;
		return Fields.compareBytes(routingKey, key.routingKey);
	}
}<|MERGE_RESOLUTION|>--- conflicted
+++ resolved
@@ -68,13 +68,9 @@
         return new NodeCHK(buf, algo);
     }
 
-<<<<<<< HEAD
-    public boolean equals(Object key) {
-    	if(key == this) return true;
-=======
     @Override
 	public boolean equals(Object key) {
->>>>>>> aaeaa978
+    	if(key == this) return true;
         if(key instanceof NodeCHK) {
             NodeCHK chk = (NodeCHK) key;
             return java.util.Arrays.equals(chk.routingKey, routingKey) && (cryptoAlgorithm == chk.cryptoAlgorithm);
