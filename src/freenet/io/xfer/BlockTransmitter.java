--- conflicted
+++ resolved
@@ -234,10 +234,7 @@
 				public void run() {
 					String timeString;
 					String abortReason;
-<<<<<<< HEAD
-=======
 					Future fail;
->>>>>>> b687a0e4
 					synchronized(_senderThread) {
 						if(_completed) return;
 						if(!_receivedSendCompletion) {
@@ -253,17 +250,6 @@
 							timeString=TimeUtil.formatTime((System.currentTimeMillis() - timeAllSent), 2, true);
 							Logger.error(this, "Terminating send "+_uid+" to "+_destination+" from "+_destination.getSocketHandler()+" as we haven't heard from receiver in "+timeString+ '.');
 							abortReason = "Haven't heard from you (receiver) in "+timeString;
-<<<<<<< HEAD
-						}
-						callFail = maybeFail();
-					}
-					if(callFail) {
-						try {
-							sendAborted(RetrievalException.RECEIVER_DIED, abortReason);
-						} catch (NotConnectedException e) {
-							// Ignore, it still failed
-=======
->>>>>>> b687a0e4
 						}
 						fail = maybeFail(RetrievalException.RECEIVER_DIED, abortReason);
 					}
