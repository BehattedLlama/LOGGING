--- conflicted
+++ resolved
@@ -55,8 +55,5 @@
 
 	void reportThrottledPacketSendTime(long time, boolean realTime);
 
-<<<<<<< HEAD
-=======
 	int getThrottleWindowSize();
->>>>>>> 1ea6e4f1
 }