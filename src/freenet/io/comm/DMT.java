/*
 * Dijjer - A Peer to Peer HTTP Cache
 * Copyright (C) 2004,2005 Change.Tv, Inc
 *
 * This program is free software; you can redistribute it and/or modify
 * it under the terms of the GNU General Public License as published by
 * the Free Software Foundation; either version 2 of the License, or
 * (at your option) any later version.
 *
 * This program is distributed in the hope that it will be useful,
 * but WITHOUT ANY WARRANTY; without even the implied warranty of
 * MERCHANTABILITY or FITNESS FOR A PARTICULAR PURPOSE.  See the
 * GNU General Public License for more details.
 * 
 * You should have received a copy of the GNU General Public License
 * along with this program; if not, write to the Free Software
 * Foundation, Inc., 59 Temple Place, Suite 330, Boston, MA  02111-1307  USA
 */

package freenet.io.comm;

import freenet.crypt.DSAPublicKey;
import freenet.keys.Key;
import freenet.keys.NodeCHK;
import freenet.keys.NodeSSK;
import freenet.node.NodeStats.PeerLoadStats;
import freenet.node.probe.Error;
import freenet.node.probe.Type;
import freenet.support.BitArray;
import freenet.support.Buffer;
import freenet.support.Fields;
import freenet.support.ShortBuffer;

/**
 * @author ian
 *
 * To change the template for this generated type comment go to
 * Window - Preferences - Java - Code Generation - Code and Comments
 */
public class DMT {

	public static final String UID = "uid";
	public static final String TRANSPORT_NAME = "transportName";
	public static final String SEND_TIME = "sendTime";
	public static final String EXTERNAL_ADDRESS = "externalAddress";
	public static final String BUILD = "build";
	public static final String FIRST_GOOD_BUILD = "firstGoodBuild";
	public static final String JOINER = "joiner";
	public static final String REASON = "reason";
	public static final String DESCRIPTION = "description";
	public static final String TTL = "ttl";
	public static final String PEERS = "peers";
	public static final String URL = "url";
	public static final String FORWARDERS = "forwarders";
	public static final String FILE_LENGTH = "fileLength";
	public static final String LAST_MODIFIED = "lastModified";
	public static final String CHUNK_NO = "chunkNo";
	public static final String DATA_SOURCE = "dataSource";
	public static final String CACHED = "cached";
	public static final String PACKET_NO = "packetNo";
	public static final String DATA = "data";
	public static final String IS_HASH = "isHash";
	public static final String HASH = "hash";
	public static final String SENT = "sent";
	public static final String MISSING = "missing";
	public static final String KEY = "key";
	public static final String CHK_HEADER = "chkHeader";
	public static final String FREENET_URI = "freenetURI";
	public static final String FREENET_ROUTING_KEY = "freenetRoutingKey";
	public static final String TEST_CHK_HEADERS = "testCHKHeaders";
	public static final String HTL = "hopsToLive";
	public static final String SUCCESS = "success";
	public static final String FNP_SOURCE_PEERNODE = "sourcePeerNode";
	public static final String PING_SEQNO = "pingSequenceNumber";
	public static final String LOCATION = "location";
	public static final String NEAREST_LOCATION = "nearestLocation";
	public static final String BEST_LOCATION = "bestLocation";
	public static final String TARGET_LOCATION = "targetLocation";
	public static final String TYPE = "type";
	public static final String PAYLOAD = "payload";
	public static final String COUNTER = "counter";
	public static final String UNIQUE_COUNTER = "uniqueCounter";
	public static final String LINEAR_COUNTER = "linearCounter";
	public static final String RETURN_LOCATION = "returnLocation";
	public static final String BLOCK_HEADERS = "blockHeaders";
	public static final String DATA_INSERT_REJECTED_REASON = "dataInsertRejectedReason";
	public static final String STREAM_SEQNO = "streamSequenceNumber";
	public static final String IS_LOCAL = "isLocal";
	public static final String ANY_TIMED_OUT = "anyTimedOut";
	public static final String PUBKEY_HASH = "pubkeyHash";
	public static final String NEED_PUB_KEY = "needPubKey";
	public static final String PUBKEY_AS_BYTES = "pubkeyAsBytes";
	public static final String SOURCE_NODENAME = "sourceNodename";
	public static final String TARGET_NODENAME = "targetNodename";
	public static final String NODE_TO_NODE_MESSAGE_TYPE = "nodeToNodeMessageType";
	public static final String NODE_TO_NODE_MESSAGE_TEXT = "nodeToNodeMessageText";
	public static final String NODE_TO_NODE_MESSAGE_DATA = "nodeToNodeMessageData";
	public static final String NODE_UIDS = "nodeUIDs";
	public static final String MY_UID = "myUID";
	public static final String PEER_LOCATIONS = "peerLocations";
	public static final String PEER_UIDS = "peerUIDs";
	public static final String BEST_LOCATIONS_NOT_VISITED = "bestLocationsNotVisited";
	public static final String MAIN_JAR_KEY = "mainJarKey";
	public static final String EXTRA_JAR_KEY = "extraJarKey";
	public static final String REVOCATION_KEY = "revocationKey";
	public static final String HAVE_REVOCATION_KEY = "haveRevocationKey";
	public static final String MAIN_JAR_VERSION = "mainJarVersion";
	public static final String EXTRA_JAR_VERSION = "extJarVersion";
	public static final String REVOCATION_KEY_TIME_LAST_TRIED = "revocationKeyTimeLastTried";
	public static final String REVOCATION_KEY_DNF_COUNT = "revocationKeyDNFCount";
	public static final String REVOCATION_KEY_FILE_LENGTH = "revocationKeyFileLength";
	public static final String MAIN_JAR_FILE_LENGTH = "mainJarFileLength";
	public static final String EXTRA_JAR_FILE_LENGTH = "extraJarFileLength";
	public static final String PING_TIME = "pingTime";
	public static final String BWLIMIT_DELAY_TIME = "bwlimitDelayTime";
	public static final String TIME = "time";
	public static final String FORK_COUNT = "forkCount";
	public static final String TIME_LEFT = "timeLeft";
	public static final String PREV_UID = "prevUID";
	public static final String OPENNET_NODEREF = "opennetNoderef";
	public static final String REMOVE = "remove";
	public static final String PURGE = "purge";
	public static final String TRANSFER_UID = "transferUID";
	public static final String NODEREF_LENGTH = "noderefLength";
	public static final String PADDED_LENGTH = "paddedLength";
	public static final String TIME_DELTAS = "timeDeltas";
	public static final String HASHES = "hashes";
	public static final String REJECT_CODE = "rejectCode";
	public static final String ROUTING_ENABLED = "routingEnabled";
	public static final String OFFER_AUTHENTICATOR = "offerAuthenticator";
	public static final String DAWN_HTL = "dawnHtl";
	public static final String SECRET = "secret";
	public static final String NODE_IDENTITY = "nodeIdentity";
	public static final String UPTIME_PERCENT_48H = "uptimePercent48H";
	public static final String FRIEND_VISIBILITY = "friendVisibility";
	public static final String ENABLE_INSERT_FORK_WHEN_CACHEABLE = "enableInsertForkWhenCacheable";
	public static final String PREFER_INSERT = "preferInsert";
	public static final String IGNORE_LOW_BACKOFF = "ignoreLowBackoff";
	public static final String LIST_OF_UIDS = "listOfUIDs";
	public static final String UID_STILL_RUNNING_FLAGS = "UIDStillRunningFlags";
	public static final String PROBE_IDENTIFIER = "probeIdentifier";
	public static final String STORE_SIZE = "storeSize";
	public static final String LINK_LENGTHS = "linkLengths";
	public static final String UPTIME_PERCENT = "uptimePercent";
	public static final String EXPECTED_HASH = "expectedHash";
	
	/** Very urgent */
	public static final short PRIORITY_NOW=0;
	/** Short timeout, or urgent for other reasons - Accepted, RejectedLoop etc. */
	public static final short PRIORITY_HIGH=1; // 
	/** Stuff that completes a request, and miscellaneous stuff. */
	public static final short PRIORITY_UNSPECIFIED=2;
	/** Stuff that starts a request. */
	public static final short PRIORITY_LOW=3; // long timeout, or moderately urgent
	/** Bulk data transfer for realtime requests. Not strictly inferior to 
	 * PRIORITY_BULK_DATA: we will not allow PRIORITY_REALTIME_DATA to starve 
	 * PRIORITY_BULK_DATA. */
	public static final short PRIORITY_REALTIME_DATA=4;
	/**
	 * Bulk data transfer, bottom of the heap, high level limiting must ensure there is time to send it by 
	 * not accepting an infeasible number of requests; starvation will cause bwlimitDelayTime to go high and 
	 * requests to be rejected. That's the ultimate limiter if even output bandwidth liability fails.
	 */
	public static final short PRIORITY_BULK_DATA=5;
	
	public static final short NUM_PRIORITIES = 6;
	
	// Assimilation

	// New data transmission messages
	public static final MessageType packetTransmit = new MessageType("packetTransmit", PRIORITY_BULK_DATA) {{
		addField(UID, Long.class);
		addField(PACKET_NO, Integer.class);
		addField(SENT, BitArray.class);
		addField(DATA, Buffer.class);
	}};
	
	public static Message createPacketTransmit(long uid, int packetNo, BitArray sent, Buffer data, boolean realTime) {
		Message msg = new Message(packetTransmit);
		msg.set(UID, uid);
		msg.set(PACKET_NO, packetNo);
		msg.set(SENT, sent);
		msg.set(DATA, data);
		if(realTime)
			msg.boostPriority();
		return msg;
	}
	
	public static int packetTransmitSize(int size, int _packets) {
		return size + 8 /* uid */ + 4 /* packet# */ + 
			BitArray.serializedLength(_packets) + 4 /* Message header */;
	}
	
	public static int bulkPacketTransmitSize(int size) {
		return size + 8 /* uid */ + 4 /* packet# */ + 4 /* Message header */;
	}
	
	//This is of priority BULK_DATA to cut down on suprious resend requests, it will be queued after the packets it represents
	public static final MessageType allSent = new MessageType("allSent", PRIORITY_BULK_DATA) {{
		addField(UID, Long.class);
	}};
	
	public static Message createAllSent(long uid, boolean realTime) {
		Message msg = new Message(allSent);
		msg.set(UID, uid);
		return msg;
	}

	public static final MessageType allReceived = new MessageType("allReceived", PRIORITY_UNSPECIFIED) {{
		addField(UID, Long.class);
	}};
	public static Message createAllReceived(long uid) {
		Message msg = new Message(allReceived);
		msg.set(UID, uid);
		return msg;
	}
	
	public static final MessageType sendAborted = new MessageType("sendAborted", PRIORITY_UNSPECIFIED) {{
		addField(UID, Long.class);
		addField(DESCRIPTION, String.class);
		addField(REASON, Integer.class);
	}};

	public static Message createSendAborted(long uid, int reason, String description) {
		Message msg = new Message(sendAborted);
		msg.set(UID, uid);
		msg.set(REASON, reason);
		msg.set(DESCRIPTION, description);
		return msg;
	}

	public static final MessageType FNPBulkPacketSend = new MessageType("FNPBulkPacketSend", PRIORITY_BULK_DATA) {{
		addField(UID, Long.class);
		addField(PACKET_NO, Integer.class);
		addField(DATA, ShortBuffer.class);
	}};
	
	public static Message createFNPBulkPacketSend(long uid, int packetNo, ShortBuffer data, boolean realTime) {
		Message msg = new Message(FNPBulkPacketSend);
		msg.set(UID, uid);
		msg.set(PACKET_NO, packetNo);
		msg.set(DATA, data);
		return msg;
	}
	
	public static Message createFNPBulkPacketSend(long uid, int packetNo, byte[] data, boolean realTime) {
		return createFNPBulkPacketSend(uid, packetNo, new ShortBuffer(data), realTime);
	}
	
	public static final MessageType FNPBulkSendAborted = new MessageType("FNPBulkSendAborted", PRIORITY_UNSPECIFIED) {{
		addField(UID, Long.class);
	}};
	
	public static Message createFNPBulkSendAborted(long uid) {
		Message msg = new Message(FNPBulkSendAborted);
		msg.set(UID, uid);
		return msg;
	}
	
	public static final MessageType FNPBulkReceiveAborted = new MessageType("FNPBulkReceiveAborted", PRIORITY_UNSPECIFIED) {{
		addField(UID, Long.class);
	}};
	
	public static Message createFNPBulkReceiveAborted(long uid) {
		Message msg = new Message(FNPBulkReceiveAborted);
		msg.set(UID, uid);
		return msg;
	}
	
	public static final MessageType FNPBulkReceivedAll = new MessageType("FNPBulkReceivedAll", PRIORITY_UNSPECIFIED) {{
		addField(UID, Long.class);
	}};
	
	public static Message createFNPBulkReceivedAll(long uid) {
		Message msg = new Message(FNPBulkReceivedAll);
		msg.set(UID, uid);
		return msg;
	}
	
	public static final MessageType testTransferSend = new MessageType("testTransferSend", PRIORITY_UNSPECIFIED) {{
		addField(UID, Long.class);
	}};
	
	public static Message createTestTransferSend(long uid) {
		Message msg = new Message(testTransferSend);
		msg.set(UID, uid);
		return msg;
	}

	public static final MessageType testTransferSendAck = new MessageType("testTransferSendAck", PRIORITY_UNSPECIFIED) {{
		addField(UID, Long.class);
	}};
	
	public static Message createTestTransferSendAck(long uid) {
		Message msg = new Message(testTransferSendAck);
		msg.set(UID, uid);
		return msg;
	}
	
	public static final MessageType testSendCHK = new MessageType("testSendCHK", PRIORITY_UNSPECIFIED) {{
		addField(UID, Long.class);
		addField(FREENET_URI, String.class);
		addField(CHK_HEADER, Buffer.class);
	}};
	
	public static Message createTestSendCHK(long uid, String uri, Buffer header) {
		Message msg = new Message(testSendCHK);
		msg.set(UID, uid);
		msg.set(FREENET_URI, uri);
		msg.set(CHK_HEADER, header);
		return msg;
	}

	public static final MessageType testRequest = new MessageType("testRequest", PRIORITY_UNSPECIFIED) {{
		addField(UID, Long.class);
		addField(FREENET_ROUTING_KEY, Key.class);
		addField(HTL, Integer.class);
	}};
	
	public static Message createTestRequest(Key Key, long id, int htl) {
		Message msg = new Message(testRequest);
		msg.set(UID, id);
		msg.set(FREENET_ROUTING_KEY, Key);
		msg.set(HTL, htl);
		return msg;
	}

	public static final MessageType testDataNotFound = new MessageType("testDataNotFound", PRIORITY_UNSPECIFIED) {{
		addField(UID, Long.class);
	}};
	
	public static Message createTestDataNotFound(long uid) {
		Message msg = new Message(testDataNotFound);
		msg.set(UID, uid);
		return msg;
	}
	
	public static final MessageType testDataReply = new MessageType("testDataReply", PRIORITY_UNSPECIFIED) {{
		addField(UID, Long.class);
		addField(TEST_CHK_HEADERS, Buffer.class);
	}};
	
	public static Message createTestDataReply(long uid, byte[] headers) {
		Message msg = new Message(testDataReply);
		msg.set(UID, uid);
		msg.set(TEST_CHK_HEADERS, new Buffer(headers));
		return msg;
	}
	
	public static final MessageType testSendCHKAck = new MessageType("testSendCHKAck", PRIORITY_UNSPECIFIED) {{
		addField(UID, Long.class);
		addField(FREENET_URI, String.class);
	}};
	public static Message createTestSendCHKAck(long uid, String key) {
		Message msg = new Message(testSendCHKAck);
		msg.set(UID, uid);
		msg.set(FREENET_URI, key);
		return msg;
	}
	
	public static final MessageType testDataReplyAck = new MessageType("testDataReplyAck", PRIORITY_UNSPECIFIED) {{
		addField(UID, Long.class);
	}};
	
	public static Message createTestDataReplyAck(long id) {
		Message msg = new Message(testDataReplyAck);
		msg.set(UID, id);
		return msg;
	}

	public static final MessageType testDataNotFoundAck = new MessageType("testDataNotFoundAck", PRIORITY_UNSPECIFIED) {{
		addField(UID, Long.class);
	}};
	public static Message createTestDataNotFoundAck(long id) {
		Message msg = new Message(testDataNotFoundAck);
		msg.set(UID, id);
		return msg;
	}
	
	// Internal only messages
	
	public static final MessageType testReceiveCompleted = new MessageType("testReceiveCompleted", PRIORITY_UNSPECIFIED, true, false) {{
		addField(UID, Long.class);
		addField(SUCCESS, Boolean.class);
		addField(REASON, String.class);
	}};
	
	public static Message createTestReceiveCompleted(long id, boolean success, String reason) {
		Message msg = new Message(testReceiveCompleted);
		msg.set(UID, id);
		msg.set(SUCCESS, success);
		msg.set(REASON, reason);
		return msg;
	}
	
	public static final MessageType testSendCompleted = new MessageType("testSendCompleted", PRIORITY_UNSPECIFIED, true, false) {{
		addField(UID, Long.class);
		addField(SUCCESS, Boolean.class);
		addField(REASON, String.class);
	}};

	public static Message createTestSendCompleted(long id, boolean success, String reason) {
		Message msg = new Message(testSendCompleted);
		msg.set(UID, id);
		msg.set(SUCCESS, success);
		msg.set(REASON, reason);
		return msg;
	}

	// Node-To-Node Message (generic)
	public static final MessageType nodeToNodeMessage = new MessageType("nodeToNodeMessage", PRIORITY_LOW, false, false) {{
		addField(NODE_TO_NODE_MESSAGE_TYPE, Integer.class);
		addField(NODE_TO_NODE_MESSAGE_DATA, ShortBuffer.class);
	}};

	public static Message createNodeToNodeMessage(int type, byte[] data) {
		Message msg = new Message(nodeToNodeMessage);
		msg.set(NODE_TO_NODE_MESSAGE_TYPE, type);
		msg.set(NODE_TO_NODE_MESSAGE_DATA, new ShortBuffer(data));
		return msg;
	}

	// FNP messages
	public static final MessageType FNPCHKDataRequest = new MessageType("FNPCHKDataRequest", PRIORITY_LOW) {{
		addField(UID, Long.class);
		addField(HTL, Short.class);
		addField(NEAREST_LOCATION, Double.class);
		addField(FREENET_ROUTING_KEY, NodeCHK.class);
	}};
	
	public static Message createFNPCHKDataRequest(long id, short htl, NodeCHK key) {
		Message msg = new Message(FNPCHKDataRequest);
		msg.set(UID, id);
		msg.set(HTL, htl);
		msg.set(FREENET_ROUTING_KEY, key);
		msg.set(NEAREST_LOCATION, 0.0);
		return msg;
	}
	
	public static final MessageType FNPSSKDataRequest = new MessageType("FNPSSKDataRequest", PRIORITY_LOW) {{
		addField(UID, Long.class);
		addField(HTL, Short.class);
		addField(NEAREST_LOCATION, Double.class);
		addField(FREENET_ROUTING_KEY, NodeSSK.class);
		addField(NEED_PUB_KEY, Boolean.class);
	}};
	
	public static Message createFNPSSKDataRequest(long id, short htl, NodeSSK key, boolean needPubKey) {
		Message msg = new Message(FNPSSKDataRequest);
		msg.set(UID, id);
		msg.set(HTL, htl);
		msg.set(FREENET_ROUTING_KEY, key);
		msg.set(NEAREST_LOCATION, 0.0);
		msg.set(NEED_PUB_KEY, needPubKey);
		return msg;
	}
	
	// Hit our tail, try a different node.
	public static final MessageType FNPRejectedLoop = new MessageType("FNPRejectLoop", PRIORITY_HIGH) {{
		addField(UID, Long.class);
	}};
	
	public static Message createFNPRejectedLoop(long id) {
		Message msg = new Message(FNPRejectedLoop);
		msg.set(UID, id);
		return msg;
	}
	
	// Too many requests for present capacity. Fail, propagate back
	// to source, and reduce send rate.
	public static final MessageType FNPRejectedOverload = new MessageType("FNPRejectOverload", PRIORITY_HIGH) {{
		addField(UID, Long.class);
		addField(IS_LOCAL, Boolean.class);
	}};
	
	public static Message createFNPRejectedOverload(long id, boolean isLocal, boolean needsLoad, boolean realTimeFlag) {
		Message msg = new Message(FNPRejectedOverload);
		msg.set(UID, id);
		msg.set(IS_LOCAL, isLocal);
		if(needsLoad) {
			if(realTimeFlag)
				msg.setNeedsLoadRT();
			else
				msg.setNeedsLoadBulk();
		}
		return msg;
	}
	
	public static final MessageType FNPAccepted = new MessageType("FNPAccepted", PRIORITY_HIGH) {{
		addField(UID, Long.class);
	}};
	
	public static Message createFNPAccepted(long id) {
		Message msg = new Message(FNPAccepted);
		msg.set(UID, id);
		return msg;
	}
	
	public static final MessageType FNPDataNotFound = new MessageType("FNPDataNotFound", PRIORITY_UNSPECIFIED) {{
		addField(UID, Long.class);
	}};
	
	public static Message createFNPDataNotFound(long id) {
		Message msg = new Message(FNPDataNotFound);
		msg.set(UID, id);
		return msg;
	}
	
	public static final MessageType FNPRecentlyFailed = new MessageType("FNPRecentlyFailed", PRIORITY_HIGH) {{
		addField(UID, Long.class);
		addField(TIME_LEFT, Integer.class);
	}};
	
	public static Message createFNPRecentlyFailed(long id, int timeLeft) {
		Message msg = new Message(FNPRecentlyFailed);
		msg.set(UID, id);
		msg.set(TIME_LEFT, timeLeft);
		return msg;
	}
	
	public static final MessageType FNPCHKDataFound = new MessageType("FNPCHKDataFound", PRIORITY_UNSPECIFIED) {{
		addField(UID, Long.class);
		addField(BLOCK_HEADERS, ShortBuffer.class);
	}};
	
	public static Message createFNPCHKDataFound(long id, byte[] buf) {
		Message msg = new Message(FNPCHKDataFound);
		msg.set(UID, id);
		msg.set(BLOCK_HEADERS, new ShortBuffer(buf));
		return msg;
	}
	
	public static final MessageType FNPRouteNotFound = new MessageType("FNPRouteNotFound", PRIORITY_UNSPECIFIED) {{
		addField(UID, Long.class);
		addField(HTL, Short.class);
	}};
	
	public static Message createFNPRouteNotFound(long id, short htl) {
		Message msg = new Message(FNPRouteNotFound);
		msg.set(UID, id);
		msg.set(HTL, htl);
		return msg;
	}
	
	public static final MessageType FNPInsertRequest = new MessageType("FNPInsertRequest", PRIORITY_LOW) {{
		addField(UID, Long.class);
		addField(HTL, Short.class);
		addField(NEAREST_LOCATION, Double.class);
		addField(FREENET_ROUTING_KEY, Key.class);
	}};
	
	public static Message createFNPInsertRequest(long id, short htl, Key key) {
		Message msg = new Message(FNPInsertRequest);
		msg.set(UID, id);
		msg.set(HTL, htl);
		msg.set(FREENET_ROUTING_KEY, key);
		msg.set(NEAREST_LOCATION, 0.0);
		return msg;
	}
	
	public static final MessageType FNPInsertReply = new MessageType("FNPInsertReply", PRIORITY_UNSPECIFIED) {{
		addField(UID, Long.class);
	}};
	
	public static Message createFNPInsertReply(long id) {
		Message msg = new Message(FNPInsertReply);
		msg.set(UID, id);
		return msg;
	}
	
	public static final MessageType FNPDataInsert = new MessageType("FNPDataInsert", PRIORITY_HIGH) {{
		addField(UID, Long.class);
		addField(BLOCK_HEADERS, ShortBuffer.class);
	}};
	
	public static Message createFNPDataInsert(long uid, byte[] headers) {
		Message msg = new Message(FNPDataInsert);
		msg.set(UID, uid);
		msg.set(BLOCK_HEADERS, new ShortBuffer(headers));
		return msg;
	}

	public static final MessageType FNPInsertTransfersCompleted = new MessageType("FNPInsertTransfersCompleted", PRIORITY_UNSPECIFIED) {{
		addField(UID, Long.class);
		addField(ANY_TIMED_OUT, Boolean.class);
	}};

	public static Message createFNPInsertTransfersCompleted(long uid, boolean anyTimedOut) {
		Message msg = new Message(FNPInsertTransfersCompleted);
		msg.set(UID, uid);
		msg.set(ANY_TIMED_OUT, anyTimedOut);
		return msg;
	}
	
	// This is used by CHK inserts when the DataInsert isn't received.
	// SSK inserts just use DataInsertRejected with a timeout reason.
	// FIXME we probably should just use one message for both. One complication is that
	// CHKs have a single DataInsert (followed by a transfer), whereas SSKs have 2-3 messages,
	// any of which can timeout independantly. Arguably that's bad design and we should
	// just send one message now that we have new packet format, see the discussion on
	// FNPSSKInsertRequestNew vs the old version.
	public static final MessageType FNPRejectedTimeout = new MessageType("FNPTooSlow", PRIORITY_UNSPECIFIED) {{
		addField(UID, Long.class);
	}};
	
	public static Message createFNPRejectedTimeout(long uid) {
		Message msg = new Message(FNPRejectedTimeout);
		msg.set(UID, uid);
		return msg;
	}
	
	public static final MessageType FNPDataInsertRejected = new MessageType("FNPDataInsertRejected", PRIORITY_UNSPECIFIED) {{
		addField(UID, Long.class);
		addField(DATA_INSERT_REJECTED_REASON, Short.class);
	}};
	
	public static Message createFNPDataInsertRejected(long uid, short reason) {
		Message msg = new Message(FNPDataInsertRejected);
		msg.set(UID, uid);
		msg.set(DATA_INSERT_REJECTED_REASON, reason);
		return msg;
	}

	public static final short DATA_INSERT_REJECTED_VERIFY_FAILED = 1;
	public static final short DATA_INSERT_REJECTED_RECEIVE_FAILED = 2;
	public static final short DATA_INSERT_REJECTED_SSK_ERROR = 3;
	public static final short DATA_INSERT_REJECTED_TIMEOUT_WAITING_FOR_ACCEPTED = 4;
	
	public static String getDataInsertRejectedReason(short reason) {
		if(reason == DATA_INSERT_REJECTED_VERIFY_FAILED)
			return "Verify failed";
		else if(reason == DATA_INSERT_REJECTED_RECEIVE_FAILED)
			return "Receive failed";
		else if(reason == DATA_INSERT_REJECTED_SSK_ERROR)
			return "SSK error";
		else if(reason == DATA_INSERT_REJECTED_TIMEOUT_WAITING_FOR_ACCEPTED)
			return "Timeout waiting for Accepted (moved on)";
		return "Unknown reason code: "+reason;
	}

	// FIXME consider using this again now we have new packet format which can handle big messages on any connection.
	// FIXME be careful if we do - make sure boost priority if realtime, and note timeout issues associated with sending a request at BULK.
	
	public static final MessageType FNPSSKInsertRequest = new MessageType("FNPSSKInsertRequest", PRIORITY_BULK_DATA) {{
		addField(UID, Long.class);
		addField(HTL, Short.class);
		addField(FREENET_ROUTING_KEY, NodeSSK.class);
		addField(NEAREST_LOCATION, Double.class);
		addField(BLOCK_HEADERS, ShortBuffer.class);
		addField(PUBKEY_HASH, ShortBuffer.class);
		addField(DATA, ShortBuffer.class);
	}};
	
	public static Message createFNPSSKInsertRequest(long uid, short htl, NodeSSK myKey, byte[] headers, byte[] data, byte[] pubKeyHash, boolean realTime) {
		Message msg = new Message(FNPSSKInsertRequest);
		msg.set(UID, uid);
		msg.set(HTL, htl);
		msg.set(FREENET_ROUTING_KEY, myKey);
		msg.set(NEAREST_LOCATION, 0.0);
		msg.set(BLOCK_HEADERS, new ShortBuffer(headers));
		msg.set(PUBKEY_HASH, new ShortBuffer(pubKeyHash));
		msg.set(DATA, new ShortBuffer(data));
		if(realTime) msg.boostPriority();
		return msg;
	}
	
	public static final MessageType FNPSSKInsertRequestNew = new MessageType("FNPSSKInsertRequestNew", PRIORITY_LOW) {{
		addField(UID, Long.class);
		addField(HTL, Short.class);
		addField(FREENET_ROUTING_KEY, NodeSSK.class);
	}};
	
	public static Message createFNPSSKInsertRequestNew(long uid, short htl, NodeSSK myKey) {
		Message msg = new Message(FNPSSKInsertRequestNew);
		msg.set(UID, uid);
		msg.set(HTL, htl);
		msg.set(FREENET_ROUTING_KEY, myKey);
		return msg;
	}
	
	// SSK inserts data and headers. These are BULK_DATA or REALTIME.

	public static final MessageType FNPSSKInsertRequestHeaders = new MessageType("FNPSSKInsertRequestHeaders", PRIORITY_BULK_DATA) {{
		addField(UID, Long.class);
		addField(BLOCK_HEADERS, ShortBuffer.class);
	}};
	
	public static Message createFNPSSKInsertRequestHeaders(long uid, byte[] headers, boolean realTime) {
		Message msg = new Message(FNPSSKInsertRequestHeaders);
		msg.set(UID, uid);
		msg.set(BLOCK_HEADERS, new ShortBuffer(headers));
		if(realTime) msg.boostPriority();
		return msg;
	}
	
	public static final MessageType FNPSSKInsertRequestData = new MessageType("FNPSSKInsertRequestData", PRIORITY_BULK_DATA) {{
		addField(UID, Long.class);
		addField(DATA, ShortBuffer.class);
	}};
	
	public static Message createFNPSSKInsertRequestData(long uid, byte[] data, boolean realTime) {
		Message msg = new Message(FNPSSKInsertRequestData);
		msg.set(UID, uid);
		msg.set(DATA, new ShortBuffer(data));
		if(realTime) msg.boostPriority();
		return msg;
	}
	
	// SSK pubkeys, data and headers are all BULK_DATA or REALTIME.
	// Requests wait for them all equally, so there is no reason for them to be different,
	// plus everything is throttled now.
	
	public static final MessageType FNPSSKDataFoundHeaders = new MessageType("FNPSSKDataFoundHeaders", PRIORITY_BULK_DATA) {{
		addField(UID, Long.class);
		addField(BLOCK_HEADERS, ShortBuffer.class);
	}};
	
	public static Message createFNPSSKDataFoundHeaders(long uid, byte[] headers, boolean realTime) {
		Message msg = new Message(FNPSSKDataFoundHeaders);
		msg.set(UID, uid);
		msg.set(BLOCK_HEADERS, new ShortBuffer(headers));
		if(realTime) msg.boostPriority();
		return msg;
	}
	
	public static final MessageType FNPSSKDataFoundData = new MessageType("FNPSSKDataFoundData", PRIORITY_BULK_DATA) {{
		addField(UID, Long.class);
		addField(DATA, ShortBuffer.class);
	}};
	
	public static Message createFNPSSKDataFoundData(long uid, byte[] data, boolean realTime) {
		Message msg = new Message(FNPSSKDataFoundData);
		msg.set(UID, uid);
		msg.set(DATA, new ShortBuffer(data));
		if(realTime) msg.boostPriority();
		return msg;
	}
	
	public final static MessageType FNPSSKAccepted = new MessageType("FNPSSKAccepted", PRIORITY_HIGH) {
		{
		addField(UID, Long.class);
		addField(NEED_PUB_KEY, Boolean.class);
	}};
	
	public static Message createFNPSSKAccepted(long uid, boolean needPubKey) {
		Message msg = new Message(FNPSSKAccepted);
		msg.set(UID, uid);
		msg.set(NEED_PUB_KEY, needPubKey);
		return msg;
	}
	
	public final static MessageType FNPSSKPubKey = new MessageType("FNPSSKPubKey", PRIORITY_BULK_DATA) {
		{
		addField(UID, Long.class);
		addField(PUBKEY_AS_BYTES, ShortBuffer.class);
	}};
	
	public static Message createFNPSSKPubKey(long uid, DSAPublicKey pubkey, boolean realTime) {
		Message msg = new Message(FNPSSKPubKey);
		msg.set(UID, uid);
		msg.set(PUBKEY_AS_BYTES, new ShortBuffer(pubkey.asPaddedBytes()));
		if(realTime) msg.boostPriority();
		return msg;
	}
	
	public final static MessageType FNPSSKPubKeyAccepted = new MessageType("FNPSSKPubKeyAccepted", PRIORITY_HIGH) {
		{
		addField(UID, Long.class);
	}};
	
	public static Message createFNPSSKPubKeyAccepted(long uid) {
		Message msg = new Message(FNPSSKPubKeyAccepted);
		msg.set(UID, uid);
		return msg;
	}
	
	// Opennet completions (not sent to darknet nodes)
	
	/** Sent when a request to an opennet node is completed, but the data source does not want to 
	 * path fold. Sent even on pure darknet. A better name might be FNPRequestCompletedAck. */
	public final static MessageType FNPOpennetCompletedAck = new MessageType("FNPOpennetCompletedAck", PRIORITY_HIGH) {
		{
		addField(UID, Long.class);
	}};
	
	public static Message createFNPOpennetCompletedAck(long uid) {
		Message msg = new Message(FNPOpennetCompletedAck);
		msg.set(UID, uid);
		return msg;
	}
	
	/** Sent when we wait for an FNP transfer or a completion from upstream and it never comes. */
	public final static MessageType FNPOpennetCompletedTimeout = new MessageType("FNPOpennetCompletedTimeout", PRIORITY_HIGH) {{
		addField(UID, Long.class);
	}};
	
	public static Message createFNPOpennetCompletedTimeout(long uid) {
		Message msg = new Message(FNPOpennetCompletedTimeout);
		msg.set(UID, uid);
		return msg;
	}
	
	/** Sent when a request completes and the data source wants to path fold. Starts a bulk data 
	 * transfer including the (padded) noderef. 
	 */
	public final static MessageType FNPOpennetConnectDestinationNew = new MessageType("FNPConnectDestinationNew",
	        PRIORITY_UNSPECIFIED) {
		{
		addField(UID, Long.class); // UID of original message chain
		addField(TRANSFER_UID, Long.class); // UID of data transfer
		addField(NODEREF_LENGTH, Integer.class); // Size of noderef
		addField(PADDED_LENGTH, Integer.class); // Size of actual transfer i.e. padded length
	}};
	
	public static Message createFNPOpennetConnectDestinationNew(long uid, long transferUID, int noderefLength, int paddedLength) {
		Message msg = new Message(FNPOpennetConnectDestinationNew);
		msg.set(UID, uid);
		msg.set(TRANSFER_UID, transferUID);
		msg.set(NODEREF_LENGTH, noderefLength);
		msg.set(PADDED_LENGTH, paddedLength);
		return msg;
	}
	
	/** Path folding response. Sent when the requestor wants to path fold and has received a noderef 
	 * from the data source. Starts a bulk data transfer including the (padded) noderef. 
	 */
	public final static MessageType FNPOpennetConnectReplyNew = new MessageType("FNPConnectReplyNew",
	        PRIORITY_UNSPECIFIED) {
		{
		addField(UID, Long.class); // UID of original message chain
		addField(TRANSFER_UID, Long.class); // UID of data transfer
		addField(NODEREF_LENGTH, Integer.class); // Size of noderef
		addField(PADDED_LENGTH, Integer.class); // Size of actual transfer i.e. padded length
	}};
	
	public static Message createFNPOpennetConnectReplyNew(long uid, long transferUID, int noderefLength, int paddedLength) {
		Message msg = new Message(FNPOpennetConnectReplyNew);
		msg.set(UID, uid);
		msg.set(TRANSFER_UID, transferUID);
		msg.set(NODEREF_LENGTH, noderefLength);
		msg.set(PADDED_LENGTH, paddedLength);
		return msg;
	}
	
	// Opennet announcement

	/**
	 * Announcement request. Noderef is attached, will be transferred before anything else is done.
	 */
	public final static MessageType FNPOpennetAnnounceRequest = new MessageType("FNPOpennetAnnounceRequest",
	        PRIORITY_HIGH) {
		{
		addField(UID, Long.class);
		addField(TRANSFER_UID, Long.class);
		addField(NODEREF_LENGTH, Integer.class);
		addField(PADDED_LENGTH, Integer.class);
		addField(HTL, Short.class);
		addField(NEAREST_LOCATION, Double.class);
		addField(TARGET_LOCATION, Double.class);
	}};

	public static Message createFNPOpennetAnnounceRequest(long uid, long transferUID, int noderefLength, int paddedLength, double target, short htl) {
		Message msg = new Message(FNPOpennetAnnounceRequest);
		msg.set(UID, uid);
		msg.set(TRANSFER_UID, transferUID);
		msg.set(NODEREF_LENGTH, noderefLength);
		msg.set(PADDED_LENGTH, paddedLength);
		msg.set(HTL, htl);
		msg.set(NEAREST_LOCATION, 0.0);
		msg.set(TARGET_LOCATION, target);
		return msg;
	}
	
	/**
	 * Announcement reply. Noderef is attached, will be transferred, both nodes add the other. A single
	 * request will result in many reply's. When the announcement is done, we return a DataNotFound; if
	 * we run into a dead-end, we return a RejectedLoop; if we can't accept it, RejectedOverload.
	 */
	public final static MessageType FNPOpennetAnnounceReply = new MessageType("FNPOpennetAnnounceReply", PRIORITY_UNSPECIFIED) {
		{
		addField(UID, Long.class);
		addField(TRANSFER_UID, Long.class);
		addField(NODEREF_LENGTH, Integer.class);
		addField(PADDED_LENGTH, Integer.class);
	}};
	
	public static Message createFNPOpennetAnnounceReply(long uid, long transferUID, int noderefLength, int paddedLength) {
		Message msg = new Message(FNPOpennetAnnounceReply);
		msg.set(UID, uid);
		msg.set(TRANSFER_UID, transferUID);
		msg.set(NODEREF_LENGTH, noderefLength);
		msg.set(PADDED_LENGTH, paddedLength);
		return msg;
	}
	
	public final static MessageType FNPOpennetAnnounceCompleted = new MessageType("FNPOpennetAnnounceCompleted",
	        PRIORITY_UNSPECIFIED) {
		{
		addField(UID, Long.class);
	}};
	
	public static Message createFNPOpennetAnnounceCompleted(long uid) {
		Message msg = new Message(FNPOpennetAnnounceCompleted);
		msg.set(UID, uid);
		return msg;
	}
	
	public final static MessageType FNPOpennetDisabled = new MessageType("FNPOpennetDisabled", PRIORITY_HIGH) {
		{
		addField(UID, Long.class);
	}};
	
	public static Message createFNPOpennetDisabled(long uid) {
		Message msg = new Message(FNPOpennetDisabled);
		msg.set(UID, uid);
		return msg;
	}
	
	public final static MessageType FNPOpennetNoderefRejected = new MessageType("FNPOpennetNoderefRejected",
	        PRIORITY_HIGH) {
		{
		addField(UID, Long.class);
		addField(REJECT_CODE, Integer.class);
	}};
	
	public static Message createFNPOpennetNoderefRejected(long uid, int rejectCode) {
		Message msg = new Message(FNPOpennetNoderefRejected);
		msg.set(UID, uid);
		msg.set(REJECT_CODE, rejectCode);
		return msg;
	}
	
	public static String getOpennetRejectedCode(int x) {
		switch(x) {
		case NODEREF_REJECTED_TOO_BIG:
			return "Too big";
		case NODEREF_REJECTED_REAL_BIGGER_THAN_PADDED:
			return "Real length bigger than padded length";
		case NODEREF_REJECTED_TRANSFER_FAILED:
			return "Transfer failed";
		case NODEREF_REJECTED_INVALID:
			return "Invalid noderef";
		default:
			return "Unknown rejection code "+x;
		}
	}
	
	public static final int NODEREF_REJECTED_TOO_BIG = 1;
	public static final int NODEREF_REJECTED_REAL_BIGGER_THAN_PADDED = 2;
	public static final int NODEREF_REJECTED_TRANSFER_FAILED = 3;
	public static final int NODEREF_REJECTED_INVALID = 4;
	
	// FIXME get rid???
	
	public final static MessageType FNPOpennetAnnounceNodeNotWanted = new MessageType(
	        "FNPOpennetAnnounceNodeNotWanted", PRIORITY_LOW) {
		{
		addField(UID, Long.class);
	}};
	
	public static Message createFNPOpennetAnnounceNodeNotWanted(long uid) {
		Message msg = new Message(FNPOpennetAnnounceNodeNotWanted);
		msg.set(UID, uid);
		return msg;
	}
	
	// Key offers (ULPRs)
	
	public final static MessageType FNPOfferKey = new MessageType("FNPOfferKey", PRIORITY_LOW) {
		{
		addField(KEY, Key.class);
		addField(OFFER_AUTHENTICATOR, ShortBuffer.class);
	}};
	
	public static Message createFNPOfferKey(Key key, byte[] authenticator) {
		Message msg = new Message(FNPOfferKey);
		msg.set(KEY, key);
		msg.set(OFFER_AUTHENTICATOR, new ShortBuffer(authenticator));
		return msg;
	}
	
	// Short timeout so PRIORITY_HIGH
	public final static MessageType FNPGetOfferedKey = new MessageType("FNPGetOfferedKey", PRIORITY_LOW) {
		{
		addField(KEY, Key.class);
		addField(OFFER_AUTHENTICATOR, ShortBuffer.class);
		addField(NEED_PUB_KEY, Boolean.class);
		addField(UID, Long.class);
	}};
	
	public static Message createFNPGetOfferedKey(Key key, byte[] authenticator, boolean needPubkey, long uid) {
		Message msg = new Message(FNPGetOfferedKey);
		msg.set(KEY, key);
		msg.set(OFFER_AUTHENTICATOR, new ShortBuffer(authenticator));
		msg.set(NEED_PUB_KEY, needPubkey);
		msg.set(UID, uid);
		return msg;
	}
	
	// Permanently rejected. RejectedOverload means temporarily rejected.
	public final static MessageType FNPGetOfferedKeyInvalid = new MessageType("FNPGetOfferedKeyInvalid", PRIORITY_HIGH) {
		{ // short timeout
		addField(UID, Long.class);
		addField(REASON, Short.class);
	}};
	
	public static Message createFNPGetOfferedKeyInvalid(long uid, short reason) {
		Message msg = new Message(FNPGetOfferedKeyInvalid);
		msg.set(UID, uid);
		msg.set(REASON, reason);
		return msg;
	}
	
	public final static short GET_OFFERED_KEY_REJECTED_BAD_AUTHENTICATOR = 1;
	public final static short GET_OFFERED_KEY_REJECTED_NO_KEY = 2;
	
	public static final MessageType FNPPing = new MessageType("FNPPing", PRIORITY_HIGH) {{
		addField(PING_SEQNO, Integer.class);
	}};
	
	public static Message createFNPPing(int seqNo) {
		Message msg = new Message(FNPPing);
		msg.set(PING_SEQNO, seqNo);
		return msg;
	}
	
	public static final MessageType FNPPong = new MessageType("FNPPong", PRIORITY_HIGH) {{
		addField(PING_SEQNO, Integer.class);
	}};
	
	public static Message createFNPPong(int seqNo) {
		Message msg = new Message(FNPPong);
		msg.set(PING_SEQNO, seqNo);
		return msg;
	}
	
	public static final MessageType FNPRHProbeReply = new MessageType("FNPRHProbeReply", PRIORITY_UNSPECIFIED) {{
		addField(UID, Long.class);
		addField(NEAREST_LOCATION, Double.class);
		addField(BEST_LOCATION, Double.class);
		addField(COUNTER, Short.class);
		addField(UNIQUE_COUNTER, Short.class);
		addField(LINEAR_COUNTER, Short.class);
	}};
	
	public static Message createFNPRHProbeReply(long uid, double nearest, double best, short counter, short uniqueCounter, short linearCounter) {
		Message msg = new Message(FNPRHProbeReply);
		msg.set(UID, uid);
		msg.set(NEAREST_LOCATION, nearest);
		msg.set(BEST_LOCATION, best);
		msg.set(COUNTER, counter);
		msg.set(UNIQUE_COUNTER, uniqueCounter);
		msg.set(LINEAR_COUNTER, linearCounter);
		return msg;
	}

	public static final MessageType ProbeRequest = new MessageType("ProbeRequest", PRIORITY_HIGH) {{
		addField(HTL, Byte.class);
		addField(UID, Long.class);
		addField(TYPE, Byte.class);
	}};

	/**
	 * Constructs a a probe request.
	 * @param htl hopsToLive: hops until result is requested.
	 * @param uid Probe identifier: should be unique.
	 * @return Message with requested attributes.
	 */
	public static Message createProbeRequest(byte htl, long uid, Type type) {
		Message msg = new Message(ProbeRequest);
		msg.set(HTL, htl);
		msg.set(UID, uid);
		msg.set(TYPE, type.code);
		return msg;
	}

	public static final MessageType ProbeError = new MessageType("ProbeError", PRIORITY_HIGH) {{
		addField(UID, Long.class);
		addField(TYPE, Byte.class);
	}};

	/**
	 * Creates a probe response which indicates there was an error.
	 * @param uid Probe identifier.
	 * @param error The type of error that occurred. Can be one of Probe.ProbeError.
	 * @return Message with the requested attributes.
	 */
	public static Message createProbeError(long uid, Error error) {
		Message msg = new Message(ProbeError);
		msg.set(UID, uid);
		msg.set(TYPE, error.code);
		return msg;
	}

	public static final MessageType ProbeRefused = new MessageType("ProbeRefused", PRIORITY_HIGH) {{
		addField(DMT.UID, Long.class);
	}};

	/**
	 * Creates a probe response which indicates that the endpoint opted not to respond with the requested result.
	 * @param uid Probe identifier.
	 * @return Message with the requested attribute.
	 */
	public static Message createProbeRefused(long uid) {
		Message msg = new Message(ProbeRefused);
		msg.set(UID, uid);
		return msg;
	}

	public static final MessageType ProbeBandwidth = new MessageType("ProbeBandwidth", PRIORITY_HIGH) {{
		addField(UID, Long.class);
		addField(OUTPUT_BANDWIDTH_UPPER_LIMIT, Float.class);
	}};

	/**
	 * Creates a probe response to a query for bandwidth limits.
	 * @param uid Probe identifier.
	 * @param limit Endpoint output bandwidth limit in KiB per second.
	 * @return Message with requested attributes.
	 */
	public static Message createProbeBandwidth(long uid, float limit) {
		Message msg = new Message(ProbeBandwidth);
		msg.set(UID, uid);
		msg.set(OUTPUT_BANDWIDTH_UPPER_LIMIT, limit);
		return msg;
	}

	public static final MessageType ProbeBuild = new MessageType("ProbeBuild", PRIORITY_HIGH) {{
		addField(UID, Long.class);
		addField(BUILD, Integer.class);
	}};

	/**
	 * Creates a probe response to a query for build.
	 * @param uid Probe identifier.
	 * @param build Endpoint build of Freenet.
	 * @return Message with requested attributes.
	 */
	public static Message createProbeBuild(long uid, int build) {
		Message msg = new Message(ProbeBuild);
		msg.set(UID, uid);
		msg.set(BUILD, build);
		return msg;
	}

	public static final MessageType ProbeIdentifier = new MessageType("ProbeIdentifier", PRIORITY_HIGH) {{
		addField(UID, Long.class);
		addField(PROBE_IDENTIFIER, Long.class);
		addField(UPTIME_PERCENT, Byte.class);
	}};

	/**
	 * Creates a probe response to a query for identifier.
	 * @param uid Probe UID.
	 * @param probeIdentifier Endpoint identifier.
	 * @param uptimePercentage 7-day uptime percentage.
	 * @return Message with requested attributes.
	 */
	public static Message createProbeIdentifier(long uid, long probeIdentifier, byte uptimePercentage) {
		Message msg = new Message(ProbeIdentifier);
		msg.set(UID, uid);
		msg.set(PROBE_IDENTIFIER, probeIdentifier);
		msg.set(UPTIME_PERCENT, uptimePercentage);
		return msg;
	}

	public static final MessageType ProbeLinkLengths = new MessageType("ProbeLinkLengths", PRIORITY_HIGH) {{
		addField(UID, Long.class);
		addField(LINK_LENGTHS, float[].class);
	}};

	/**
	 * Creates a probe response to a query for link lengths.
	 * @param uid Probe identifier.
	 * @param linkLengths Endpoint link lengths.
	 * @return Message with requested attributes.
	 */
	public static Message createProbeLinkLengths(long uid, float[] linkLengths) {
		Message msg = new Message(ProbeLinkLengths);
		msg.set(UID, uid);
		msg.set(LINK_LENGTHS, linkLengths);
		return msg;
	}

	public static final MessageType ProbeLocation = new MessageType("ProbeLocation", PRIORITY_HIGH) {{
		addField(UID, Long.class);
		addField(LOCATION, Float.class);
	}};

	/**
	 * Creates a probe response to a query for location.
	 * @param uid Probe identifier.
	 * @param location Endpoint location.
	 * @return Message with the requested attributes.
	 */
	public static Message createProbeLocation(long uid, float location) {
		Message msg = new Message(ProbeLocation);
		msg.set(UID, uid);
		msg.set(LOCATION, location);
		return msg;
	}

	public static final MessageType ProbeStoreSize = new MessageType("ProbeStoreSize", PRIORITY_HIGH) {{
		addField(UID, Long.class);
		addField(STORE_SIZE, Float.class);
	}};

	/**
	 * Creates a probe response to a query for store size.
	 * @param uid Probe identifier.
	 * @param storeSize Endpoint store size in GiB multiplied by Gaussian noise.
	 * @return Message with requested attributes.
	 */
	public static Message createProbeStoreSize(long uid, float storeSize) {
		Message msg = new Message(ProbeStoreSize);
		msg.set(UID, uid);
		msg.set(STORE_SIZE, storeSize);
		return msg;
	}

	public static final MessageType ProbeUptime = new MessageType("ProbeUptime", PRIORITY_HIGH) {{
		addField(UID, Long.class);
		addField(UPTIME_PERCENT, Float.class);
	}};

	/**
	 * Creates a probe response to a query for uptime.
	 * @param uid Probe identifier.
	 * @param uptimePercent Percent of the requested period (48 hours or 7 days) which the endpoint was online.
	 * @return Message with requested attributes.
	 */
	public static Message createProbeUptime(long uid, float uptimePercent) {
		Message msg = new Message(ProbeUptime);
		msg.set(UID, uid);
		msg.set(UPTIME_PERCENT, uptimePercent);
		return msg;
	}

	public static final MessageType FNPProbeRequest = new MessageType("FNPProbeRequest", PRIORITY_HIGH) {{
		addField(UID, Long.class);
		addField(TARGET_LOCATION, Double.class);
		addField(NEAREST_LOCATION, Double.class);
		addField(BEST_LOCATION, Double.class);
		addField(HTL, Short.class);
		addField(COUNTER, Short.class);
		addField(LINEAR_COUNTER, Short.class);
	}};
	
	public static final MessageType FNPProbeTrace = new MessageType("FNPProbeTrace", PRIORITY_LOW) {{
		addField(UID, Long.class);
		addField(TARGET_LOCATION, Double.class);
		addField(NEAREST_LOCATION, Double.class);
		addField(BEST_LOCATION, Double.class);
		addField(HTL, Short.class);
		addField(COUNTER, Short.class);
		addField(LOCATION, Double.class);
		addField(MY_UID, Long.class);
		addField(PEER_LOCATIONS, ShortBuffer.class);
		addField(PEER_UIDS, ShortBuffer.class);
		addField(FORK_COUNT, Short.class);
		addField(LINEAR_COUNTER, Short.class);
		addField(REASON, String.class);
		addField(PREV_UID, Long.class);
	}};
	
	public static final MessageType FNPProbeReply = new MessageType("FNPProbeReply", PRIORITY_LOW) {{
		addField(UID, Long.class);
		addField(TARGET_LOCATION, Double.class);
		addField(NEAREST_LOCATION, Double.class);
		addField(BEST_LOCATION, Double.class);
		addField(COUNTER, Short.class);
		addField(LINEAR_COUNTER, Short.class);
	}};
	
	public static final MessageType FNPProbeRejected = new MessageType("FNPProbeRejected", PRIORITY_HIGH) {{
		addField(UID, Long.class);
		addField(TARGET_LOCATION, Double.class);
		addField(NEAREST_LOCATION, Double.class);
		addField(BEST_LOCATION, Double.class);
		addField(HTL, Short.class);
		addField(COUNTER, Short.class);
		addField(REASON, Short.class);
		addField(LINEAR_COUNTER, Short.class);
	}};
	
	static public final short PROBE_REJECTED_LOOP = 1;
	static public final short PROBE_REJECTED_RNF = 2;
	static public final short PROBE_REJECTED_OVERLOAD = 3;
	
	public static final MessageType FNPSwapRequest = new MessageType("FNPSwapRequest", PRIORITY_HIGH) {{
		addField(UID, Long.class);
		addField(HASH, ShortBuffer.class);
		addField(HTL, Integer.class);
	}};
	
	public static Message createFNPSwapRequest(long uid, byte[] buf, int htl) {
		Message msg = new Message(FNPSwapRequest);
		msg.set(UID, uid);
		msg.set(HASH, new ShortBuffer(buf));
		msg.set(HTL, htl);
		return msg;
	}
	
	public static final MessageType FNPSwapRejected = new MessageType("FNPSwapRejected", PRIORITY_HIGH) {{
		addField(UID, Long.class);
	}};
	
	public static Message createFNPSwapRejected(long uid) {
		Message msg = new Message(FNPSwapRejected);
		msg.set(UID, uid);
		return msg;
	}
	
	public static final MessageType FNPSwapReply = new MessageType("FNPSwapReply", PRIORITY_HIGH) {{
		addField(UID, Long.class);
		addField(HASH, ShortBuffer.class);
	}};
	
	public static Message createFNPSwapReply(long uid, byte[] buf) {
		Message msg = new Message(FNPSwapReply);
		msg.set(UID, uid);
		msg.set(HASH, new ShortBuffer(buf));
		return msg;
	}

	public static final MessageType FNPSwapCommit = new MessageType("FNPSwapCommit", PRIORITY_HIGH) {{
		addField(UID, Long.class);
		addField(DATA, ShortBuffer.class);
	}};
	
	public static Message createFNPSwapCommit(long uid, byte[] buf) {
		Message msg = new Message(FNPSwapCommit);
		msg.set(UID, uid);
		msg.set(DATA, new ShortBuffer(buf));
		return msg;
	}
	
	public static final MessageType FNPSwapComplete = new MessageType("FNPSwapComplete", PRIORITY_HIGH) {{
		addField(UID, Long.class);
		addField(DATA, ShortBuffer.class);
	}};
	
	public static Message createFNPSwapComplete(long uid, byte[] buf) {
		Message msg = new Message(FNPSwapComplete);
		msg.set(UID, uid);
		msg.set(DATA, new ShortBuffer(buf));
		return msg;
	}
		
	public static final MessageType FNPLocChangeNotificationNew = new MessageType("FNPLocationChangeNotification2", PRIORITY_LOW) {{
		addField(LOCATION, Double.class);
		addField(PEER_LOCATIONS, ShortBuffer.class);
	}};
	
	public static Message createFNPLocChangeNotificationNew(double myLocation, double[] locations) {
		Message msg = new Message(FNPLocChangeNotificationNew);
		ShortBuffer dst = new ShortBuffer(Fields.doublesToBytes(locations));
		msg.set(LOCATION, myLocation);
		msg.set(PEER_LOCATIONS, dst);
		
		return msg;
	}

	public static final MessageType FNPRoutedPing = new MessageType("FNPRoutedPing", PRIORITY_LOW) {{
		addRoutedToNodeMessageFields();
		addField(COUNTER, Integer.class);
		
	}};
	
	public static Message createFNPRoutedPing(long uid, double targetLocation, short htl, int counter, byte[] nodeIdentity) {
		Message msg = new Message(FNPRoutedPing);
		msg.setRoutedToNodeFields(uid, targetLocation, htl, nodeIdentity);
		msg.set(COUNTER, counter);
		return msg;
	}
	
	public static final MessageType FNPRoutedPong = new MessageType("FNPRoutedPong", PRIORITY_LOW) {{
		addField(UID, Long.class);
		addField(COUNTER, Integer.class);
	}};

	public static Message createFNPRoutedPong(long uid, int counter) {
		Message msg = new Message(FNPRoutedPong);
		msg.set(UID, uid);
		msg.set(COUNTER, counter);
		return msg;
	}
	
	public static final MessageType FNPRoutedRejected = new MessageType("FNPRoutedRejected", PRIORITY_UNSPECIFIED) {{
		addField(UID, Long.class);
		addField(HTL, Short.class);
	}};

	public static Message createFNPRoutedRejected(long uid, short htl) {
		Message msg = new Message(FNPRoutedRejected);
		msg.set(UID, uid);
		msg.set(HTL, htl);
		return msg;
	}

	public static final MessageType FNPDetectedIPAddress = new MessageType("FNPDetectedIPAddress", PRIORITY_HIGH) {{
		addField(EXTERNAL_ADDRESS, Peer.class);
	}};
	
	public static Message createFNPDetectedIPAddress(Peer peer) {
		Message msg = new Message(FNPDetectedIPAddress);
		msg.set(EXTERNAL_ADDRESS, peer);
		return msg;
	}
	
	/**
	 * Create new type for different transports. 
	 * The old FNPDetectedIPAddress does not know which transport a Peer object belongs to.
	 * Now we are using transportName field as the UID for a plugin. This field is present in Peer.
	 * For compatibility reasons we have two types. The old builds will not know anything about transports.
	 * So it is best to create a new message type.
	 */
	public static final MessageType FNPDetectedTransportAddress = new MessageType("FNPDetectedTransportIPAddress", PRIORITY_HIGH) {{
		addField(EXTERNAL_ADDRESS, Byte[].class);
		addField(TRANSPORT_NAME, String.class);
	}};
	
	/**
	 * Create new message type for different transports. 
	 * The old FNPDetectedIPAddress does not know which transport a Peer object belongs to.
	 * Now we are using transportName field as the UID for a plugin. This field is present in Peer.
	 * For compatibility reasons we have two types. The old builds will not know anything about transports.
	 * So it is best to create a new message type.
	 */
	public static final Message createFNPDetectedTransportIPAddress(byte[] pluginAddress, String transportName) {
		Message msg = new Message(FNPDetectedTransportAddress);
		msg.set(EXTERNAL_ADDRESS, pluginAddress);
		msg.set(TRANSPORT_NAME, transportName);
		return msg;
	}

	public static final MessageType FNPTime = new MessageType("FNPTime", PRIORITY_HIGH) {{
		addField(TIME, Long.class);
	}};
	
	public static Message createFNPTime(long time) {
		Message msg = new Message(FNPTime);
		msg.set(TIME, time);
		return msg;
	}
	
	public static final MessageType FNPUptime = new MessageType("FNPUptime", PRIORITY_LOW) {{
		addField(UPTIME_PERCENT_48H, Byte.class);
	}};
	
	public static Message createFNPUptime(byte uptimePercent) {
		Message msg = new Message(FNPUptime);
		msg.set(UPTIME_PERCENT_48H, uptimePercent);
		return msg;
	}
	
	public static final MessageType FNPVisibility = new MessageType("FNPVisibility", PRIORITY_HIGH) {{
		addField(FRIEND_VISIBILITY, Short.class);
	}};
	
	public static Message createFNPVisibility(short visibility) {
		Message msg = new Message(FNPVisibility);
		msg.set(FRIEND_VISIBILITY, visibility);
		return msg;
	}
	
<<<<<<< HEAD
	public static final MessageType FNPSentPackets = new MessageType("FNPSentPackets", PRIORITY_HIGH) {{
		addField(TIME_DELTAS, ShortBuffer.class);
		addField(HASHES, ShortBuffer.class);
		addField(TIME, Long.class);
	}};
	
	public static Message createFNPSentPackets(int[] timeDeltas, long[] hashes, long baseTime) {
		Message msg = new Message(FNPSentPackets);
		msg.set(TIME_DELTAS, new ShortBuffer(Fields.intsToBytes(timeDeltas)));
		msg.set(HASHES, new ShortBuffer(Fields.longsToBytes(hashes)));
		msg.set(TIME, baseTime);
		return msg;
	}
	
	public static final MessageType FNPSentPacketsTransport = new MessageType("FNPSentPacketsTransport", PRIORITY_HIGH) {{
		addField(TRANSPORT_NAME, String.class);
		addField(TIME_DELTAS, ShortBuffer.class);
		addField(HASHES, ShortBuffer.class);
		addField(TIME, Long.class);
	}};
	
	public static final Message createFNPSentPacketsTransport(String transportName, int[] timeDeltas, long[] hashes, long baseTime) {
		Message msg = new Message(FNPSentPacketsTransport);
		msg.set(TRANSPORT_NAME, transportName);
		msg.set(TIME_DELTAS, new ShortBuffer(Fields.intsToBytes(timeDeltas)));
		msg.set(HASHES, new ShortBuffer(Fields.longsToBytes(hashes)));
		msg.set(TIME, baseTime);
		return msg;
	}
	
=======
>>>>>>> c8b9e111
	public static final MessageType FNPVoid = new MessageType("FNPVoid", PRIORITY_LOW, false, true) {{
	}};
	
	public static Message createFNPVoid() {
		Message msg = new Message(FNPVoid);
		return msg;
	}
	
	public static final MessageType FNPDisconnect = new MessageType("FNPDisconnect", PRIORITY_HIGH) {{
		// If true, remove from active routing table, likely to be down for a while.
		// Otherwise just dump all current connection state and keep trying to connect.
		addField(REMOVE, Boolean.class);
		// If true, purge all references to this node. Otherwise, we can keep the node
		// around in secondary tables etc in order to more easily reconnect later. 
		// (Mostly used on opennet)
		addField(PURGE, Boolean.class);
		// Parting message, may be empty. A SimpleFieldSet in exactly the same format 
		// as an N2NTM.
		addField(NODE_TO_NODE_MESSAGE_TYPE, Integer.class);
		addField(NODE_TO_NODE_MESSAGE_DATA, ShortBuffer.class);
	}};
	
	public static Message createFNPDisconnect(boolean remove, boolean purge, int messageType, ShortBuffer messageData) {
		Message msg = new Message(FNPDisconnect);
		msg.set(REMOVE, remove);
		msg.set(PURGE, purge);
		msg.set(NODE_TO_NODE_MESSAGE_TYPE, messageType);
		msg.set(NODE_TO_NODE_MESSAGE_DATA, messageData);
		return msg;
	}
	
	// Update over mandatory. Not strictly part of FNP. Only goes between nodes at the link
	// level, and will be sent, and parsed, even if the node is out of date. Should be stable 
	// long-term.
	
	public static final MessageType UOMAnnouncement = new MessageType("UOMAnnouncement", PRIORITY_LOW) {{
		addField(MAIN_JAR_KEY, String.class);
		addField(REVOCATION_KEY, String.class);
		addField(HAVE_REVOCATION_KEY, Boolean.class);
		addField(MAIN_JAR_VERSION, Long.class);
		// Last time (ms ago) we had 3 DNFs in a row on the revocation checker.
		addField(REVOCATION_KEY_TIME_LAST_TRIED, Long.class);
		// Number of DNFs so far this time.
		addField(REVOCATION_KEY_DNF_COUNT, Integer.class);
		// For convenience, may change
		addField(REVOCATION_KEY_FILE_LENGTH, Long.class);
		addField(MAIN_JAR_FILE_LENGTH, Long.class);
		addField(PING_TIME, Integer.class);
		addField(BWLIMIT_DELAY_TIME, Integer.class);
	}};
	
	public static Message createUOMAnnouncement(String mainKey, String revocationKey,
			boolean haveRevocation, long mainJarVersion, long timeLastTriedRevocationFetch,
			int revocationDNFCount, long revocationKeyLength, long mainJarLength, int pingTime, int bwlimitDelayTime) {
		Message msg = new Message(UOMAnnouncement);
		
		msg.set(MAIN_JAR_KEY, mainKey);
		msg.set(REVOCATION_KEY, revocationKey);
		msg.set(HAVE_REVOCATION_KEY, haveRevocation);
		msg.set(MAIN_JAR_VERSION, mainJarVersion);
		msg.set(REVOCATION_KEY_TIME_LAST_TRIED, timeLastTriedRevocationFetch);
		msg.set(REVOCATION_KEY_DNF_COUNT, revocationDNFCount);
		msg.set(REVOCATION_KEY_FILE_LENGTH, revocationKeyLength);
		msg.set(MAIN_JAR_FILE_LENGTH, mainJarLength);
		msg.set(PING_TIME, pingTime);
		msg.set(BWLIMIT_DELAY_TIME, bwlimitDelayTime);
		
		return msg;
	}
	
	// Legacy UOM message. Kept to enable old nodes to UOM to 1421.
	// After that they can use the modern UOM system. FIXME remove eventually.
	public static final MessageType UOMAnnounce = new MessageType("UOMAnnounce", PRIORITY_LOW) {{
		addField(MAIN_JAR_KEY, String.class);
		addField(EXTRA_JAR_KEY, String.class);
		addField(REVOCATION_KEY, String.class);
		addField(HAVE_REVOCATION_KEY, Boolean.class);
		addField(MAIN_JAR_VERSION, Long.class);
		addField(EXTRA_JAR_VERSION, Long.class);
		// Last time (ms ago) we had 3 DNFs in a row on the revocation checker.
		addField(REVOCATION_KEY_TIME_LAST_TRIED, Long.class);
		// Number of DNFs so far this time.
		addField(REVOCATION_KEY_DNF_COUNT, Integer.class);
		// For convenience, may change
		addField(REVOCATION_KEY_FILE_LENGTH, Long.class);
		addField(MAIN_JAR_FILE_LENGTH, Long.class);
		addField(EXTRA_JAR_FILE_LENGTH, Long.class);
		addField(PING_TIME, Integer.class);
		addField(BWLIMIT_DELAY_TIME, Integer.class);
	}};

	// We need to be able to create these to announce to old nodes.
	public static Message createUOMAnnounce(String mainKey, String extraKey, String revocationKey,
			boolean haveRevocation, long mainJarVersion, long extraJarVersion, long timeLastTriedRevocationFetch,
			int revocationDNFCount, long revocationKeyLength, long mainJarLength, long extraJarLength, int pingTime, int bwlimitDelayTime) {
		Message msg = new Message(UOMAnnounce);
		
		msg.set(MAIN_JAR_KEY, mainKey);
		msg.set(EXTRA_JAR_KEY, extraKey);
		msg.set(REVOCATION_KEY, revocationKey);
		msg.set(HAVE_REVOCATION_KEY, haveRevocation);
		msg.set(MAIN_JAR_VERSION, mainJarVersion);
		msg.set(EXTRA_JAR_VERSION, extraJarVersion);
		msg.set(REVOCATION_KEY_TIME_LAST_TRIED, timeLastTriedRevocationFetch);
		msg.set(REVOCATION_KEY_DNF_COUNT, revocationDNFCount);
		msg.set(REVOCATION_KEY_FILE_LENGTH, revocationKeyLength);
		msg.set(MAIN_JAR_FILE_LENGTH, mainJarLength);
		msg.set(EXTRA_JAR_FILE_LENGTH, extraJarLength);
		msg.set(PING_TIME, pingTime);
		msg.set(BWLIMIT_DELAY_TIME, bwlimitDelayTime);
		
		return msg;
	}
	
	// Same for old and new, handled by new UOM.
	public static final MessageType UOMRequestRevocation = new MessageType("UOMRequestRevocation", PRIORITY_HIGH) {{
		addField(UID, Long.class);
	}};
	
	public static Message createUOMRequestRevocation(long uid) {
		Message msg = new Message(UOMRequestRevocation);
		msg.set(UID, uid);
		return msg;
	}

	// Used by old UOM. We need to be able to distinguish it easily for dispatcher.
	// FIXME remove eventually.
	public static final MessageType UOMRequestMain = new MessageType("UOMRequestMain", PRIORITY_LOW) {{
		addField(UID, Long.class);
	}};
	
	// Used by new UOM.
	public static final MessageType UOMRequestMainJar = new MessageType("UOMRequestMainJar", PRIORITY_LOW) {{
		addField(UID, Long.class);
	}};
	
	public static Message createUOMRequestMainJar(long uid) {
		Message msg = new Message(UOMRequestMainJar);
		msg.set(UID, uid);
		return msg;
	}

	// Used only by legacy UOM. FIXME remove eventually.
	public static final MessageType UOMRequestExtra = new MessageType("UOMRequestExtra", PRIORITY_LOW) {{
		addField(UID, Long.class);
	}};
	
	// Used by both old and new UOM.
	public static final MessageType UOMSendingRevocation = new MessageType("UOMSendingRevocation", PRIORITY_HIGH) {{
		addField(UID, Long.class);
		// Probably excessive, but lengths are always long's, and wasting a few bytes here
		// doesn't matter in the least, as it's very rarely called.
		addField(FILE_LENGTH, Long.class);
		addField(REVOCATION_KEY, String.class);
	}};
	
	public static Message createUOMSendingRevocation(long uid, long length, String key) {
		Message msg = new Message(UOMSendingRevocation);
		msg.set(UID, uid);
		msg.set(FILE_LENGTH, length);
		msg.set(REVOCATION_KEY, key);
		return msg;
	}

	// Used by old UOM. We need to distinguish them in NodeDispatcher. FIXME remove eventually.
	public static final MessageType UOMSendingMain = new MessageType("UOMSendingMain", PRIORITY_LOW) {{
		addField(UID, Long.class);
		addField(FILE_LENGTH, Long.class);
		addField(MAIN_JAR_KEY, String.class);
		addField(MAIN_JAR_VERSION, Integer.class);
	}};
	
	public static Message createUOMSendingMain(long uid, long length, String key, int version) {
		Message msg = new Message(UOMSendingMain);
		msg.set(UID, uid);
		msg.set(FILE_LENGTH, length);
		msg.set(MAIN_JAR_KEY, key);
		msg.set(MAIN_JAR_VERSION, version);
		return msg;
	}
	
	// Used by new UOM. We need to distinguish them in NodeDispatcher.
	public static final MessageType UOMSendingMainJar = new MessageType("UOMSendingMainJar", PRIORITY_LOW) {{
		addField(UID, Long.class);
		addField(FILE_LENGTH, Long.class);
		addField(MAIN_JAR_KEY, String.class);
		addField(MAIN_JAR_VERSION, Integer.class);
	}};
	
	public static Message createUOMSendingMainJar(long uid, long length, String key, int version) {
		Message msg = new Message(UOMSendingMainJar);
		msg.set(UID, uid);
		msg.set(FILE_LENGTH, length);
		msg.set(MAIN_JAR_KEY, key);
		msg.set(MAIN_JAR_VERSION, version);
		return msg;
	}
	
	// Used only by legacy UOM. FIXME remove eventually.
	public static final MessageType UOMSendingExtra = new MessageType("UOMSendingExtra", PRIORITY_LOW) {{
		addField(UID, Long.class);
		addField(FILE_LENGTH, Long.class);
		addField(EXTRA_JAR_KEY, String.class);
		addField(EXTRA_JAR_VERSION, Integer.class);
	}};
	
	public static Message createUOMSendingExtra(long uid, long length, String key, int version) {
		Message msg = new Message(UOMSendingExtra);
		msg.set(UID, uid);
		msg.set(FILE_LENGTH, length);
		msg.set(EXTRA_JAR_KEY, key);
		msg.set(EXTRA_JAR_VERSION, version);
		return msg;
	}
	
	/** Used to fetch a file required for deploying an update. The client
	 * knows both the size and hash of the file. If we don't want to send
	 * the data we should send an FNPBulkReceiveAborted, otherwise we just
	 * send the data as a BulkTransmitter transfer. */
	public static final MessageType UOMFetchDependency = new MessageType("UOMFetchDependency", PRIORITY_LOW) {{
		addField(UID, Long.class); // This will be used for the transfer.
		addField(EXPECTED_HASH, ShortBuffer.class); // Fetch by hash
		addField(FILE_LENGTH, Long.class); // Length is known by both sides.
	}};
	
	public static Message createUOMFetchDependency(long uid, byte[] hash, long length) {
		Message msg = new Message(UOMFetchDependency);
		msg.set(UID, uid);
		msg.set(EXPECTED_HASH, new ShortBuffer(hash));
		msg.set(FILE_LENGTH, length);
		return msg;
	}
	
	// Secondary messages (debug messages attached to primary messages)
	
	public static final MessageType FNPSwapNodeUIDs = new MessageType("FNPSwapNodeUIDs", PRIORITY_UNSPECIFIED) {{
		addField(NODE_UIDS, ShortBuffer.class);
	}};
	
	public static Message createFNPSwapLocations(long[] uids) {
		Message msg = new Message(FNPSwapNodeUIDs);
		msg.set(NODE_UIDS, new ShortBuffer(Fields.longsToBytes(uids)));
		return msg;
	}
	
	// More permanent secondary messages (should perhaps be replaced by new main messages when stable)
	
	public static final MessageType FNPBestRoutesNotTaken = new MessageType("FNPBestRoutesNotTaken", PRIORITY_UNSPECIFIED) {{
		// Maybe this should be some sort of typed array?
		// It's just a bunch of double's anyway.
		addField(BEST_LOCATIONS_NOT_VISITED, ShortBuffer.class);
	}};
	
	public static Message createFNPBestRoutesNotTaken(byte[] locs) {
		Message msg = new Message(FNPBestRoutesNotTaken);
		msg.set(BEST_LOCATIONS_NOT_VISITED, new ShortBuffer(locs));
		return msg;
	}
	
	public static Message createFNPBestRoutesNotTaken(double[] locs) {
		return createFNPBestRoutesNotTaken(Fields.doublesToBytes(locs));
	}
	
	public static Message createFNPBestRoutesNotTaken(Double[] doubles) {
		double[] locs = new double[doubles.length];
		for(int i=0;i<locs.length;i++) locs[i] = doubles[i].doubleValue();
		return createFNPBestRoutesNotTaken(locs);
	}
	
	public static final MessageType FNPRoutingStatus = new MessageType("FNPRoutingStatus", PRIORITY_HIGH) {{
		addField(ROUTING_ENABLED, Boolean.class);
	}};
	
	public static Message createRoutingStatus(boolean routeRequests) {
		Message msg = new Message(FNPRoutingStatus);
		msg.set(ROUTING_ENABLED, routeRequests);
		
		return msg;
	}
	
	public static final MessageType FNPSubInsertForkControl = new MessageType("FNPSubInsertForkControl", PRIORITY_HIGH) {{
		addField(ENABLE_INSERT_FORK_WHEN_CACHEABLE, Boolean.class);
	}};
	
	public static Message createFNPSubInsertForkControl(boolean enableInsertForkWhenCacheable) {
		Message msg = new Message(FNPSubInsertForkControl);
		msg.set(ENABLE_INSERT_FORK_WHEN_CACHEABLE, enableInsertForkWhenCacheable);
		return msg;
	}
	
	public static final MessageType FNPSubInsertPreferInsert = new MessageType("FNPSubInsertPreferInsert", PRIORITY_HIGH) {{
		addField(PREFER_INSERT, Boolean.class);
	}};
	
	public static Message createFNPSubInsertPreferInsert(boolean preferInsert) {
		Message msg = new Message(FNPSubInsertPreferInsert);
		msg.set(PREFER_INSERT, preferInsert);
		return msg;
		
	}
	
	public static final MessageType FNPSubInsertIgnoreLowBackoff = new MessageType("FNPSubInsertIgnoreLowBackoff", PRIORITY_HIGH) {{
		addField(IGNORE_LOW_BACKOFF, Boolean.class);
	}};
	
	public static Message createFNPSubInsertIgnoreLowBackoff(boolean ignoreLowBackoff) {
		Message msg = new Message(FNPSubInsertIgnoreLowBackoff);
		msg.set(IGNORE_LOW_BACKOFF, ignoreLowBackoff);
		return msg;
		
	}
	
	public static final MessageType FNPRejectIsSoft = new MessageType("FNPRejectIsSoft", PRIORITY_HIGH) {{
		// No fields???
	}};
	
	public static Message createFNPRejectIsSoft() {
		return new Message(FNPRejectIsSoft);
	}
	
	// New load management
	
	public static final MessageType FNPPeerLoadStatusByte = new MessageType("FNPPeerLoadStatusByte", PRIORITY_HIGH, false, true) {{
		addField(OTHER_TRANSFERS_OUT_CHK, Byte.class);
		addField(OTHER_TRANSFERS_IN_CHK, Byte.class);
		addField(OTHER_TRANSFERS_OUT_SSK, Byte.class);
		addField(OTHER_TRANSFERS_IN_SSK, Byte.class);
		addField(AVERAGE_TRANSFERS_OUT_PER_INSERT, Byte.class);
		addField(OUTPUT_BANDWIDTH_LOWER_LIMIT, Integer.class);
		addField(OUTPUT_BANDWIDTH_UPPER_LIMIT, Integer.class);
		addField(OUTPUT_BANDWIDTH_PEER_LIMIT, Integer.class);
		addField(INPUT_BANDWIDTH_LOWER_LIMIT, Integer.class);
		addField(INPUT_BANDWIDTH_UPPER_LIMIT, Integer.class);
		addField(INPUT_BANDWIDTH_PEER_LIMIT, Integer.class);
		addField(MAX_TRANSFERS_OUT, Byte.class);
		addField(MAX_TRANSFERS_OUT_PEER_LIMIT, Byte.class);
		addField(MAX_TRANSFERS_OUT_LOWER_LIMIT, Byte.class);
		addField(MAX_TRANSFERS_OUT_UPPER_LIMIT, Byte.class);
		addField(REAL_TIME_FLAG, Boolean.class);
	}};
	
	public static final MessageType FNPPeerLoadStatusShort = new MessageType("FNPPeerLoadStatusShort", PRIORITY_HIGH, false, true) {{
		addField(OTHER_TRANSFERS_OUT_CHK, Short.class);
		addField(OTHER_TRANSFERS_IN_CHK, Short.class);
		addField(OTHER_TRANSFERS_OUT_SSK, Short.class);
		addField(OTHER_TRANSFERS_IN_SSK, Short.class);
		addField(AVERAGE_TRANSFERS_OUT_PER_INSERT, Short.class);
		addField(OUTPUT_BANDWIDTH_LOWER_LIMIT, Integer.class);
		addField(OUTPUT_BANDWIDTH_UPPER_LIMIT, Integer.class);
		addField(OUTPUT_BANDWIDTH_PEER_LIMIT, Integer.class);
		addField(INPUT_BANDWIDTH_LOWER_LIMIT, Integer.class);
		addField(INPUT_BANDWIDTH_UPPER_LIMIT, Integer.class);
		addField(INPUT_BANDWIDTH_PEER_LIMIT, Integer.class);
		addField(MAX_TRANSFERS_OUT, Short.class);
		addField(MAX_TRANSFERS_OUT_PEER_LIMIT, Short.class);
		addField(MAX_TRANSFERS_OUT_LOWER_LIMIT, Short.class);
		addField(MAX_TRANSFERS_OUT_UPPER_LIMIT, Short.class);
		addField(REAL_TIME_FLAG, Boolean.class);
	}};
	
	public static final MessageType FNPPeerLoadStatusInt = new MessageType("FNPPeerLoadStatusInt", PRIORITY_HIGH, false, true) {{
		addField(OTHER_TRANSFERS_OUT_CHK, Integer.class);
		addField(OTHER_TRANSFERS_IN_CHK, Integer.class);
		addField(OTHER_TRANSFERS_OUT_SSK, Integer.class);
		addField(OTHER_TRANSFERS_IN_SSK, Integer.class);
		addField(AVERAGE_TRANSFERS_OUT_PER_INSERT, Integer.class);
		addField(OUTPUT_BANDWIDTH_LOWER_LIMIT, Integer.class);
		addField(OUTPUT_BANDWIDTH_UPPER_LIMIT, Integer.class);
		addField(OUTPUT_BANDWIDTH_PEER_LIMIT, Integer.class);
		addField(INPUT_BANDWIDTH_LOWER_LIMIT, Integer.class);
		addField(INPUT_BANDWIDTH_UPPER_LIMIT, Integer.class);
		addField(INPUT_BANDWIDTH_PEER_LIMIT, Integer.class);
		addField(MAX_TRANSFERS_OUT, Integer.class);
		addField(MAX_TRANSFERS_OUT_PEER_LIMIT, Integer.class);
		addField(MAX_TRANSFERS_OUT_LOWER_LIMIT, Integer.class);
		addField(MAX_TRANSFERS_OUT_UPPER_LIMIT, Integer.class);
		addField(REAL_TIME_FLAG, Boolean.class);
	}};
	
	public static Message createFNPPeerLoadStatus(PeerLoadStats stats) {
		Message msg;
		if(stats.expectedTransfersInCHK < 256 && stats.expectedTransfersInSSK < 256 &&
				stats.expectedTransfersOutCHK < 256 && stats.expectedTransfersOutSSK < 256 &&
				stats.averageTransfersOutPerInsert < 256 && stats.maxTransfersOut < 256 && 
				stats.maxTransfersOutLowerLimit < 256 && stats.maxTransfersOutPeerLimit < 256 &&
				stats.maxTransfersOutUpperLimit < 256) {
			msg = new Message(FNPPeerLoadStatusByte);
			msg.set(OTHER_TRANSFERS_OUT_CHK, (byte)stats.expectedTransfersOutCHK);
			msg.set(OTHER_TRANSFERS_IN_CHK, (byte)stats.expectedTransfersInCHK);
			msg.set(OTHER_TRANSFERS_OUT_SSK, (byte)stats.expectedTransfersOutSSK);
			msg.set(OTHER_TRANSFERS_IN_SSK, (byte)stats.expectedTransfersInSSK);
			msg.set(AVERAGE_TRANSFERS_OUT_PER_INSERT, (byte)stats.averageTransfersOutPerInsert);
			msg.set(MAX_TRANSFERS_OUT, (byte)stats.maxTransfersOut);
			msg.set(MAX_TRANSFERS_OUT_PEER_LIMIT, (byte)stats.maxTransfersOutPeerLimit);
			msg.set(MAX_TRANSFERS_OUT_LOWER_LIMIT, (byte)stats.maxTransfersOutLowerLimit);
			msg.set(MAX_TRANSFERS_OUT_UPPER_LIMIT, (byte)stats.maxTransfersOutUpperLimit);
		} else if(stats.expectedTransfersInCHK < 65536 && stats.expectedTransfersInSSK < 65536 &&
				stats.expectedTransfersOutCHK < 65536 && stats.expectedTransfersOutSSK < 65536 &&
				stats.averageTransfersOutPerInsert < 65536 && stats.maxTransfersOut < 65536 && 
				stats.maxTransfersOutLowerLimit < 65536 && stats.maxTransfersOutPeerLimit < 65536 &&
				stats.maxTransfersOutUpperLimit < 65536) {
			msg = new Message(FNPPeerLoadStatusShort);
			msg.set(OTHER_TRANSFERS_OUT_CHK, (short)stats.expectedTransfersOutCHK);
			msg.set(OTHER_TRANSFERS_IN_CHK, (short)stats.expectedTransfersInCHK);
			msg.set(OTHER_TRANSFERS_OUT_SSK, (short)stats.expectedTransfersOutSSK);
			msg.set(OTHER_TRANSFERS_IN_SSK, (short)stats.expectedTransfersInSSK);
			msg.set(AVERAGE_TRANSFERS_OUT_PER_INSERT, (short)stats.averageTransfersOutPerInsert);
			msg.set(MAX_TRANSFERS_OUT, (short)stats.maxTransfersOut);
			msg.set(MAX_TRANSFERS_OUT_PEER_LIMIT, (short)stats.maxTransfersOutPeerLimit);
			msg.set(MAX_TRANSFERS_OUT_LOWER_LIMIT, (short)stats.maxTransfersOutLowerLimit);
			msg.set(MAX_TRANSFERS_OUT_UPPER_LIMIT, (short)stats.maxTransfersOutUpperLimit);
		} else {
			msg = new Message(FNPPeerLoadStatusInt);
			msg.set(OTHER_TRANSFERS_OUT_CHK, stats.expectedTransfersOutCHK);
			msg.set(OTHER_TRANSFERS_IN_CHK, stats.expectedTransfersInCHK);
			msg.set(OTHER_TRANSFERS_OUT_SSK, stats.expectedTransfersOutSSK);
			msg.set(OTHER_TRANSFERS_IN_SSK, stats.expectedTransfersInSSK);
			msg.set(AVERAGE_TRANSFERS_OUT_PER_INSERT, stats.averageTransfersOutPerInsert);
			msg.set(MAX_TRANSFERS_OUT, stats.maxTransfersOut);
			msg.set(MAX_TRANSFERS_OUT_PEER_LIMIT, stats.maxTransfersOutPeerLimit);
			msg.set(MAX_TRANSFERS_OUT_LOWER_LIMIT, stats.maxTransfersOutLowerLimit);
			msg.set(MAX_TRANSFERS_OUT_UPPER_LIMIT, stats.maxTransfersOutUpperLimit);
		}
		msg.set(OUTPUT_BANDWIDTH_LOWER_LIMIT, (int)stats.outputBandwidthLowerLimit);
		msg.set(OUTPUT_BANDWIDTH_UPPER_LIMIT, (int)stats.outputBandwidthUpperLimit);
		msg.set(OUTPUT_BANDWIDTH_PEER_LIMIT, (int)stats.outputBandwidthPeerLimit);
		msg.set(INPUT_BANDWIDTH_LOWER_LIMIT, (int)stats.inputBandwidthLowerLimit);
		msg.set(INPUT_BANDWIDTH_UPPER_LIMIT, (int)stats.inputBandwidthUpperLimit);
		msg.set(INPUT_BANDWIDTH_PEER_LIMIT, (int)stats.inputBandwidthPeerLimit);
		msg.set(REAL_TIME_FLAG, stats.realTime);
		return msg;
	}
	
	public static final String AVERAGE_TRANSFERS_OUT_PER_INSERT = "averageTransfersOutPerInsert";
	
	public static final String OTHER_TRANSFERS_OUT_CHK = "otherTransfersOutCHK";
	public static final String OTHER_TRANSFERS_IN_CHK = "otherTransfersInCHK";
	public static final String OTHER_TRANSFERS_OUT_SSK = "otherTransfersOutSSK";
	public static final String OTHER_TRANSFERS_IN_SSK = "otherTransfersInSSK";
	/** Maximum transfers out, hard limit based on congestion control; we will be rejected if our usage
	 * is over this. */
	public static final String MAX_TRANSFERS_OUT = "maxTransfersOut";
	/** Maximum transfers out, peer limit. If total is over the lower limit and our usage is over the
	 * peer limit, we will be rejected. */
	public static final String MAX_TRANSFERS_OUT_PEER_LIMIT = "maxTransfersOutPeerLimit";
	/** Maximum transfers out, lower limit. If total is over the lower limit and our usage is over the
	 * peer limit, we will be rejected. */
	public static final String MAX_TRANSFERS_OUT_LOWER_LIMIT = "maxTransfersOutLowerLimit";
	/** Maximum transfers out, upper limit. If total is over the upper limit, everything is rejected. */
	public static final String MAX_TRANSFERS_OUT_UPPER_LIMIT = "maxTransfersOutUpperLimit";
	
	public static final String OUTPUT_BANDWIDTH_LOWER_LIMIT = "outputBandwidthLowerLimit";
	public static final String OUTPUT_BANDWIDTH_UPPER_LIMIT = "outputBandwidthUpperLimit";
	public static final String OUTPUT_BANDWIDTH_PEER_LIMIT = "outputBandwidthPeerLimit";
	public static final String INPUT_BANDWIDTH_LOWER_LIMIT = "inputBandwidthLowerLimit";
	public static final String INPUT_BANDWIDTH_UPPER_LIMIT = "inputBandwidthUpperLimit";
	public static final String INPUT_BANDWIDTH_PEER_LIMIT = "inputBandwidthPeerLimit";
	
	public static final String REAL_TIME_FLAG = "realTimeFlag";
	
	public static final MessageType FNPRealTimeFlag = new MessageType("FNPRealTimeFlag", PRIORITY_HIGH) {{
		addField(REAL_TIME_FLAG, Boolean.class);
	}};
	
	public static Message createFNPRealTimeFlag(boolean isBulk) {
		Message msg = new Message(FNPRealTimeFlag);
		msg.set(REAL_TIME_FLAG, isBulk);
		return msg;
	}

	public static boolean getRealTimeFlag(Message m) {
		Message bulk = m.getSubMessage(FNPRealTimeFlag);
		if(bulk == null) return false;
		return bulk.getBoolean(REAL_TIME_FLAG);
	}

	public static boolean isPeerLoadStatusMessage(Message m) {
		MessageType spec = m.getSpec();
		return (spec == FNPPeerLoadStatusByte || spec == FNPPeerLoadStatusShort ||
				spec == FNPPeerLoadStatusInt);
	}

	public static boolean isLoadLimitedRequest(Message m) {
		MessageType spec = m.getSpec();
		return (spec == FNPCHKDataRequest || spec == FNPSSKDataRequest || spec == FNPSSKInsertRequest || spec == FNPInsertRequest || spec == FNPSSKInsertRequestNew || spec == FNPGetOfferedKey);
	}
	
	// Extended fatal timeout handling.
	
	public static final MessageType FNPCheckStillRunning = new MessageType("FNPCheckStillRunning", PRIORITY_HIGH) {{
		addField(UID, Long.class); // UID for this message, used to identify reply
		addField(LIST_OF_UIDS, ShortBuffer.class);
	}};
	
	public static final MessageType FNPIsStillRunning = new MessageType("FNPIsStillRunning", PRIORITY_HIGH) {{
		addField(UID, Long.class);
		addField(UID_STILL_RUNNING_FLAGS, BitArray.class);
	}};
	
	// Friend-of-a-friend (FOAF) related messages
	
	public static final MessageType FNPGetYourFullNoderef = new MessageType("FNPGetYourFullNoderef", PRIORITY_LOW) {{
	}};
	
	public static Message createFNPGetYourFullNoderef() {
		return new Message(FNPGetYourFullNoderef);
	}
	
	public static final MessageType FNPMyFullNoderef = new MessageType("FNPMyFullNoderef", PRIORITY_LOW) {{
		addField(UID, Long.class);
		// Not necessary to pad it since it's not propagated across the network.
		// It might be relayed one hop, but there's enough padding elsewhere, don't worry about it.
		// As opposed to opennet refs, which are relayed long distances, down request paths which they might reveal, so do need to be padded.
		addField(NODEREF_LENGTH, Integer.class);
	}};
	
	public static Message createFNPMyFullNoderef(long uid, int length) {
		Message m = new Message(FNPMyFullNoderef);
		m.set(UID, uid);
		m.set(NODEREF_LENGTH, length);
		return m;
	}
}<|MERGE_RESOLUTION|>--- conflicted
+++ resolved
@@ -1464,39 +1464,6 @@
 		return msg;
 	}
 	
-<<<<<<< HEAD
-	public static final MessageType FNPSentPackets = new MessageType("FNPSentPackets", PRIORITY_HIGH) {{
-		addField(TIME_DELTAS, ShortBuffer.class);
-		addField(HASHES, ShortBuffer.class);
-		addField(TIME, Long.class);
-	}};
-	
-	public static Message createFNPSentPackets(int[] timeDeltas, long[] hashes, long baseTime) {
-		Message msg = new Message(FNPSentPackets);
-		msg.set(TIME_DELTAS, new ShortBuffer(Fields.intsToBytes(timeDeltas)));
-		msg.set(HASHES, new ShortBuffer(Fields.longsToBytes(hashes)));
-		msg.set(TIME, baseTime);
-		return msg;
-	}
-	
-	public static final MessageType FNPSentPacketsTransport = new MessageType("FNPSentPacketsTransport", PRIORITY_HIGH) {{
-		addField(TRANSPORT_NAME, String.class);
-		addField(TIME_DELTAS, ShortBuffer.class);
-		addField(HASHES, ShortBuffer.class);
-		addField(TIME, Long.class);
-	}};
-	
-	public static final Message createFNPSentPacketsTransport(String transportName, int[] timeDeltas, long[] hashes, long baseTime) {
-		Message msg = new Message(FNPSentPacketsTransport);
-		msg.set(TRANSPORT_NAME, transportName);
-		msg.set(TIME_DELTAS, new ShortBuffer(Fields.intsToBytes(timeDeltas)));
-		msg.set(HASHES, new ShortBuffer(Fields.longsToBytes(hashes)));
-		msg.set(TIME, baseTime);
-		return msg;
-	}
-	
-=======
->>>>>>> c8b9e111
 	public static final MessageType FNPVoid = new MessageType("FNPVoid", PRIORITY_LOW, false, true) {{
 	}};
 	
