--- conflicted
+++ resolved
@@ -8,6 +8,7 @@
 import java.util.Map;
 
 import freenet.io.comm.DMT;
+import freenet.io.comm.UdpSocketHandler;
 import freenet.support.DoublyLinkedListImpl;
 import freenet.support.LogThresholdCallback;
 import freenet.support.Logger;
@@ -293,7 +294,7 @@
 			return length;
 		}
 		
-		private int addNonUrgentMessages(int size, int minSize, int maxSize, long now, ArrayList<MessageItem> messages) {
+		private int addNonUrgentMessages(int size, int minSize, int maxSize, long now, ArrayList<MessageItem> messages, int maxMessages) {
 			assert(size >= 0);
 			assert(minSize >= 0);
 			assert(maxSize >= minSize);
@@ -348,6 +349,7 @@
 					if(logDEBUG) Logger.debug(this, "Returning with non-urgent oversize message");
 					return size;
 				}
+				if(messages.size() >= maxMessages) return size;
 			}
 			if(logDEBUG && added != 0)
 				Logger.debug(this, "Returning with "+added+" non-urgent messages (all gone)");
@@ -367,11 +369,12 @@
 		 * @param maxSize the maximum size of <code>messages</code>
 		 * @param now the current time
 		 * @param messages the list that messages will be added to
+		 * @param maxMessages 
 		 * @param isUrgent <code>true</code> if only urgent messages should be added
 		 * @return the size of <code>messages</code>, multiplied by -1 if there were
 		 * messages that didn't fit
 		 */
-		private int addUrgentMessages(int size, int minSize, int maxSize, long now, ArrayList<MessageItem> messages) {
+		private int addUrgentMessages(int size, int minSize, int maxSize, long now, ArrayList<MessageItem> messages, int maxMessages) {
 			assert(size >= 0);
 			assert(minSize >= 0);
 			assert(maxSize >= minSize);
@@ -428,6 +431,7 @@
 						if(logDEBUG) Logger.debug(this, "Returning with oversize urgent message");
 						return size;
 					}
+					if(messages.size() >= maxMessages) return size;
 				}
 				if(addedNone) {
 					if(logDEBUG && added != 0)
@@ -445,9 +449,11 @@
 		 * @param maxSize
 		 * @param now
 		 * @param messages
+		 * @param maxMessages 
 		 * @return
 		 */
-		int addPriorityMessages(int size, int minSize, int maxSize, long now, ArrayList<MessageItem> messages, MutableBoolean incomplete) {
+		int addPriorityMessages(int size, int minSize, int maxSize, long now, ArrayList<MessageItem> messages, MutableBoolean incomplete, int maxMessages) {
+			if(messages.size() >= maxMessages) return size;
 			synchronized(PeerMessageQueue.this) {
 				// Urgent messages first.
 				if(logMINOR) {
@@ -461,14 +467,16 @@
 				}
 				moveToUrgent(now);
 				clearOldNonUrgent(now);
-				size = addUrgentMessages(size, minSize, maxSize, now, messages);
+				size = addUrgentMessages(size, minSize, maxSize, now, messages, maxMessages);
 				if(size < 0) {
 					size = -size;
 					incomplete.value = true;
 					return size;
 				}
+				if(messages.size() >= maxMessages)
+					return size;
 				// If no more urgent messages, try to add some non-urgent messages too.
-				size = addNonUrgentMessages(size, minSize, maxSize, now, messages);
+				size = addNonUrgentMessages(size, minSize, maxSize, now, messages, maxMessages);
 				if(size < 0) {
 					size = -size;
 					incomplete.value = true;
@@ -515,7 +523,6 @@
 			itemsNonUrgent = null;
 		}
 
-<<<<<<< HEAD
 		public boolean removeMessage(MessageItem item) {
 			long id = item.getID();
 			Items list;
@@ -536,25 +543,7 @@
 			else
 				return false;
 		}
-=======
-		public MessageItem poll() {
-			if(itemsNoID != null) {
-				MessageItem item = itemsNoID.poll();
-				if(item != null) return item;
-			}
-
-			if(itemsWithID != null) {
-				for(LinkedList<MessageItem> list : itemsWithID) {
-					MessageItem item = list.poll();
-					if(item != null) return item;
-				}
-			}
-
-			return null;
-                }
-
->>>>>>> c873c470
-
+		
 		public void removeUIDs(Long[] list) {
 			if(itemsByID == null) return;
 			for(Long l : list) {
@@ -634,23 +623,6 @@
 		queuesByPriority[prio].addFirst(addMe);
 	}
 
-	public synchronized MessageItem grabQueuedMessageItem() {
-		MessageItem output = null;
-		for(PrioQueue queue : queuesByPriority) {
-			output = queue.poll();
-			if(output != null) return output;
-		}
-		return null;
-        }
-
-	public synchronized MessageItem grabQueuedMessageItem(int minPriority) {
-		for(int i = 0; i <= minPriority; i++) {
-			MessageItem item = queuesByPriority[i].poll();
-			if(item != null) return item;
-		}
-		return null;
-	}
-
 	public synchronized MessageItem[] grabQueuedMessageItems() {
 		int size = 0;
 		for(int i=0;i<queuesByPriority.length;i++)
@@ -708,6 +680,19 @@
 		return false;
 	}
 
+	public synchronized MessageItem grabQueuedMessageItem(int minPriority) {
+		ArrayList<MessageItem> messages = new ArrayList<MessageItem>(1);
+		addMessages(0, System.currentTimeMillis(), 0, Integer.MAX_VALUE, messages, minPriority, 1);
+		if(messages.size() == 0) return null;
+		if(messages.size() != 1) {
+			Logger.error(this, "Asked it for one message but got "+messages.size());
+			for(int i=1;i<messages.size();i++)
+				pushfrontPrioritizedMessageItem(messages.get(i));
+		}
+		return messages.get(0);
+	}
+
+	
 	/** At each priority level, send overdue (urgent) messages, then only send non-overdue
 	 * messages if we have exhausted the supply of overdue urgent messages. In other words,
 	 * at each priority level, we send overdue messages, and if the overdue messages don't
@@ -726,7 +711,7 @@
 	 * messages that didn't fit
 	 */
 	public int addMessages(int size, long now, int minSize, int maxSize,
-			ArrayList<MessageItem> messages) {
+			ArrayList<MessageItem> messages, int minPriority, int maxMessages) {
 		// FIXME NETWORK PERFORMANCE NEW PACKET FORMAT:
 		// If at a priority we have more to send than can fit into the packet, yet there 
 		// are smaller messages at lower priorities, we don't add the smaller messsages.
@@ -739,52 +724,56 @@
 
 		// Do not allow realtime data to starve bulk data
 		for(int i=0;i<DMT.PRIORITY_REALTIME_DATA;i++) {
+			if(i < minPriority) continue;
 			if(logMINOR) Logger.minor(this, "Adding from priority "+i);
-			size = queuesByPriority[i].addPriorityMessages(size, minSize, maxSize, now, messages, incomplete);
+			size = queuesByPriority[i].addPriorityMessages(size, minSize, maxSize, now, messages, incomplete, maxMessages);
 			if(incomplete.value) return -size;
 		}
 		
-		// FIXME token bucket?
-		if(sendBalance >= 0) {
-			// Try realtime first
-			if(logMINOR) Logger.minor(this, "Trying realtime first");
-			int s = queuesByPriority[DMT.PRIORITY_REALTIME_DATA].addPriorityMessages(size, minSize, maxSize, now, messages, incomplete);
-			if(s != size) {
-				size = s;
-				sendBalance--;
-				if(sendBalance < MIN_BALANCE) sendBalance = MIN_BALANCE;
-			}
-			if(incomplete.value) return -size;
-			if(logMINOR) Logger.minor(this, "Trying bulk");
-			s = queuesByPriority[DMT.PRIORITY_BULK_DATA].addPriorityMessages(Math.abs(size), minSize, maxSize, now, messages, incomplete);
-			if(s != size) {
-				size = s;
-				sendBalance++;
-				if(sendBalance > MAX_BALANCE) sendBalance = MAX_BALANCE;
-			}
-			if(incomplete.value) return -size;
-		} else {
-			// Try bulk first
-			if(logMINOR) Logger.minor(this, "Trying bulk first");
-			int s = queuesByPriority[DMT.PRIORITY_BULK_DATA].addPriorityMessages(Math.abs(size), minSize, maxSize, now, messages, incomplete);
-			if(s != size) {
-				size = s;
-				sendBalance++;
-				if(sendBalance > MAX_BALANCE) sendBalance = MAX_BALANCE;
-			}
-			if(incomplete.value) return -size;
-			if(logMINOR) Logger.minor(this, "Trying realtime");
-			s = queuesByPriority[DMT.PRIORITY_REALTIME_DATA].addPriorityMessages(size, minSize, maxSize, now, messages, incomplete);
-			if(s != size) {
-				size = s;
-				sendBalance--;
-				if(sendBalance < MIN_BALANCE) sendBalance = MIN_BALANCE;
-			}
-			if(incomplete.value) return -size;
+		if(minPriority <= DMT.PRIORITY_BULK_DATA) {
+			// FIXME token bucket?
+			if(sendBalance >= 0) {
+				// Try realtime first
+				if(logMINOR) Logger.minor(this, "Trying realtime first");
+				int s = queuesByPriority[DMT.PRIORITY_REALTIME_DATA].addPriorityMessages(size, minSize, maxSize, now, messages, incomplete, maxMessages);
+				if(s != size) {
+					size = s;
+					sendBalance--;
+					if(sendBalance < MIN_BALANCE) sendBalance = MIN_BALANCE;
+				}
+				if(incomplete.value) return -size;
+				if(logMINOR) Logger.minor(this, "Trying bulk");
+				s = queuesByPriority[DMT.PRIORITY_BULK_DATA].addPriorityMessages(Math.abs(size), minSize, maxSize, now, messages, incomplete, maxMessages);
+				if(s != size) {
+					size = s;
+					sendBalance++;
+					if(sendBalance > MAX_BALANCE) sendBalance = MAX_BALANCE;
+				}
+				if(incomplete.value) return -size;
+			} else {
+				// Try bulk first
+				if(logMINOR) Logger.minor(this, "Trying bulk first");
+				int s = queuesByPriority[DMT.PRIORITY_BULK_DATA].addPriorityMessages(Math.abs(size), minSize, maxSize, now, messages, incomplete, maxMessages);
+				if(s != size) {
+					size = s;
+					sendBalance++;
+					if(sendBalance > MAX_BALANCE) sendBalance = MAX_BALANCE;
+				}
+				if(incomplete.value) return -size;
+				if(logMINOR) Logger.minor(this, "Trying realtime");
+				s = queuesByPriority[DMT.PRIORITY_REALTIME_DATA].addPriorityMessages(size, minSize, maxSize, now, messages, incomplete, maxMessages);
+				if(s != size) {
+					size = s;
+					sendBalance--;
+					if(sendBalance < MIN_BALANCE) sendBalance = MIN_BALANCE;
+				}
+				if(incomplete.value) return -size;
+			}
 		}
 		for(int i=DMT.PRIORITY_BULK_DATA+1;i<DMT.NUM_PRIORITIES;i++) {
+			if(i < minPriority) continue;
 			if(logMINOR) Logger.minor(this, "Adding from priority "+i);
-			size = queuesByPriority[i].addPriorityMessages(size, minSize, maxSize, now, messages, incomplete);
+			size = queuesByPriority[i].addPriorityMessages(size, minSize, maxSize, now, messages, incomplete, maxMessages);
 			if(incomplete.value) return -size;
 		}
 		return size;
