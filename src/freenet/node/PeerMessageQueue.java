package freenet.node;

import java.util.ArrayList;
import java.util.Enumeration;
import java.util.HashMap;
import java.util.LinkedList;
import java.util.ListIterator;
import java.util.Map;

import freenet.io.comm.DMT;
import freenet.support.DoublyLinkedList;
import freenet.io.comm.UdpSocketHandler;
import freenet.support.DoublyLinkedListImpl;
import freenet.support.LogThresholdCallback;
import freenet.support.Logger;
import freenet.support.Logger.LogLevel;
import freenet.support.MutableBoolean;
import freenet.io.comm.Message;
import freenet.support.LogThresholdCallback;
import freenet.support.Logger;
import freenet.support.Logger.LogLevel;
import freenet.support.MutableBoolean;

/**
 * Queue of messages to send to a node. Ordered first by priority then by time.
 * Will soon be round-robin between different transfers/UIDs/clients too.
 * @author Matthew Toseland <toad@amphibian.dyndns.org> (0xE43DA450)
 */
public class PeerMessageQueue {

	private static volatile boolean logMINOR;
	private static volatile boolean logDEBUG;

	static {
		Logger.registerLogThresholdCallback(new LogThresholdCallback(){
			@Override
			public void shouldUpdate(){
				logMINOR = Logger.shouldLog(LogLevel.MINOR, this);
				logDEBUG = Logger.shouldLog(LogLevel.DEBUG, this);
			}
		});
	}

	private final PrioQueue[] queuesByPriority;
	
	private boolean mustSendLoadRT;
	private boolean mustSendLoadBulk;
	
	private final BasePeerNode pn;
	
	private static final int MAX_PEER_LOAD_STATS_SIZE = DMT.FNPPeerLoadStatusInt.getMaxSize(0);
	
	private class PrioQueue {
		
		PrioQueue(int timeout, boolean timeoutSinceLastSend) {
			this.timeout = timeout;
			this.timeoutSinceLastSend = timeoutSinceLastSend;
		}
		
		/** The timeout, period after which messages become urgent. */
		final int timeout;
		/** If true, the timeout is relative to the last send. */
		final boolean timeoutSinceLastSend;
		
		private class Items extends DoublyLinkedListImpl.Item<Items> {
			/** List of messages to send. Stuff to send first is at the beginning. */
			final LinkedList<MessageItem> items;
			final long id;
			long timeLastSent;
			Items(long id) {
				items = new LinkedList<MessageItem>();
				this.id = id;
				timeLastSent = -1;
			}
			public void addLast(MessageItem item) {
				items.addLast(item);
			}
			public void addFirst(MessageItem item) {
				items.addFirst(item);
			}
			public boolean remove(MessageItem item) {
				return items.remove(item);
			}
		}
		
		/** Maximum inter-packet time is 2 minutes for a block transfer (when we have bulk
		 * flag this will be no higher, and it might be reduced to 30 seconds). Requests
		 * can wait for 2 minutes now, maybe 10 minutes in future, but round-robin is 
		 * intended for frequent messages - it doesn't matter in that case. So 3 minutes 
		 * is plenty. */
		static final long FORGET_AFTER = 3*60*1000;

		/** Using DoublyLinkedListImpl so that we can move stuff around without the 
		 * iterator failing, and also delete efficiently. */
		DoublyLinkedListImpl<Items> nonEmptyItemsWithID;
		/** Items which have been sent within the last 10 minutes, so we need to track
		 * them for good round-robin, but which we don't have anything queued on right now. */
		DoublyLinkedListImpl<Items> emptyItemsWithID;
		Map<Long, Items> itemsByID;
		/** Non-urgent messages. Same order as in Items, so stuff to send first is at
		 * the beginning. */
		LinkedList<MessageItem> itemsNonUrgent;
		// Construct structures lazily, we're protected by the overall synchronized.

		/** Add a new message, to the end of the lists, i.e. in first-in-first-out order,
		 * which will wait for the existing messages to be sent first. */
		public void addLast(MessageItem item) {
			if(timeoutSinceLastSend) {
				long id = item.getID();
				if(itemsByID != null) {
					Items it = itemsByID.get(id);
					if(it != null && it.timeLastSent > 0 && it.timeLastSent + timeout <= System.currentTimeMillis()) {
						it.addLast(item);
						if(it.getParent() == emptyItemsWithID)
							moveFromEmptyToNonEmptyBackward(it);
						return;
					}
				}
			}
			if(itemsNonUrgent == null)
				itemsNonUrgent = new LinkedList<MessageItem>();
			itemsNonUrgent.addLast(item);
		}
		
		private void moveToUrgent(long now) {
			if(itemsNonUrgent == null) return;
			ListIterator<MessageItem> it = itemsNonUrgent.listIterator();
			int moved = 0;
			while(it.hasNext()) {
				MessageItem item = it.next();
				Items list = null;
				long id = item.getID();
				if(itemsByID != null)
					list = itemsByID.get(id);
				boolean moveIt = false;
				if(list != null && timeoutSinceLastSend) {
					if(list.timeLastSent + timeout <= now)
						moveIt = true;
				}
				if(item.submitted + timeout <= now) {
					moveIt = true;
				}
				if(moveIt) {
					// Move to urgent list
					if(itemsByID == null) {
						itemsByID = new HashMap<Long, Items>();
						if(nonEmptyItemsWithID == null)
							nonEmptyItemsWithID = new DoublyLinkedListImpl<Items>();
						list = new Items(id);
						nonEmptyItemsWithID.push(list);
						itemsByID.put(id, list);
					} else {
						if(list == null) {
							list = new Items(id);
							if(nonEmptyItemsWithID == null)
								nonEmptyItemsWithID = new DoublyLinkedListImpl<Items>();
							// In order to ensure fairness, we add it at the beginning.
							// addLast() is typically called by sendAsync().
							// If there are later items they are probably block transfers that are
							// already in progress; it is fairer to send the new item first.
							nonEmptyItemsWithID.unshift(list);
							itemsByID.put(id, list);
						} else {
							if(list.items.isEmpty()) {
								assert(list.getParent() == emptyItemsWithID);
								// It already exists, so it has a valid time.
								// Which is probably in the past, so use Forward.
								moveFromEmptyToNonEmptyForward(list);
							} else {
								assert(list.getParent() == nonEmptyItemsWithID);
							}
						}
					}
					list.addLast(item);
					it.remove();
					moved++;
				} else if(!timeoutSinceLastSend)
					break;
			}
			if(logDEBUG && moved > 0)
				Logger.debug(this, "Moved "+moved+" items to urgent round-robin");
		}

		private void moveFromEmptyToNonEmptyForward(Items list) {
			// Presumably is in emptyItemsWithID
			assert(list.items.isEmpty());
			if(logMINOR) {
				if(list.getParent() == nonEmptyItemsWithID) {
					Logger.error(this, "Already in non-empty yet empty?!");
					return;
				}
			}
			if(emptyItemsWithID != null)
				emptyItemsWithID.remove(list);
			addToNonEmptyForward(list);
		}
		
		private void addToNonEmptyForward(Items list) {
			if(nonEmptyItemsWithID == null)
				nonEmptyItemsWithID = new DoublyLinkedListImpl<Items>();
			Enumeration<Items> it = nonEmptyItemsWithID.elements();
			while(it.hasMoreElements()) {
				Items compare = it.nextElement();
				if(compare.timeLastSent >= list.timeLastSent) {
					nonEmptyItemsWithID.insertPrev(compare, list);
					return;
				}
			}
			nonEmptyItemsWithID.unshift(list);
		}

		private void moveFromEmptyToNonEmptyBackward(Items list) {
			// Presumably is in emptyItemsWithID
			emptyItemsWithID.remove(list);
			addToNonEmptyBackward(list);
		}
		
		private void addToNonEmptyBackward(Items list) {
			if(nonEmptyItemsWithID == null)
				nonEmptyItemsWithID = new DoublyLinkedListImpl<Items>();
			Enumeration<Items> it = nonEmptyItemsWithID.reverseElements();
			while(it.hasMoreElements()) {
				Items compare = it.nextElement();
				if(compare.timeLastSent <= list.timeLastSent) {
					nonEmptyItemsWithID.insertNext(compare, list);
					return;
				}
			}
			nonEmptyItemsWithID.unshift(list);
		}

		private void addToEmptyBackward(Items list) {
			if(emptyItemsWithID == null)
				emptyItemsWithID = new DoublyLinkedListImpl<Items>();
			Enumeration<Items> it = emptyItemsWithID.reverseElements();
			while(it.hasMoreElements()) {
				Items compare = it.nextElement();
				if(compare.timeLastSent <= list.timeLastSent) {
					emptyItemsWithID.insertNext(compare, list);
					return;
				}
			}
			emptyItemsWithID.unshift(list);
		}

		/** Add a new message to the beginning i.e. send it as soon as possible (e.g. if
		 * we tried to send it and failed); it is assumed to already be urgent. */
		public void addFirst(MessageItem item) {
			long id = item.getID();
			Items list;
			if(itemsByID == null) {
				itemsByID = new HashMap<Long, Items>();
				if(nonEmptyItemsWithID == null)
					nonEmptyItemsWithID = new DoublyLinkedListImpl<Items>();
				list = new Items(id);
				nonEmptyItemsWithID.push(list);
				itemsByID.put(id, list);
			} else {
				list = itemsByID.get(id);
				if(list == null) {
					list = new Items(id);
					if(nonEmptyItemsWithID == null)
						nonEmptyItemsWithID = new DoublyLinkedListImpl<Items>();
					nonEmptyItemsWithID.unshift(list);
					itemsByID.put(id, list);
				} else {
					if(list.items.isEmpty()) {
						assert(list.getParent() == emptyItemsWithID);
						// It already exists, so it has a valid time.
						// Which is probably in the past, so use Forward.
						moveFromEmptyToNonEmptyForward(list);
					} else
						assert(list.getParent() == nonEmptyItemsWithID);
				}
			}
			list.addFirst(item);
		}

		public int size() {
			int size = 0;
			if(nonEmptyItemsWithID != null)
				for(Items items : nonEmptyItemsWithID)
					size += items.items.size();
			if(itemsNonUrgent != null)
				size += itemsNonUrgent.size();
			return size;
		}

		public int addTo(MessageItem[] output, int ptr) {
			if(nonEmptyItemsWithID != null)
				for(Items list : nonEmptyItemsWithID)
					for(MessageItem item : list.items)
						output[ptr++] = item;
			if(itemsNonUrgent != null)
				for(MessageItem item : itemsNonUrgent)
					output[ptr++] = item;
			return ptr;
		}

		/** Note that this does NOT consider the length of the queue, which can trigger a
		 * send. This is intentional, and is relied upon by the bulk-or-realtime logic in
		 * addMessages(). */
		public long getNextUrgentTime(long t, long now) {
			if(!timeoutSinceLastSend) {
				if(itemsNonUrgent != null && !itemsNonUrgent.isEmpty()) {
					t = Math.min(t, itemsNonUrgent.getFirst().submitted + timeout);
					if(t <= now) return t;
				}
				if(nonEmptyItemsWithID != null) {
					for(Items items : nonEmptyItemsWithID) {
						if(items.items.size() == 0) continue;
						// It is possible that something requeued isn't urgent, so check anyway.
						t = Math.min(t, items.items.getFirst().submitted + timeout);
<<<<<<< HEAD
						if(t <= now) return t;
=======
						// Later items will have later expiry times.
						return t;
>>>>>>> 940952d4
					}
				}
			} else {
				if(nonEmptyItemsWithID != null) {
					for(Items items : nonEmptyItemsWithID) {
						if(items.items.size() == 0) continue;
						if(items.timeLastSent > 0) {
							t = Math.min(t, items.timeLastSent + timeout);
							if(t <= now) return t;
						} else {
							// It is possible that something requeued isn't urgent, so check anyway.
							t = Math.min(t, items.items.getFirst().submitted + timeout);
							if(t <= now) return t;
						}
					}
				}
<<<<<<< HEAD
				if(itemsNonUrgent != null && !itemsNonUrgent.isEmpty() && timeoutSinceLastSend) {
=======
				if(itemsNonUrgent != null && !itemsNonUrgent.isEmpty()) {
>>>>>>> 940952d4
					for(MessageItem item : itemsNonUrgent) {
						long uid = item.getID();
						Items items = itemsByID == null ? null : itemsByID.get(uid);
						if(items != null && items.timeLastSent > 0) {
							t = Math.min(t, items.timeLastSent + timeout);
							if(t <= now) return t;
						} else {
							t = Math.min(t, item.submitted + timeout);
							if(t <= now) return t;
							if(itemsByID == null) break; // Only the first one matters, since none have been sent.
						}
					}
				}
			}
			return t;
		}

		/**
		 * Add the size of messages in this queue to <code>length</code> until
		 * length is larger than <code>maxSize</code>, or all messages have
		 * been added.
		 * @param length the starting length
		 * @param maxSize the size at which to stop
		 * @return the resulting length after adding messages
		 */
		public int addSize(int length, int maxSize) {
			if(itemsNonUrgent != null) {
				for(MessageItem item : itemsNonUrgent) {
					int thisLen = item.getLength();
					length += thisLen;
					if(length > maxSize) return length;
				}
			}
			if(nonEmptyItemsWithID != null) {
				for(Items list : nonEmptyItemsWithID) {
					for(MessageItem item : list.items) {
						int thisLen = item.getLength();
						length += thisLen;
						if(length > maxSize) return length;
					}
				}
			}
			return length;
		}
		
		private int addNonUrgentMessages(int size, int minSize, int maxSize, long now, ArrayList<MessageItem> messages, MutableBoolean addPeerLoadStatsRT, MutableBoolean addPeerLoadStatsBulk, int maxMessages) {
			assert(size >= 0);
			assert(minSize >= 0);
			assert(maxSize >= minSize);
			if(size < 0) size = -size; // FIXME remove extra paranoia
			if(itemsNonUrgent == null) return size;
			int added = 0;
			for(ListIterator<MessageItem> items = itemsNonUrgent.listIterator();items.hasNext();) {
				MessageItem item = items.next();
				int thisSize = item.getLength();
				boolean oversize = false;
				if(size + 2 + thisSize > maxSize) {
					if(size == minSize) {
						// Won't fit regardless, send it on its own.
						oversize = true;
					} else {
						// Send what we have so far.
						if(logDEBUG && added != 0)
							Logger.debug(this, "Returning with "+added+" non-urgent messages (have more but they don't fit)");
						return -size;
					}
				}
				size += 2 + thisSize;
				items.remove();
				messages.add(item);
				if(itemsByID != null) {
					long id = item.getID();
					Items tracker = itemsByID.get(id);
					if(tracker != null) {
						tracker.timeLastSent = now;
						DoublyLinkedList<? super Items> parent = tracker.getParent();
						// Demote the corresponding tracker to maintain round-robin.
						if(tracker.items.isEmpty()) {
							if(emptyItemsWithID == null)
								emptyItemsWithID = new DoublyLinkedListImpl<Items>();
							if(parent == null) {
								Logger.error(this, "Tracker is in itemsByID but not in either list! (empty)");
							} else if(parent == emptyItemsWithID) {
								// Normal. Remove it so we can re-add it in the right place.
								emptyItemsWithID.remove(tracker);
							} else if(parent == nonEmptyItemsWithID) {
								Logger.error(this, "Tracker is in non empty items list when is empty");
								nonEmptyItemsWithID.remove(tracker);
							} else
								assert(false);
							addToEmptyBackward(tracker);
						} else {
							if(nonEmptyItemsWithID == null)
								nonEmptyItemsWithID = new DoublyLinkedListImpl<Items>();
							if(parent == null) {
								Logger.error(this, "Tracker is in itemsByID but not in either list! (non-empty)");
							} else if(parent == nonEmptyItemsWithID) {
								// Normal. Remove it so we can re-add it in the right place.
								nonEmptyItemsWithID.remove(tracker);
							} else if(parent == emptyItemsWithID) {
								Logger.error(this, "Tracker is in empty items list when is non-empty");
								emptyItemsWithID.remove(tracker);
							} else
								assert(false);
							addToNonEmptyBackward(tracker);
						}
					}
				}
				if(mustSendLoadRT && item.sendLoadRT && !addPeerLoadStatsRT.value) {
					if(size + 2 + MAX_PEER_LOAD_STATS_SIZE > maxSize) {
						if(logMINOR) Logger.minor(this, "Unable to add load message (realtime) to packet");
					} else {
						addPeerLoadStatsRT.value = true;
						size += 2 + MAX_PEER_LOAD_STATS_SIZE;
						mustSendLoadRT = false;
					}
				} else if(mustSendLoadBulk && item.sendLoadBulk && !addPeerLoadStatsBulk.value) {
					if(size + 2 + MAX_PEER_LOAD_STATS_SIZE > maxSize) {
						if(logMINOR) Logger.minor(this, "Unable to add load message (bulk) to packet");
					} else {
						addPeerLoadStatsBulk.value = true;
						size += 2 + MAX_PEER_LOAD_STATS_SIZE;
						mustSendLoadBulk = false;
					}
				}
				added++;
				if(oversize) {
					if(logDEBUG) Logger.debug(this, "Returning with non-urgent oversize message");
					return size;
				}
				if(messages.size() >= maxMessages) return size;
			}
			if(logDEBUG && added != 0)
				Logger.debug(this, "Returning with "+added+" non-urgent messages (all gone)");
			return size;
		}

		/**
		 * Add messages to <code>messages</code> until there are no more
		 * messages to add or <code>size</code> would exceed
		 * <code>maxSize</code>. If <code>size == maxSize</code>, a
		 * message in the queue will be added even if it makes <code>size</code>
		 * exceed <code>maxSize</code>. If <code>isUrgent</code> is set, only
		 * messages that are considered urgent are added.
		 *
		 * @param size the current size of <code>messages</code>
		 * @param minSize the size when <code>messages</code> is empty
		 * @param maxSize the maximum size of <code>messages</code>
		 * @param now the current time
		 * @param messages the list that messages will be added to
		 * @param maxMessages 
		 * @param isUrgent <code>true</code> if only urgent messages should be added
		 * @return the size of <code>messages</code>, multiplied by -1 if there were
		 * messages that didn't fit
		 */
		private int addUrgentMessages(int size, int minSize, int maxSize, long now, ArrayList<MessageItem> messages, MutableBoolean addPeerLoadStatsRT, MutableBoolean addPeerLoadStatsBulk, int maxMessages) {
			assert(size >= 0);
			assert(minSize >= 0);
			assert(maxSize >= minSize);
			if(size < 0) size = -size; // FIXME remove extra paranoia
			int added = 0;
			while(true) {
				boolean addedNone = true;
				int lists = 0;
				if(nonEmptyItemsWithID == null) return size;
				lists += nonEmptyItemsWithID.size();
				Items list = nonEmptyItemsWithID.head();
				for(int i=0;i<lists && list != null;i++) {
					if(list.items.isEmpty()) {
						// Should not happen, but check for it anyway since it keeps happening. :(
						Logger.error(this, "List is in nonEmptyItemsWithID yet it is empty?!: "+list);
						nonEmptyItemsWithID.remove(list);
						addToEmptyBackward(list);
						if(nonEmptyItemsWithID.isEmpty()) return size;
						list = nonEmptyItemsWithID.head();
						continue;
					}
					MessageItem item = list.items.getFirst();
					int thisSize = item.getLength();
					boolean oversize = false;
					if(size + 2 + thisSize > maxSize) {
						if(size == minSize) {
							// Won't fit regardless, send it on its own.
							oversize = true;
						} else {
							// Send what we have so far.
							if(logDEBUG && added != 0)
								Logger.debug(this, "Added "+added+" urgent messages, could add more but out of space at "+size);
							return -size;
						}
					}
					size += 2 + thisSize;
					list.items.removeFirst();
					// Move to end of list.
					Items prev = list.getPrev();
					nonEmptyItemsWithID.remove(list);
					list.timeLastSent = now;
					if(!list.items.isEmpty()) {
						addToNonEmptyBackward(list);
					} else {
						addToEmptyBackward(list);
					}
					if(prev == null)
						list = nonEmptyItemsWithID.head();
					else
						list = prev.getNext();
					messages.add(item);
					added++;
					addedNone = false;
					MessageItem load = null;
					if(mustSendLoadRT && item.sendLoadRT && !addPeerLoadStatsRT.value) {
						if(size + 2 + MAX_PEER_LOAD_STATS_SIZE > maxSize) {
							if(logMINOR) Logger.minor(this, "Unable to add load message (realtime) to packet");
						} else {
							addPeerLoadStatsRT.value = true;
							size += 2 + MAX_PEER_LOAD_STATS_SIZE;
							mustSendLoadRT = false;
						}
					} else if(mustSendLoadBulk && item.sendLoadBulk && !addPeerLoadStatsBulk.value) {
						if(size + 2 + MAX_PEER_LOAD_STATS_SIZE > maxSize) {
							if(logMINOR) Logger.minor(this, "Unable to add load message (bulk) to packet");
						} else {
							addPeerLoadStatsBulk.value = true;
							size += 2 + MAX_PEER_LOAD_STATS_SIZE;
							mustSendLoadBulk = false;
						}
					}
					if(oversize) {
						if(logDEBUG) Logger.debug(this, "Returning with oversize urgent message");
						return size;
					}
					if(messages.size() >= maxMessages) return size;
				}
				if(addedNone) {
					if(logDEBUG && added != 0)
						Logger.debug(this, "Added "+added+" urgent messages, size now "+size+" no more queued at this priority");
					return size;
				}
			}
		}

		
		/**
		 * Add urgent messages, then non-urgent messages. Add a load message if need to.
		 * @param size
		 * @param minSize
		 * @param maxSize
		 * @param now
		 * @param messages
		 * @param maxMessages 
		 * @return
		 */
		int addPriorityMessages(int size, int minSize, int maxSize, long now, ArrayList<MessageItem> messages, MutableBoolean addPeerLoadStatsRT, MutableBoolean addPeerLoadStatsBulk, MutableBoolean incomplete, int maxMessages) {
			if(messages.size() >= maxMessages) return size;
			synchronized(PeerMessageQueue.this) {
				// Urgent messages first.
				if(logMINOR) {
					int nonEmpty = nonEmptyItemsWithID == null ? 0 : nonEmptyItemsWithID.size();
					int empty = emptyItemsWithID == null ? 0 : emptyItemsWithID.size();
					int byID = itemsByID == null ? 0 : itemsByID.size();
					if(nonEmpty + empty < byID) {
						Logger.error(this, "Leaking itemsByID? non empty = "+nonEmpty+" empty = "+empty+" by ID = "+byID+" on "+this);
					} else if(logDEBUG)
						Logger.debug(this, "Items: non empty "+nonEmpty+" empty "+empty+" by ID "+byID+" on "+this);
				}
				moveToUrgent(now);
				clearOldNonUrgent(now);
				size = addUrgentMessages(size, minSize, maxSize, now, messages, addPeerLoadStatsRT, addPeerLoadStatsBulk, maxMessages);
				if(size < 0) {
					size = -size;
					incomplete.value = true;
					return size;
				} else {
					if(messages.size() >= maxMessages)
						return size;
					// If no more urgent messages, try to add some non-urgent messages too.
					size = addNonUrgentMessages(size, minSize, maxSize, now, messages, addPeerLoadStatsRT, addPeerLoadStatsBulk, maxMessages);
					if(size < 0) {
						size = -size;
						incomplete.value = true;
					}
				}
			}
			return size;
		}

		private void clearOldNonUrgent(long now) {
			int removed = 0;
			if(emptyItemsWithID == null) return;
			while(true) {
				if(emptyItemsWithID.isEmpty()) return;
				Items list = emptyItemsWithID.head();
				if(!list.items.isEmpty()) {
					// FIXME remove paranoia
					Logger.error(this, "List with items in emptyItemsWithID!!");
					emptyItemsWithID.remove(list);
					addToNonEmptyBackward(list);
					return;
				}
				if(list.timeLastSent == -1 || now - list.timeLastSent > FORGET_AFTER) {
					// FIXME: Urgh, what a braindead API! remove(Object) on a Map<Long, Items> !?!?!?!
					// Anyway we'd better check the return value!
					Items old = itemsByID.remove(list.id);
					if(old == null)
						Logger.error(this, "List was not in the items by ID tracker: "+list.id);
					else if(old != list)
						Logger.error(this, "Different list in the items by ID tracker: "+old+" not "+list+" for "+list.id);
					emptyItemsWithID.remove(list);
					removed++;
				} else {
					if(logDEBUG && removed > 0)
						Logger.debug(this, "Removed "+removed+" old empty UID trackers");
					break;
				}
			}
		}

		public void clear() {
			emptyItemsWithID = null;
			nonEmptyItemsWithID = null;
			itemsByID = null;
			itemsNonUrgent = null;
		}

		public boolean removeMessage(MessageItem item) {
			long id = item.getID();
			Items list;
			if(itemsByID != null) {
				list = itemsByID.get(id);
				if(list != null) {
					if(list.remove(item)) {
						if(list.items.isEmpty()) {
							nonEmptyItemsWithID.remove(list);
							addToEmptyBackward(list);
						}
						return true;
					}
				}
			}
			if(itemsNonUrgent != null)
				return itemsNonUrgent.remove(item);
			else
				return false;
		}
		
		public void removeUIDs(Long[] list) {
			if(itemsByID == null) return;
			for(Long l : list) {
				Items items = itemsByID.get(l);
				if(items == null) continue;
				if(items.items.isEmpty()) {
					itemsByID.remove(l);
					assert(emptyItemsWithID != null);
					assert(items.getParent() == emptyItemsWithID);
					emptyItemsWithID.remove(items);
				}
			}
		}

		public boolean isEmpty() {
			if(itemsNonUrgent != null && !itemsNonUrgent.isEmpty()) {
				return false;
			}
			if(nonEmptyItemsWithID != null) {
				for(Items items : nonEmptyItemsWithID) {
					if(items.items.size() == 0) continue;
					return false;
				}
			}
			return true;
		}

	}

	PeerMessageQueue(BasePeerNode parent) {
		pn = parent;
		queuesByPriority = new PrioQueue[DMT.NUM_PRIORITIES];
		for(int i=0;i<queuesByPriority.length;i++) {
			if(i == DMT.PRIORITY_BULK_DATA)
				queuesByPriority[i] = new PrioQueue(PacketSender.MAX_COALESCING_DELAY_BULK, true);
			else
				queuesByPriority[i] = new PrioQueue(PacketSender.MAX_COALESCING_DELAY, false);
		}
	}

	/**
	 * Queue a <code>MessageItem</code> and return an estimate of the size of
	 * this queue. The value returned is the estimated number of bytes
	 * needed for sending the all messages in this queue. Note that if the
	 * returned estimate is higher than 1024, it might not cover all messages.
	 * @param item the <code>MessageItem</code> to queue
	 * @return an estimate of the size of this queue
	 */
	public synchronized int queueAndEstimateSize(MessageItem item) {
		enqueuePrioritizedMessageItem(item);
		int x = 0;
		for(PrioQueue pq : queuesByPriority) {
			if(pq.itemsNonUrgent != null) {
				for(MessageItem it : pq.itemsNonUrgent) {
					x += it.getLength() + 2;
					if(x > 1024)
						break;
				}
			}
			if(pq.nonEmptyItemsWithID != null) {
				for(PrioQueue.Items q : pq.nonEmptyItemsWithID)
					for(MessageItem it : q.items) {
						x += it.getLength() + 2;
						if(x > 1024)
							break;
					}
			}
		}
		return x;
	}

	public synchronized long getMessageQueueLengthBytes() {
		long x = 0;
		for(PrioQueue pq : queuesByPriority) {
			if(pq.nonEmptyItemsWithID != null)
				for(PrioQueue.Items q : pq.nonEmptyItemsWithID)
					for(MessageItem it : q.items)
						x += it.getLength() + 2;
		}
		return x;
	}

	private synchronized void enqueuePrioritizedMessageItem(MessageItem addMe) {
		//Assume it goes on the end, both the common case
		short prio = addMe.getPriority();
		queuesByPriority[prio].addLast(addMe);
		if(addMe.sendLoadRT)
			mustSendLoadRT = true;
		if(addMe.sendLoadBulk)
			mustSendLoadBulk = true;
	}

	/**
	 * like enqueuePrioritizedMessageItem, but adds it to the front of those in the same priority.
	 */
	synchronized void pushfrontPrioritizedMessageItem(MessageItem addMe) {
		//Assume it goes on the front
		short prio = addMe.getPriority();
		queuesByPriority[prio].addFirst(addMe);
		if(addMe.sendLoadRT)
			mustSendLoadRT = true;
		if(addMe.sendLoadBulk)
			mustSendLoadBulk = true;
	}

	public synchronized MessageItem[] grabQueuedMessageItems() {
		int size = 0;
		for(int i=0;i<queuesByPriority.length;i++)
			size += queuesByPriority[i].size();
		MessageItem[] output = new MessageItem[size];
		int ptr = 0;
		for(PrioQueue queue : queuesByPriority) {
			ptr = queue.addTo(output, ptr);
			queue.clear();
		}
		return output;
	}

	/**
	 * Get the time at which the next message must be sent. If any message is
	 * overdue, we will return a value less than now, which may not be completely
	 * accurate.
	 * @param t
	 * @param now
	 * @return
	 */
	public synchronized long getNextUrgentTime(long t, long now) {
		for(int i=0;i<queuesByPriority.length;i++) {
			PrioQueue queue = queuesByPriority[i];
			t = Math.min(t, queue.getNextUrgentTime(t, now));
			if(t <= now) return t; // How much in the past doesn't matter, as long as it's in the past.
		}
		return t;
	}

	/**
	 * Returns <code>true</code> if there are messages that will timeout before
	 * <code>now</code>.
	 * @param now the timeout for messages waiting to be sent
	 * @return <code>true</code> if there are messages that will timeout before
	 * <code>now</code>
	 */
	public boolean mustSendNow(long now) {
		return getNextUrgentTime(Long.MAX_VALUE, now) <= now;
	}

	/**
	 * Returns <code>true</code> if <code>minSize</code> + the length of all
	 * messages in this queue is greater than <code>maxSize</code>.
	 * @param minSize the starting size
	 * @param maxSize the maximum size
	 * @return <code>true</code> if <code>minSize</code> + the length of all
	 * messages in this queue is greater than <code>maxSize</code>
	 */
	public synchronized boolean mustSendSize(int minSize, int maxSize) {
		int length = minSize;
		for(PrioQueue items : queuesByPriority) {
			length = items.addSize(length, maxSize);
			if(length > maxSize) return true;
		}
		return false;
	}

	public MessageItem grabQueuedMessageItem(int minPriority) {
		ArrayList<MessageItem> messages = new ArrayList<MessageItem>(1);
		addMessages(0, System.currentTimeMillis(), 0, Integer.MAX_VALUE, messages, minPriority, 1);
		if(messages.size() == 0) return null;
		if(messages.size() != 1) {
			Logger.error(this, "Asked it for one message but got "+messages.size());
			synchronized(this) {
				for(int i=1;i<messages.size();i++)
					pushfrontPrioritizedMessageItem(messages.get(i));
			}
		}
		if(logMINOR) Logger.minor(this, "Grabbed message "+messages.get(0));
		return messages.get(0);
	}

	
	/** At each priority level, send overdue (urgent) messages, then only send non-overdue
	 * messages if we have exhausted the supply of overdue urgent messages. In other words,
	 * at each priority level, we send overdue messages, and if the overdue messages don't
	 * fit, we *DON'T* send smaller non-overdue messages, because if we did it would delay
	 * the overdue messages we haven't sent (because after we send a packet it will be a
	 * while due to bandwidth limiting until we can send another one). HOWEVER, this only
	 * applies within priorities! In other words, high priority messages should be sent
	 * quickly and opportunistically even if this means that low priority messages which
	 * are already overdue take a little longer to be sent.
	 * @param size the current size of the messages
	 * @param now the current time
	 * @param minSize the starting size with no messages
	 * @param maxSize the maximum size of messages
	 * @param messages the list that messages will be added to
	 * @return the size of the messages, multiplied by -1 if there were
	 * messages that didn't fit
	 */
	public int addMessages(int size, long now, int minSize, int maxSize,
			ArrayList<MessageItem> messages, int minPriority, int maxMessages) {
		// FIXME NETWORK PERFORMANCE NEW PACKET FORMAT:
		// If at a priority we have more to send than can fit into the packet, yet there 
		// are smaller messages at lower priorities, we don't add the smaller messsages.
		// The same applies for urgent vs non-urgent at the same priority in the below method.
		// The reason for this is that we don't want the smaller lower priority messages
		// using up valuable, limited bandwidth and preventing us from clearing the backlog
		// of high priority messages. Fortunately this doesn't arise in practice very much,
		// but when we merge the new packet format it will be eliminated entirely.
		
		MutableBoolean addPeerLoadStatsRT = new MutableBoolean();
		MutableBoolean addPeerLoadStatsBulk = new MutableBoolean();
		
		// Only add if we are asking for multiple messages i.e. for old FNP.
		// NFP will handle this itself.
		if(maxMessages > 1) {
			if(pn.grabSendLoadStatsASAP(false)) {
				size += 2 + MAX_PEER_LOAD_STATS_SIZE;
				addPeerLoadStatsRT.value = true;
			}
			if(pn.grabSendLoadStatsASAP(true)) {
				size += 2 + MAX_PEER_LOAD_STATS_SIZE;
				addPeerLoadStatsBulk.value = true;
			}
		} else {
			// Don't worry about it.
			addPeerLoadStatsRT.value = true;
			addPeerLoadStatsBulk.value = true;
		}
		
		MutableBoolean incomplete = new MutableBoolean();

		// Do not allow realtime data to starve bulk data
		for(int i=0;i<DMT.PRIORITY_REALTIME_DATA;i++) {
			if(i < minPriority) continue;
			if(logMINOR) Logger.minor(this, "Adding from priority "+i);
			size = queuesByPriority[i].addPriorityMessages(size, minSize, maxSize, now, messages, addPeerLoadStatsRT, addPeerLoadStatsBulk, incomplete, maxMessages);
			if(incomplete.value || messages.size() >= maxMessages) {
				if(addPeerLoadStatsRT.value && maxMessages > 1)
					addLoadStats(now, messages, true);
				if(addPeerLoadStatsBulk.value && maxMessages > 1)
					addLoadStats(now, messages, false);
				return -size;
			}
		}
		
		boolean tryRealtimeFirst = true;
		
		// Most of the time there will only be bulk data.
		// Bulk data has a long timeout - 30 seconds per block - so we can wait if necessary.
		// Realtime is supposed to be bursty. 
		// Realtime data is supposed to be urgent - it should be sent immediately.
		// So when there is realtime data, we should give it preferential treatment.
		// However, we do not want to starve the bulk data.
		// So we should send realtime if there is realtime, unless the bulk data is older than 5000ms.
		
		if((!queuesByPriority[DMT.PRIORITY_REALTIME_DATA].isEmpty()) &&
				(!queuesByPriority[DMT.PRIORITY_BULK_DATA].isEmpty())) {
			// There is realtime data, and there is bulk data.
			if(queuesByPriority[DMT.PRIORITY_BULK_DATA].getNextUrgentTime(Long.MAX_VALUE, now) <= now) {
				// The bulk data is urgent.
				// The realtime data is assumed to be urgent because it is realtime.
				// So alternate.
				synchronized(this) {
					tryRealtimeFirst = !lastSentRealTime;
				}
			} else {
				// The bulk data is not urgent.
				// So we should send the realtime data.
				// This should not prejudice future decisions.
				tryRealtimeFirst = true;
			}
		}
		
		// FIXME token bucket?
		if(tryRealtimeFirst) {
			// Try realtime first
			if(logMINOR) Logger.minor(this, "Trying realtime first");
			int s = queuesByPriority[DMT.PRIORITY_REALTIME_DATA].addPriorityMessages(size, minSize, maxSize, now, messages, addPeerLoadStatsRT, addPeerLoadStatsBulk, incomplete, maxMessages);
			if(s != size) {
				synchronized(this) {
					lastSentRealTime = true;
				}
			}
			if(incomplete.value || messages.size() >= maxMessages) {
				if(addPeerLoadStatsRT.value && maxMessages > 1)
					addLoadStats(now, messages, true);
				if(addPeerLoadStatsBulk.value && maxMessages > 1)
					addLoadStats(now, messages, false);
				return -size;
			}
			if(logMINOR) Logger.minor(this, "Trying bulk");
			s = queuesByPriority[DMT.PRIORITY_BULK_DATA].addPriorityMessages(Math.abs(size), minSize, maxSize, now, messages, addPeerLoadStatsRT, addPeerLoadStatsBulk, incomplete, maxMessages);
			if(s != size) {
				size = s;
				synchronized(this) {
					lastSentRealTime = false;
				}
			}
			if(incomplete.value || messages.size() >= maxMessages) {
				if(addPeerLoadStatsRT.value && maxMessages > 1)
					addLoadStats(now, messages, true);
				if(addPeerLoadStatsBulk.value && maxMessages > 1)
					addLoadStats(now, messages, false);
				return -size;
			}
		} else {
			// Try bulk first
			if(logMINOR) Logger.minor(this, "Trying bulk first");
			int s = queuesByPriority[DMT.PRIORITY_BULK_DATA].addPriorityMessages(Math.abs(size), minSize, maxSize, now, messages, addPeerLoadStatsRT, addPeerLoadStatsBulk, incomplete, maxMessages);
			if(s != size) {
				size = s;
				synchronized(this) {
					lastSentRealTime = false;
				}
			}
			if(incomplete.value || messages.size() >= maxMessages) {
				if(addPeerLoadStatsRT.value && maxMessages > 1)
					addLoadStats(now, messages, true);
				if(addPeerLoadStatsBulk.value && maxMessages > 1)
					addLoadStats(now, messages, false);
				return -size;
			}
			if(logMINOR) Logger.minor(this, "Trying realtime");
			s = queuesByPriority[DMT.PRIORITY_REALTIME_DATA].addPriorityMessages(size, minSize, maxSize, now, messages, addPeerLoadStatsRT, addPeerLoadStatsBulk, incomplete, maxMessages);
			if(s != size) {
				size = s;
				synchronized(this) {
					lastSentRealTime = true;
				}
			}
			if(incomplete.value || messages.size() >= maxMessages) {
				if(addPeerLoadStatsRT.value && maxMessages > 1)
					addLoadStats(now, messages, true);
				if(addPeerLoadStatsBulk.value && maxMessages > 1)
					addLoadStats(now, messages, false);
				return -size;
			}
		}
		for(int i=DMT.PRIORITY_BULK_DATA+1;i<DMT.NUM_PRIORITIES;i++) {
			if(i < minPriority) continue;
			if(logMINOR) Logger.minor(this, "Adding from priority "+i);
			size = queuesByPriority[i].addPriorityMessages(size, minSize, maxSize, now, messages, addPeerLoadStatsRT, addPeerLoadStatsBulk, incomplete, maxMessages);
			if(incomplete.value || messages.size() >= maxMessages) {
				if(addPeerLoadStatsRT.value && maxMessages > 1)
					addLoadStats(now, messages, true);
				if(addPeerLoadStatsBulk.value && maxMessages > 1)
					addLoadStats(now, messages, false);
				return -size;
			}
		}
		return size;
	}
	
	private void addLoadStats(long now, ArrayList<MessageItem> messages, boolean realtime) {
		MessageItem load = pn.makeLoadStats(realtime, false);
		if(load != null) {
			if(logMINOR && load != null)
				Logger.minor(this, "Adding load message (realtime) to packet for "+pn);
			messages.add(load);
		}
	}

	public boolean removeMessage(MessageItem message) {
		synchronized(this) {
			short prio = message.getPriority();
			if(!queuesByPriority[prio].removeMessage(message)) return false;
		}
		message.onFailed();
		return true;
	}

	public synchronized void removeUIDsFromMessageQueues(Long[] list) {
		for(PrioQueue queue : queuesByPriority) {
			queue.removeUIDs(list);
		}
	}

	private boolean lastSentRealTime;
}
<|MERGE_RESOLUTION|>--- conflicted
+++ resolved
@@ -311,12 +311,8 @@
 						if(items.items.size() == 0) continue;
 						// It is possible that something requeued isn't urgent, so check anyway.
 						t = Math.min(t, items.items.getFirst().submitted + timeout);
-<<<<<<< HEAD
-						if(t <= now) return t;
-=======
 						// Later items will have later expiry times.
 						return t;
->>>>>>> 940952d4
 					}
 				}
 			} else {
@@ -333,11 +329,7 @@
 						}
 					}
 				}
-<<<<<<< HEAD
-				if(itemsNonUrgent != null && !itemsNonUrgent.isEmpty() && timeoutSinceLastSend) {
-=======
 				if(itemsNonUrgent != null && !itemsNonUrgent.isEmpty()) {
->>>>>>> 940952d4
 					for(MessageItem item : itemsNonUrgent) {
 						long uid = item.getID();
 						Items items = itemsByID == null ? null : itemsByID.get(uid);
