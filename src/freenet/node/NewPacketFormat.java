/* This code is part of Freenet. It is distributed under the GNU General
 * Public License, version 2 (or at your option any later version). See
 * http://www.gnu.org/ for further details of the GPL. */
package freenet.node;

import java.io.ByteArrayInputStream;
import java.util.ArrayList;
import java.util.HashMap;
import java.util.Iterator;
import java.util.LinkedList;
import java.util.List;
import java.util.Vector;

import freenet.crypt.BlockCipher;
import freenet.crypt.HMAC;
import freenet.crypt.PCFBMode;
import freenet.io.comm.DMT;
import freenet.io.comm.Message;
import freenet.io.comm.Peer;
import freenet.io.comm.Peer.LocalAddressException;
import freenet.io.xfer.PacketThrottle;
import freenet.node.NewPacketFormatKeyContext.AddedAcks;
import freenet.support.ByteBufferInputStream;
import freenet.support.LogThresholdCallback;
import freenet.support.Logger;
import freenet.support.Logger.LogLevel;
import freenet.support.SparseBitmap;

public class NewPacketFormat implements PacketFormat {

	private final int hmacLength;
	private static final int HMAC_LENGTH = 10;
	// FIXME Use a more efficient structure - int[] or maybe just a big byte[].
	// FIXME increase this significantly to let it ride over network interruptions.
	private static final int NUM_SEQNUMS_TO_WATCH_FOR = 1024;
	static final int MAX_RECEIVE_BUFFER_SIZE = 256 * 1024;
	private static final int MSG_WINDOW_SIZE = 65536;
	private static final int NUM_MESSAGE_IDS = 268435456;
	static final long NUM_SEQNUMS = 2147483648l;
	private static final int MAX_MSGID_BLOCK_TIME = 10 * 60 * 1000;
	private static final int MAX_ACKS = 500;
	static boolean DO_KEEPALIVES = true;

	private static volatile boolean logMINOR;
	private static volatile boolean logDEBUG;
	static {
		Logger.registerLogThresholdCallback(new LogThresholdCallback(){
			@Override
			public void shouldUpdate(){
				logMINOR = Logger.shouldLog(LogLevel.MINOR, this);
				logDEBUG = Logger.shouldLog(LogLevel.DEBUG, this);
			}
		});
	}

	private final BasePeerNode pn;

	/** The actual buffer of outgoing messages that have not yet been acked.
	 * LOCKING: Protected by sendBufferLock. */
	private final ArrayList<HashMap<Integer, MessageWrapper>> startedByPrio;
	/** The next message ID for outgoing messages.
	 * LOCKING: Protected by (this). */
	private int nextMessageID;
	/** The first message id that hasn't been acked by the receiver.
	 * LOCKING: Protected by (this). */
	private int messageWindowPtrAcked;
	/** All messages that have been acked (we remove those which are out of window to
	 * limit space usage).
	 * LOCKING: Protected by (this). */
	private final SparseBitmap ackedMessages = new SparseBitmap();

	private final HashMap<Integer, PartiallyReceivedBuffer> receiveBuffers = new HashMap<Integer, PartiallyReceivedBuffer>();
	private final HashMap<Integer, SparseBitmap> receiveMaps = new HashMap<Integer, SparseBitmap>();
	/** The first message id that hasn't been fully received */
	private int messageWindowPtrReceived;
	private final SparseBitmap receivedMessages= new SparseBitmap();

	/** How much of our receive buffer have we used? Equal to how much is used of the
	 * sender's send buffer. The receive buffer is actually implemented in receiveBuffers.
	 * LOCKING: Protected by receiveBufferSizeLock. */
	private int receiveBufferUsed = 0;
	/** How much of the other side's buffer have we used? Or alternatively, how much space
	 * have we used in our send buffer, namely startedByPrio? 
	 * LOCKING: Protected by sendBufferLock */
	private int sendBufferUsed = 0;
	/** Lock protecting buffer usage counters, and the buffer itself (startedByPrio). 
	 * MUST BE TAKEN LAST. 
	 * Justification: The outgoing buffer and the buffer usage should be protected by 
	 * the same lock, for consistency. The buffer usage and the connection status must
	 * be protected by the same lock, so we don't send packets when we are disconnected 
	 * and get race conditions in onDisconnect(). The incoming buffer estimate could be
	 * separated in theory. */
	private final Object sendBufferLock = new Object();
	/** Lock protecting the size of the receive buffer. */
	private final Object receiveBufferSizeLock = new Object();
	
	private long timeLastCalledMaybeSendPacketIncAckOnly;
	private long timeLastCalledMaybeSendPacketNotAckOnly;
	
	private long timeLastSentPacket;
	private long timeLastSentPayload;
<<<<<<< HEAD
=======
	private long timeLastSentPing;
>>>>>>> e755c832

	public NewPacketFormat(BasePeerNode pn, int ourInitialMsgID, int theirInitialMsgID) {
		this.pn = pn;

		startedByPrio = new ArrayList<HashMap<Integer, MessageWrapper>>(DMT.NUM_PRIORITIES);
		for(int i = 0; i < DMT.NUM_PRIORITIES; i++) {
			startedByPrio.add(new HashMap<Integer, MessageWrapper>());
		}

		// Make sure the numbers are within the ranges we want
		ourInitialMsgID = (ourInitialMsgID & 0x7FFFFFFF) % NUM_MESSAGE_IDS;
		theirInitialMsgID = (theirInitialMsgID & 0x7FFFFFFF) % NUM_MESSAGE_IDS;

		nextMessageID = ourInitialMsgID;
		messageWindowPtrAcked = ourInitialMsgID;
		messageWindowPtrReceived = theirInitialMsgID;
		hmacLength = HMAC_LENGTH;
	}

	public boolean handleReceivedPacket(byte[] buf, int offset, int length, long now, Peer replyTo) {
		NPFPacket packet = null;
		SessionKey s = null;
		for(int i = 0; i < 3; i++) {
			if(i == 0) {
				s = pn.getCurrentKeyTracker();
			} else if (i == 1) {
				s = pn.getPreviousKeyTracker();
			} else {
				s = pn.getUnverifiedKeyTracker();
			}
			if(s == null) continue;
			packet = tryDecipherPacket(buf, offset, length, s);
			if(packet != null) {
				if(logDEBUG) Logger.debug(this, "Decrypted packet with tracker " + i);
				break;
			}
		}
		if(packet == null) {
			Logger.warning(this, "Could not decrypt received packet");
			return false;
		}

		pn.receivedPacket(false, true);
		pn.verified(s);
		pn.maybeRekey();
		pn.reportIncomingPacket(buf, offset, length, now);

		LinkedList<byte[]> finished = handleDecryptedPacket(packet, s);
		if(logMINOR && !finished.isEmpty()) 
			Logger.minor(this, "Decoded messages: "+finished.size());
		DecodingMessageGroup group = pn.startProcessingDecryptedMessages(finished.size());
		for(byte[] buffer : finished) {
			group.processDecryptedMessage(buffer, 0, buffer.length, 0);
		}
		group.complete();

		return true;
	}

	LinkedList<byte[]> handleDecryptedPacket(NPFPacket packet, SessionKey sessionKey) {
		LinkedList<byte[]> fullyReceived = new LinkedList<byte[]>();

		NewPacketFormatKeyContext keyContext = (NewPacketFormatKeyContext) sessionKey.packetContext;
		for(int ack : packet.getAcks()) {
			keyContext.ack(ack, pn, sessionKey);
		}
		
		boolean dontAck = false;
		boolean wakeUp = false;
		if(packet.getError() || (packet.getFragments().size() == 0)) {
			if(logMINOR) Logger.minor(this, "Not acking because " + (packet.getError() ? "error" : "no fragments"));
			dontAck = true;
		}
		ArrayList<Message> lossyMessages = null;
		List<byte[]> l = packet.getLossyMessages();
		if(l != null && !l.isEmpty())
			lossyMessages = new ArrayList<Message>(l.size());
		for(byte[] buf : packet.getLossyMessages()) {
			// FIXME factor out parsing once we are sure these are not bogus.
			// For now we have to be careful.
			Message msg = Message.decodeMessageLax(buf, pn, 0);
			if(msg == null) {
				lossyMessages.clear();
				break;
			}
			if(!msg.getSpec().isLossyPacketMessage()) {
				lossyMessages.clear();
				break;
			}
			lossyMessages.add(msg);
		}
		if(lossyMessages != null) {
			// Handle them *before* the rest.
			if(logMINOR && lossyMessages.size() > 0) Logger.minor(this, "Successfully parsed "+lossyMessages.size()+" lossy packet messages");
			for(Message msg : lossyMessages)
				pn.handleMessage(msg);
		}
		for(MessageFragment fragment : packet.getFragments()) {
			if(messageWindowPtrReceived + MSG_WINDOW_SIZE > NUM_MESSAGE_IDS) {
				int upperBound = (messageWindowPtrReceived + MSG_WINDOW_SIZE) % NUM_MESSAGE_IDS;
				if((fragment.messageID > upperBound) && (fragment.messageID < messageWindowPtrReceived)) {
					if(logMINOR) Logger.minor(this, "Received message "+fragment.messageID+" outside window, acking");
					continue;
				}
			} else {
				int upperBound = messageWindowPtrReceived + MSG_WINDOW_SIZE;
				if(!((fragment.messageID >= messageWindowPtrReceived) && (fragment.messageID < upperBound))) {
					if(logMINOR) Logger.minor(this, "Received message "+fragment.messageID+" outside window, acking");
					continue;
				}
			}
			synchronized(receivedMessages) {
				if(receivedMessages.contains(fragment.messageID, fragment.messageID)) continue;
			}

			PartiallyReceivedBuffer recvBuffer = receiveBuffers.get(fragment.messageID);
			SparseBitmap recvMap = receiveMaps.get(fragment.messageID);
			if(recvBuffer == null) {
				if(logMINOR) Logger.minor(this, "Message id " + fragment.messageID + ": Creating buffer");

				recvBuffer = new PartiallyReceivedBuffer(this);
				if(fragment.firstFragment) {
					if(!recvBuffer.setMessageLength(fragment.messageLength)) {
						dontAck = true;
						continue;
					}
				} else {
					synchronized(receiveBufferSizeLock) {
						if((receiveBufferUsed + fragment.fragmentLength) > MAX_RECEIVE_BUFFER_SIZE) {
							if(logMINOR) Logger.minor(this, "Could not create buffer, would excede max size");
							dontAck = true;
							continue;
						}
					}
				}

				recvMap = new SparseBitmap();
				receiveBuffers.put(fragment.messageID, recvBuffer);
				receiveMaps.put(fragment.messageID, recvMap);
			} else {
				if(fragment.firstFragment) {
					if(!recvBuffer.setMessageLength(fragment.messageLength)) {
						dontAck = true;
						continue;
					}
				}
			}

			if(!recvBuffer.add(fragment.fragmentData, fragment.fragmentOffset)) {
				dontAck = true;
				continue;
			}
			if(fragment.fragmentLength == 0) {
				Logger.warning(this, "Received fragment of length 0");
				continue;
			}
			recvMap.add(fragment.fragmentOffset, fragment.fragmentOffset + fragment.fragmentLength - 1);
			if((recvBuffer.messageLength != -1) && recvMap.contains(0, recvBuffer.messageLength - 1)) {
				receiveBuffers.remove(fragment.messageID);
				receiveMaps.remove(fragment.messageID);

				synchronized(receivedMessages) {
					if(receivedMessages.contains(fragment.messageID, fragment.messageID)) continue;
					receivedMessages.add(fragment.messageID, fragment.messageID);

					int oldWindow = messageWindowPtrReceived;
					while(receivedMessages.contains(messageWindowPtrReceived, messageWindowPtrReceived)) {
						messageWindowPtrReceived++;
						if(messageWindowPtrReceived == NUM_MESSAGE_IDS) messageWindowPtrReceived = 0;
					}

					if(messageWindowPtrReceived < oldWindow) {
						receivedMessages.remove(oldWindow, NUM_MESSAGE_IDS - 1);
						receivedMessages.remove(0, messageWindowPtrReceived);
					} else {
						receivedMessages.remove(oldWindow, messageWindowPtrReceived);
					}
				}

				synchronized(sendBufferLock) {
					receiveBufferUsed -= recvBuffer.messageLength;
					if(logDEBUG) Logger.debug(this, "Removed " + recvBuffer.messageLength + " from buffer. Total is now " + receiveBufferUsed);
				}

				fullyReceived.add(recvBuffer.buffer);
				
				if(logMINOR) Logger.minor(this, "Message id " + fragment.messageID + ": Completed");
			} else {
				if(logDEBUG) Logger.debug(this, "Message id " + fragment.messageID + ": " + recvMap);
			}
		}

		if(!dontAck) {
			int seqno = packet.getSequenceNumber();
			int acksQueued = keyContext.queueAck(seqno);
			boolean addedAck = acksQueued >= 0;
			if(acksQueued > MAX_ACKS)
				wakeUp = true;
			if(addedAck) {
				if(!wakeUp) {
					synchronized(sendBufferLock) {
						if(receiveBufferUsed > MAX_RECEIVE_BUFFER_SIZE / 2)
							wakeUp = true;
					}
				}
				if(wakeUp)
					pn.wakeUpSender();
			}
		}


		return fullyReceived;
	}

	private NPFPacket tryDecipherPacket(byte[] buf, int offset, int length, SessionKey sessionKey) {
		NewPacketFormatKeyContext keyContext = (NewPacketFormatKeyContext) sessionKey.packetContext;
		// Create the watchlist if the key has changed
		if(keyContext.seqNumWatchList == null) {
			if(logMINOR) Logger.minor(this, "Creating watchlist starting at " + keyContext.watchListOffset);
			
			keyContext.seqNumWatchList = new byte[NUM_SEQNUMS_TO_WATCH_FOR][4];

			int seqNum = keyContext.watchListOffset;
			for(int i = 0; i < keyContext.seqNumWatchList.length; i++) {
				keyContext.seqNumWatchList[i] = encryptSequenceNumber(seqNum++, sessionKey);
				if((seqNum == NUM_SEQNUMS) || (seqNum < 0)) seqNum = 0;
			}
		}

		// Move the watchlist if needed
		int highestReceivedSeqNum;
		synchronized(this) {
			highestReceivedSeqNum = keyContext.highestReceivedSeqNum;
		}
		// The entry for the highest received sequence number is kept in the middle of the list
		int oldHighestReceived = (int) ((0l + keyContext.watchListOffset + (keyContext.seqNumWatchList.length / 2)) % NUM_SEQNUMS);
		if(seqNumGreaterThan(highestReceivedSeqNum, oldHighestReceived, 31)) {
			int moveBy;
			if(highestReceivedSeqNum > oldHighestReceived) {
				moveBy = highestReceivedSeqNum - oldHighestReceived;
			} else {
				moveBy = ((int) (NUM_SEQNUMS - oldHighestReceived)) + highestReceivedSeqNum;
			}

			if(moveBy > keyContext.seqNumWatchList.length) {
				Logger.warning(this, "Moving watchlist pointer by " + moveBy);
			} else if(moveBy < 0) {
				Logger.warning(this, "Tried moving watchlist pointer by " + moveBy);
				moveBy = 0;
			} else {
				if(logDEBUG) Logger.debug(this, "Moving watchlist pointer by " + moveBy);
			}

			int seqNum = (int) ((0l + keyContext.watchListOffset + keyContext.seqNumWatchList.length) % NUM_SEQNUMS);
			for(int i = keyContext.watchListPointer; i < (keyContext.watchListPointer + moveBy); i++) {
				keyContext.seqNumWatchList[i % keyContext.seqNumWatchList.length] = encryptSequenceNumber(seqNum++, sessionKey);
				if(seqNum == NUM_SEQNUMS) seqNum = 0;
			}

			keyContext.watchListPointer = (keyContext.watchListPointer + moveBy) % keyContext.seqNumWatchList.length;
			keyContext.watchListOffset = (int) ((0l + keyContext.watchListOffset + moveBy) % NUM_SEQNUMS);
		}

outer:
		for(int i = 0; i < keyContext.seqNumWatchList.length; i++) {
			int index = (keyContext.watchListPointer + i) % keyContext.seqNumWatchList.length;
			for(int j = 0; j < keyContext.seqNumWatchList[index].length; j++) {
				if(keyContext.seqNumWatchList[index][j] != buf[offset + hmacLength + j]) continue outer;
			}
			
			int sequenceNumber = (int) ((0l + keyContext.watchListOffset + i) % NUM_SEQNUMS);
			if(logDEBUG) Logger.debug(this, "Received packet matches sequence number " + sequenceNumber);
			// Copy it to avoid side-effects.
			byte[] copy = new byte[length];
			System.arraycopy(buf, offset, copy, 0, length);
			NPFPacket p = decipherFromSeqnum(copy, 0, length, sessionKey, sequenceNumber);
			if(p != null) {
				if(logMINOR) Logger.minor(this, "Received packet " + p.getSequenceNumber()+" on "+sessionKey);
				return p;
			}
		}

		return null;
	}

	/** NOTE: THIS WILL DECRYPT THE DATA IN THE BUFFER !!! */
	private NPFPacket decipherFromSeqnum(byte[] buf, int offset, int length, SessionKey sessionKey, int sequenceNumber) {
		BlockCipher ivCipher = sessionKey.ivCipher;

		byte[] IV = new byte[ivCipher.getBlockSize() / 8];
		System.arraycopy(sessionKey.ivNonce, 0, IV, 0, IV.length);
		IV[IV.length - 4] = (byte) (sequenceNumber >>> 24);
		IV[IV.length - 3] = (byte) (sequenceNumber >>> 16);
		IV[IV.length - 2] = (byte) (sequenceNumber >>> 8);
		IV[IV.length - 1] = (byte) (sequenceNumber);

		ivCipher.encipher(IV, IV);

		byte[] text = new byte[length - hmacLength];
		System.arraycopy(buf, offset + hmacLength, text, 0, text.length);
		byte[] hash = new byte[hmacLength];
		System.arraycopy(buf, offset, hash, 0, hash.length);

		if(!HMAC.verifyWithSHA256(sessionKey.hmacKey, text, hash)) return null;

		PCFBMode payloadCipher = PCFBMode.create(sessionKey.incommingCipher, IV);
		payloadCipher.blockDecipher(buf, offset + hmacLength, length - hmacLength);

		byte[] payload = new byte[length - hmacLength];
		System.arraycopy(buf, offset + hmacLength, payload, 0, length - hmacLength);

		NPFPacket p = NPFPacket.create(payload, pn);

		NewPacketFormatKeyContext keyContext = (NewPacketFormatKeyContext) sessionKey.packetContext;
		synchronized(this) {
			if(seqNumGreaterThan(sequenceNumber, keyContext.highestReceivedSeqNum, 31)) {
				keyContext.highestReceivedSeqNum = sequenceNumber;
			}
		}

		return p;
	}

	private boolean seqNumGreaterThan(long i1, long i2, int serialBits) {
		//halfValue is half the window of possible numbers, so this returns true if the distance from
		//i2->i1 is smaller than i1->i2. See RFC1982 for details and limitations.

		long halfValue = (long) Math.pow(2, serialBits - 1);
		return (((i1 < i2) && ((i2 - i1) > halfValue)) || ((i1 > i2) && (i1 - i2 < halfValue)));
	}

	private byte[] encryptSequenceNumber(int seqNum, SessionKey sessionKey) {
		byte[] seqNumBytes = new byte[4];
		seqNumBytes[0] = (byte) (seqNum >>> 24);
		seqNumBytes[1] = (byte) (seqNum >>> 16);
		seqNumBytes[2] = (byte) (seqNum >>> 8);
		seqNumBytes[3] = (byte) (seqNum);

		BlockCipher ivCipher = sessionKey.ivCipher;

		byte[] IV = new byte[ivCipher.getBlockSize() / 8];
		System.arraycopy(sessionKey.ivNonce, 0, IV, 0, IV.length);
		System.arraycopy(seqNumBytes, 0, IV, IV.length - seqNumBytes.length, seqNumBytes.length);
		ivCipher.encipher(IV, IV);

		PCFBMode cipher = PCFBMode.create(sessionKey.incommingCipher, IV);
		cipher.blockEncipher(seqNumBytes, 0, seqNumBytes.length);

		return seqNumBytes;
	}

	public boolean maybeSendPacket(long now, Vector<ResendPacketItem> rpiTemp, int[] rpiIntTemp, boolean ackOnly)
	throws BlockedTooLongException {
		synchronized(this) {
			long delta = (timeLastCalledMaybeSendPacketIncAckOnly == 0) ? -1 : (now - timeLastCalledMaybeSendPacketIncAckOnly);
			timeLastCalledMaybeSendPacketIncAckOnly = now;
			if(logDEBUG && delta != -1) Logger.debug(this, "Last called maybe send packet with ack only: "+delta+" on "+this);
			if(!ackOnly) {
				delta = (timeLastCalledMaybeSendPacketNotAckOnly == 0) ? -1 : (now - timeLastCalledMaybeSendPacketNotAckOnly);
				timeLastCalledMaybeSendPacketNotAckOnly = now;
				if(delta != -1) {
					if(delta > 10000)
						Logger.error(this, "Last called maybe send packet without ack only: "+delta+" on "+this);
					else if(logDEBUG)
						Logger.debug(this, "Last called maybe send packet without ack only: "+delta+" on "+this);
				}
			}
		}
		SessionKey sessionKey = pn.getPreviousKeyTracker();
		if(sessionKey != null) {
			// Try to sent an ack-only packet.
			if(maybeSendPacket(now, rpiTemp, rpiIntTemp, true, sessionKey)) return true;
		}
		sessionKey = pn.getUnverifiedKeyTracker();
		if(sessionKey != null) {
			// Try to sent an ack-only packet.
			if(maybeSendPacket(now, rpiTemp, rpiIntTemp, true, sessionKey)) return true;
		}
		sessionKey = pn.getCurrentKeyTracker();
		if(sessionKey == null) {
			Logger.warning(this, "No key for encrypting hash");
			return false;
		}
		return maybeSendPacket(now, rpiTemp, rpiIntTemp, ackOnly, sessionKey);
	}
	
	public boolean maybeSendPacket(long now, Vector<ResendPacketItem> rpiTemp, int[] rpiIntTemp, boolean ackOnly, SessionKey sessionKey)
	throws BlockedTooLongException {
		int maxPacketSize = pn.getMaxPacketSize();
		NewPacketFormatKeyContext keyContext = (NewPacketFormatKeyContext) sessionKey.packetContext;

		NPFPacket packet = createPacket(maxPacketSize - hmacLength, pn.getMessageQueue(), sessionKey, ackOnly);
		if(packet == null) return false;

		int paddedLen = packet.getLength() + hmacLength;
		if(pn.shouldPadDataPackets()) {
			int packetLength = paddedLen;
			if(logDEBUG) Logger.debug(this, "Pre-padding length: " + packetLength);

			if(packetLength < 64) {
				paddedLen = 64 + pn.paddingGen().nextInt(32);
			} else {
				paddedLen = ((packetLength + 63) / 64) * 64;
				if(paddedLen < maxPacketSize) {
					paddedLen += pn.paddingGen().nextInt(Math.min(64, maxPacketSize - paddedLen));
				} else if((packetLength <= maxPacketSize) && (paddedLen > maxPacketSize)) {
					paddedLen = maxPacketSize;
				}
			}
		}

		byte[] data = new byte[paddedLen];
		packet.toBytes(data, hmacLength, pn.paddingGen());

		BlockCipher ivCipher = sessionKey.ivCipher;

		byte[] IV = new byte[ivCipher.getBlockSize() / 8];
		System.arraycopy(sessionKey.ivNonce, 0, IV, 0, IV.length);
		System.arraycopy(data, hmacLength, IV, IV.length - 4, 4);

		ivCipher.encipher(IV, IV);

		PCFBMode payloadCipher = PCFBMode.create(sessionKey.outgoingCipher, IV);
		payloadCipher.blockEncipher(data, hmacLength, paddedLen - hmacLength);

		//Add hash
		byte[] text = new byte[paddedLen - hmacLength];
		System.arraycopy(data, hmacLength, text, 0, text.length);

		byte[] hash = HMAC.macWithSHA256(sessionKey.hmacKey, text, hmacLength);

		System.arraycopy(hash, 0, data, 0, hmacLength);

		try {
			if(logMINOR) {
				String fragments = null;
				for(MessageFragment frag : packet.getFragments()) {
					if(fragments == null) fragments = "" + frag.messageID;
					else fragments = fragments + ", " + frag.messageID;
					fragments += " ("+frag.fragmentOffset+"->"+(frag.fragmentOffset+frag.fragmentLength-1)+")";
				}

				Logger.minor(this, "Sending packet " + packet.getSequenceNumber() + " ("
				                + data.length + " bytes) with fragments " + fragments + " and "
				                + packet.getAcks().size() + " acks on "+this);
			}
			pn.sendEncryptedPacket(data);
		} catch (LocalAddressException e) {
			Logger.error(this, "Caught exception while sending packet", e);
			return false;
		}
		
		packet.onSent(data.length, pn);

		if(packet.getFragments().size() > 0) {
			keyContext.sent(packet.getSequenceNumber(), packet.getLength());
		}

		now = System.currentTimeMillis();
		pn.sentPacket();
		pn.reportOutgoingPacket(data, 0, data.length, now);
		if(pn.shouldThrottle()) {
			pn.sentThrottledBytes(data.length);
		}
		if(packet.getFragments().size() == 0) {
			pn.onNotificationOnlyPacketSent(data.length);
		}
		
		synchronized(this) {
			if(timeLastSentPacket < now) timeLastSentPacket = now;
			if(packet.getFragments().size() > 0) {
				if(timeLastSentPayload < now) timeLastSentPayload = now;
			}
		}

		return true;
	}

	NPFPacket createPacket(int maxPacketSize, PeerMessageQueue messageQueue, SessionKey sessionKey, boolean ackOnly) throws BlockedTooLongException {
		
		checkForLostPackets();
		
		NPFPacket packet = new NPFPacket();
		SentPacket sentPacket = new SentPacket(this, sessionKey);
		
		boolean mustSend = false;
		long now = System.currentTimeMillis();
		
		NewPacketFormatKeyContext keyContext = (NewPacketFormatKeyContext) sessionKey.packetContext;
		
		AddedAcks moved = keyContext.addAcks(packet, maxPacketSize, now);
		if(moved != null && moved.anyUrgentAcks) {
			if(logDEBUG) Logger.debug(this, "Must send because urgent acks");
			mustSend = true;
		}
		
		int numAcks = packet.countAcks();
		
		if(numAcks > MAX_ACKS) {
			mustSend = true;
		}
		
		if(numAcks > 0) {
			if(logDEBUG) Logger.debug(this, "Added acks for "+this+" for "+pn.shortToString());
		}
		
		byte[] haveAddedStatsBulk = null;
		byte[] haveAddedStatsRT = null;
		
		if(!ackOnly) {
			
			boolean addedFragments = false;
			
			while(true) {
				
				boolean addStatsBulk = false;
				boolean addStatsRT = false;
				
				synchronized(sendBufferLock) {
					// Always finish what we have started before considering sending more packets.
					// Anything beyond this is beyond the scope of NPF and is PeerMessageQueue's job.
					for(int i = 0; i < startedByPrio.size(); i++) {
						HashMap<Integer, MessageWrapper> started = startedByPrio.get(i);
						
						//Try to finish messages that have been started
						Iterator<MessageWrapper> it = started.values().iterator();
						while(it.hasNext() && packet.getLength() < maxPacketSize) {
							MessageWrapper wrapper = it.next();
							while(packet.getLength() < maxPacketSize) {
								MessageFragment frag = wrapper.getMessageFragment(maxPacketSize - packet.getLength());
								if(frag == null) break;
								mustSend = true;
								addedFragments = true;
								packet.addMessageFragment(frag);
								sentPacket.addFragment(frag);
								if(wrapper.allSent()) {
									if((haveAddedStatsBulk == null) && wrapper.getItem().sendLoadBulk) {
										addStatsBulk = true;
										break;
									}
									if((haveAddedStatsRT == null) && wrapper.getItem().sendLoadRT) {
										addStatsRT = true;
										break;
									}
								}
							}
						}
					}
				}
				
				if(!(addStatsBulk || addStatsRT)) break;
				
				if(addStatsBulk) {
					MessageItem item = pn.makeLoadStats(false, false, true);
					if(item != null) {
						byte[] buf = item.getData();
						haveAddedStatsBulk = buf;
						// FIXME if this fails, drop some messages.
						packet.addLossyMessage(buf, maxPacketSize);
					}
				}
				
				if(addStatsRT) {
					MessageItem item = pn.makeLoadStats(true, false, true);
					if(item != null) {
						byte[] buf = item.getData();
						haveAddedStatsRT = buf;
						// FIXME if this fails, drop some messages.
						packet.addLossyMessage(buf, maxPacketSize);
					}
				}
			}
			
			if(addedFragments) {
				if(logDEBUG) Logger.debug(this, "Added fragments for "+this+" (must send)");
			}
			
		}
		
		if((!mustSend) && packet.getLength() >= (maxPacketSize * 4 / 5)) {
			if(logDEBUG) Logger.debug(this, "Must send because packet is big on acks alone");
			// Lots of acks to send, send a packet.
			mustSend = true;
		}
		
		if((!ackOnly) && (!mustSend)) {
			if(messageQueue.mustSendNow(now) || messageQueue.mustSendSize(packet.getLength(), maxPacketSize)) {
				if(logDEBUG) Logger.debug(this, "Must send because of message queue");
				mustSend = true;
			}
		}
		
		if((!mustSend) && numAcks > 0) {
			int maxSendBufferSize = maxSendBufferSize();
			synchronized(sendBufferLock) {
				if(sendBufferUsed > maxSendBufferSize / 2) {
					if(logDEBUG) Logger.debug(this, "Must send because other side buffer size is "+sendBufferUsed);
					mustSend = true;
				}
			}

		}
		
		boolean checkedCanSend = false;
		boolean cantSend = false;
		
		boolean mustSendKeepalive = false;
<<<<<<< HEAD
		
		if(DO_KEEPALIVES) {
=======
		boolean mustSendPing = false;
		
		if(DO_KEEPALIVES) {
			// FIXME remove back compatibility kludge.
			// This periodically pings 1356 nodes in order to ensure their UOM's don't timeout.
			boolean needsPing = pn.getVersionNumber() == 1356;
>>>>>>> e755c832
			synchronized(this) {
				if(!mustSend) {
					if(now - timeLastSentPacket > Node.KEEPALIVE_INTERVAL)
						mustSend = true;
				}
				if((!ackOnly) && now - timeLastSentPayload > Node.KEEPALIVE_INTERVAL && 
						packet.getFragments().isEmpty())
					mustSendKeepalive = true;
<<<<<<< HEAD
			}
		}
		
		if(mustSendKeepalive) {
=======
				if((!ackOnly) && needsPing && now - timeLastSentPing > Node.KEEPALIVE_INTERVAL) {
					mustSendPing = true;
				}
			}
		}
		
		if(mustSendKeepalive || mustSendPing) {
>>>>>>> e755c832
			if(!checkedCanSend)
				cantSend = !canSend(sessionKey);
			checkedCanSend = true;
			if(!cantSend) {
				mustSend = true;
			}
		}
		
		if(!mustSend) {
			if(moved != null) {
				moved.abort();
			}
			return null;
		}
		
		boolean sendStatsBulk = false, sendStatsRT = false;
		
		if(!ackOnly) {
			
			sendStatsBulk = pn.grabSendLoadStatsASAP(false);
			sendStatsRT = pn.grabSendLoadStatsASAP(true);
			
			if(sendStatsBulk || sendStatsRT) {
				if(!checkedCanSend)
					cantSend = !canSend(sessionKey);
				checkedCanSend = true;
				if(cantSend) {
					if(sendStatsBulk)
						pn.setSendLoadStatsASAP(false);
					if(sendStatsRT)
						pn.setSendLoadStatsASAP(true);
				} else {
					mustSend = true;
				}
			}
		}
		
		if(ackOnly && numAcks == 0) return null;
		
		if((!ackOnly) && (!cantSend)) {
			
			if(sendStatsBulk) {
				MessageItem item = pn.makeLoadStats(false, true, false);
				if(item != null) {
					if(haveAddedStatsBulk != null) {
						packet.removeLossyMessage(haveAddedStatsBulk);
					}
					messageQueue.pushfrontPrioritizedMessageItem(item);
					haveAddedStatsBulk = item.buf;
				}
			}
			
			if(sendStatsRT) {
				MessageItem item = pn.makeLoadStats(true, true, false);
				if(item != null) {
					if(haveAddedStatsRT != null) {
						packet.removeLossyMessage(haveAddedStatsRT);
					}
					messageQueue.pushfrontPrioritizedMessageItem(item);
					haveAddedStatsRT = item.buf;
				}
			}
			
			fragments:
				for(int i = 0; i < startedByPrio.size(); i++) {

					prio:
					while(true) {
						
						boolean addStatsBulk = false;
						boolean addStatsRT = false;
						
						//Add messages from the message queue
						while ((packet.getLength() + 10) < maxPacketSize) { //Fragment header is max 9 bytes, allow min 1 byte data
							
							if(!checkedCanSend) {
								// Check in advance to avoid reordering message items.
								cantSend = !canSend(sessionKey);
							}
							checkedCanSend = false;
							if(cantSend) break;
							
							MessageItem item = null;
<<<<<<< HEAD
							item = messageQueue.grabQueuedMessageItem(i);
							if(item == null) {
								if(mustSendKeepalive && packet.getFragments().isEmpty()) {
									// Create an FNPVoid for keepalive purposes.
									Message msg = DMT.createFNPVoid();
									item = new MessageItem(msg, null, null);
								} else {
									break prio;
=======
							if(mustSendPing) {
								// Create a ping for keepalive purposes.
								// It will be acked, this ensures both sides don't timeout.
								Message msg;
								synchronized(this) {
									msg = DMT.createFNPPing(pingCounter++);
									timeLastSentPing = now;
								}
								item = new MessageItem(msg, null, null);
								mustSendPing = false;
							} else {
								item = messageQueue.grabQueuedMessageItem(i);
								if(item == null) {
									if(mustSendKeepalive && packet.getFragments().isEmpty()) {
										// Create a ping for keepalive purposes.
										// It will be acked, this ensures both sides don't timeout.
										Message msg;
										synchronized(this) {
											msg = DMT.createFNPPing(pingCounter++);
											timeLastSentPing = now;
										}
										item = new MessageItem(msg, null, null);
									} else {
										break prio;
									}
>>>>>>> e755c832
								}
							}
							
							int messageID = getMessageID();
							if(messageID == -1) {
								// CONCURRENCY: This will fail sometimes if we send messages to the same peer from different threads.
								// This doesn't happen at the moment because we use a single PacketSender for all ports and all peers.
								// We might in future split it across multiple threads but it'd be best to keep the same peer on the same thread.
								Logger.error(this, "No availiable message ID, requeuing and sending packet (we already checked didn't we???)");
								messageQueue.pushfrontPrioritizedMessageItem(item);
								break fragments;
							}
							
							if(logDEBUG) Logger.debug(this, "Allocated "+messageID+" for "+item+" for "+this);
							
							MessageWrapper wrapper = new MessageWrapper(item, messageID);
							MessageFragment frag = wrapper.getMessageFragment(maxPacketSize - packet.getLength());
							if(frag == null) {
								messageQueue.pushfrontPrioritizedMessageItem(item);
								break prio;
							}
							packet.addMessageFragment(frag);
							sentPacket.addFragment(frag);
							
							//Priority of the one we grabbed might be higher than i
							HashMap<Integer, MessageWrapper> queue = startedByPrio.get(item.getPriority());
							synchronized(sendBufferLock) {
								// CONCURRENCY: This could go over the limit if we allow createPacket() for the same node on two threads in parallel. That's probably a bad idea anyway.
								sendBufferUsed += item.buf.length;
								if(logDEBUG) Logger.debug(this, "Added " + item.buf.length + " to remote buffer. Total is now " + sendBufferUsed + " for "+pn.shortToString());
								queue.put(messageID, wrapper);
							}
							
							if(wrapper.allSent()) {
								if((haveAddedStatsBulk == null) && wrapper.getItem().sendLoadBulk) {
									addStatsBulk = true;
									break;
								}
								if((haveAddedStatsRT == null) && wrapper.getItem().sendLoadRT) {
									addStatsRT = true;
									break;
								}
							}

						}
						
						if(!(addStatsBulk || addStatsRT)) break;
						
						if(addStatsBulk) {
							MessageItem item = pn.makeLoadStats(false, false, true);
							if(item != null) {
								byte[] buf = item.getData();
								haveAddedStatsBulk = item.buf;
								// FIXME if this fails, drop some messages.
								packet.addLossyMessage(buf, maxPacketSize);
							}
						}
						
						if(addStatsRT) {
							MessageItem item = pn.makeLoadStats(true, false, true);
							if(item != null) {
								byte[] buf = item.getData();
								haveAddedStatsRT = item.buf;
								// FIXME if this fails, drop some messages.
								packet.addLossyMessage(buf, maxPacketSize);
							}
						}
						
						if(cantSend) break;
					}						
				}
		
		}

		if(packet.getLength() == 5) return null;

		int seqNum = keyContext.allocateSequenceNumber(pn);
		if(seqNum == -1) return null;
		packet.setSequenceNumber(seqNum);
		
		if(logDEBUG && ackOnly) {
			Logger.debug(this, "Sending ack-only packet length "+packet.getLength()+" for "+this);
		} else if(logDEBUG && !ackOnly) {
			Logger.debug(this, "Sending packet length "+packet.getLength()+" for "+this);
		}

		if(packet.getFragments().size() > 0) {
			keyContext.sent(sentPacket, seqNum, packet.getLength());
		}

		return packet;
	}
	
	private int pingCounter;
	
	static final int MAX_MESSAGE_SIZE = 2048;
	
	private int maxSendBufferSize() {
		return MAX_RECEIVE_BUFFER_SIZE;
	}

	/** For unit tests */
	int countSentPackets(SessionKey key) {
		NewPacketFormatKeyContext keyContext = (NewPacketFormatKeyContext) key.packetContext;
		return keyContext.countSentPackets();
	}
	
	public long timeCheckForLostPackets() {
		long timeCheck = Long.MAX_VALUE;
		double averageRTT = averageRTT();
		SessionKey key = pn.getCurrentKeyTracker();
		if(key != null)
			timeCheck = Math.min(timeCheck, ((NewPacketFormatKeyContext)(key.packetContext)).timeCheckForLostPackets(averageRTT));
		key = pn.getPreviousKeyTracker();
		if(key != null)
			timeCheck = Math.min(timeCheck, ((NewPacketFormatKeyContext)(key.packetContext)).timeCheckForLostPackets(averageRTT));
		key = pn.getUnverifiedKeyTracker();
		if(key != null)
			timeCheck = Math.min(timeCheck, ((NewPacketFormatKeyContext)(key.packetContext)).timeCheckForLostPackets(averageRTT));
		return timeCheck;
	}
	
	private long timeCheckForAcks() {
		long timeCheck = Long.MAX_VALUE;
		SessionKey key = pn.getCurrentKeyTracker();
		if(key != null)
			timeCheck = Math.min(timeCheck, ((NewPacketFormatKeyContext)key.packetContext).timeCheckForAcks());
		key = pn.getPreviousKeyTracker();
		if(key != null)
			timeCheck = Math.min(timeCheck, ((NewPacketFormatKeyContext)key.packetContext).timeCheckForAcks());
		key = pn.getUnverifiedKeyTracker();
		if(key != null)
			timeCheck = Math.min(timeCheck, ((NewPacketFormatKeyContext)key.packetContext).timeCheckForAcks());
		return timeCheck;
	}

	public void checkForLostPackets() {
		if(pn == null) return;
		double averageRTT = averageRTT();
		long curTime = System.currentTimeMillis();
		SessionKey key = pn.getCurrentKeyTracker();
		if(key != null)
			((NewPacketFormatKeyContext)(key.packetContext)).checkForLostPackets(averageRTT, curTime, pn);
		key = pn.getPreviousKeyTracker();
		if(key != null)
			((NewPacketFormatKeyContext)(key.packetContext)).checkForLostPackets(averageRTT, curTime, pn);
		key = pn.getUnverifiedKeyTracker();
		if(key != null)
			((NewPacketFormatKeyContext)(key.packetContext)).checkForLostPackets(averageRTT, curTime, pn);
	}

	public List<MessageItem> onDisconnect() {
		int messageSize = 0;
		List<MessageItem> items = null;
		// LOCKING: No packet may be sent while connected = false.
		// So we guarantee that no more packets are sent by setting this here.
		synchronized(sendBufferLock) {
			for(HashMap<Integer, MessageWrapper> queue : startedByPrio) {
				if(items == null)
					items = new ArrayList<MessageItem>();
				for(MessageWrapper wrapper : queue.values()) {
					items.add(wrapper.getItem());
					messageSize += wrapper.getLength();
				}
				queue.clear();
			}
			sendBufferUsed -= messageSize;
			// This is just a check for logging/debugging purposes.
			if(sendBufferUsed != 0) {
				Logger.warning(this, "Possible leak in transport code: Buffer size not empty after disconnecting on "+this+" for "+pn+" after removing "+messageSize+" total was "+sendBufferUsed);
				sendBufferUsed = 0;
			}
		}
		return items;
	}
	
	/** When do we need to send a packet?
	 * @return 0 if there is anything already in flight. The time that the oldest ack was
	 * queued at plus the lesser of half the RTT or 100ms if there are acks queued. 
	 * Otherwise Long.MAX_VALUE to indicate that we need to get messages from the queue. */
	public long timeNextUrgent() {
		// Is there anything in flight?
		synchronized(sendBufferLock) {
			for(HashMap<Integer, MessageWrapper> started : startedByPrio) {
				for(MessageWrapper wrapper : started.values()) {
					if(!wrapper.allSent()) return 0;
				}
			}
		}
		// Check for acks.
		long ret = timeCheckForAcks();
		
		// Always wake up after half an RTT, check whether stuff is lost or needs ack'ing.
		ret = Math.min(ret, System.currentTimeMillis() + Math.min(100, (long)averageRTT()/2));
		return ret;
	}
	
	public boolean canSend(SessionKey tracker) {
		
		boolean canAllocateID;
		
		synchronized(this) {
			// Check whether we can allocate a message number.
			canAllocateID = 
				!seqNumGreaterThan(nextMessageID, (messageWindowPtrAcked + MSG_WINDOW_SIZE) % NUM_MESSAGE_IDS, 28);
		}
		
		if(canAllocateID) {
			// Check whether we need to rekey.
			if(tracker == null) return false;
			NewPacketFormatKeyContext keyContext = (NewPacketFormatKeyContext) tracker.packetContext;
			if(!keyContext.canAllocateSeqNum()) {
				// We can't allocate more sequence numbers because we haven't rekeyed yet
				pn.startRekeying();
				Logger.error(this, "Can't send because we would block");
				return false;
			}
		}
		
		if(canAllocateID) {
			int bufferUsage;
			synchronized(sendBufferLock) {
				bufferUsage = sendBufferUsed;
			}
			int maxSendBufferSize = maxSendBufferSize();
			if((bufferUsage + MAX_MESSAGE_SIZE) > maxSendBufferSize) {
				if(logDEBUG) Logger.debug(this, "Cannot send: Would exceed remote buffer size. Remote at " + bufferUsage+" max is "+maxSendBufferSize);
				return false;
			}

		}
		
		if(tracker != null && pn != null) {
			PacketThrottle throttle = pn.getThrottle();
			if(throttle == null) {
				// Ignore
			} else {
				int maxPackets = (int)Math.min(Integer.MAX_VALUE, pn.getThrottle().getWindowSize());
				// Impose a minimum so that we don't lose the ability to send anything.
				if(maxPackets < 1) maxPackets = 1;
				NewPacketFormatKeyContext packets = tracker.packetContext;
				if(maxPackets <= packets.countSentPackets()) {
					// FIXME some packets will be visible from the outside yet only contain acks.
					// SECURITY/INVISIBILITY: They won't count here, this is bad.
					// However, counting packets in flight, rather than bytes of messages, is the right solution:
					// 1. It's closer to what TCP does.
					// 2. It avoids needing to have an excessively high minimum window size.
					// 3. It allows us to start work on any message even if it's big, while still having reasonably accurate congestion control.
					// This prevents us from getting into a situation where we never use up the full window but can never send big messages either.
					// 4. It's closer to what we used to do (only limit big packets), which seemed to work mostly.
					// 5. It avoids some complicated headaches with PeerMessageQueue. E.g. we need to avoid requeueing.
					// 6. In spite of the issue with acks, it's probably more "invisible" on the whole, in that the number of packets is visible,
					// whereas messages are supposed to not be visible.
					// Arguably we should count bytes rather than packets.
					return false;
				}
			}
		}
		
		return canAllocateID;
	}

	private long blockedSince = -1;
	private int getMessageID() throws BlockedTooLongException {
		int messageID;
		synchronized(this) {
			if(seqNumGreaterThan(nextMessageID, (messageWindowPtrAcked + MSG_WINDOW_SIZE) % NUM_MESSAGE_IDS, 28)) {
				if(blockedSince == -1) {
					blockedSince = System.currentTimeMillis();
				} else if(System.currentTimeMillis() - blockedSince > MAX_MSGID_BLOCK_TIME) {
					throw new BlockedTooLongException(null, System.currentTimeMillis() - blockedSince);
				}
				return -1;
			}
			blockedSince = -1;
			messageID = nextMessageID++;
			if(nextMessageID == NUM_MESSAGE_IDS) nextMessageID = 0;
		}
		return messageID;
	}

	private double averageRTT() {
		if(pn != null) {
			return pn.averagePingTimeCorrected();
		}
		return PeerNode.MIN_RTO;
	}

	static class SentPacket {
		final SessionKey sessionKey;
		NewPacketFormat npf;
		LinkedList<MessageWrapper> messages = new LinkedList<MessageWrapper>();
		LinkedList<int[]> ranges = new LinkedList<int[]>();
		long sentTime;
		int packetLength;

		public SentPacket(NewPacketFormat npf, SessionKey key) {
			this.npf = npf;
			this.sessionKey = key;
		}

		public void addFragment(MessageFragment frag) {
			messages.add(frag.wrapper);
			ranges.add(new int[] { frag.fragmentOffset, frag.fragmentOffset + frag.fragmentLength - 1 });
		}

		public long acked(SessionKey key) {
			Iterator<MessageWrapper> msgIt = messages.iterator();
			Iterator<int[]> rangeIt = ranges.iterator();

			while(msgIt.hasNext()) {
				MessageWrapper wrapper = msgIt.next();
				int[] range = rangeIt.next();
				
				if(logDEBUG)
					Logger.debug(this, "Acknowledging "+range[0]+" to "+range[1]+" on "+wrapper.getMessageID());

				if(wrapper.ack(range[0], range[1], npf.pn)) {
					HashMap<Integer, MessageWrapper> started = npf.startedByPrio.get(wrapper.getPriority());
					MessageWrapper removed = null;
					synchronized(npf.sendBufferLock) {
						removed = started.remove(wrapper.getMessageID());
						if(removed != null) {
							int size = wrapper.getLength();
							npf.sendBufferUsed -= size;
							if(logDEBUG) Logger.debug(this, "Removed " + size + " from remote buffer. Total is now " + npf.sendBufferUsed);
						}
					}
					if(removed == null && logMINOR) {
						// ack() can return true more than once, it just only calls the callbacks once.
						Logger.minor(this, "Completed message "+wrapper.getMessageID()+" but it is not in the map from "+wrapper);
					}

					if(removed != null) {
						if(logDEBUG) Logger.debug(this, "Completed message "+wrapper.getMessageID()+" from "+wrapper);

						boolean couldSend = npf.canSend(key);
						int id = wrapper.getMessageID();
						synchronized(npf) {
							npf.ackedMessages.add(id, id);

							int oldWindow = npf.messageWindowPtrAcked;
							while(npf.ackedMessages.contains(npf.messageWindowPtrAcked, npf.messageWindowPtrAcked)) {
								npf.messageWindowPtrAcked++;
								if(npf.messageWindowPtrAcked == NUM_MESSAGE_IDS) npf.messageWindowPtrAcked = 0;
							}

							if(npf.messageWindowPtrAcked < oldWindow) {
								npf.ackedMessages.remove(oldWindow, NUM_MESSAGE_IDS - 1);
								npf.ackedMessages.remove(0, npf.messageWindowPtrAcked);
							} else {
								npf.ackedMessages.remove(oldWindow, npf.messageWindowPtrAcked);
							}
						}
						if(!couldSend && npf.canSend(key)) {
							//We aren't blocked anymore, notify packet sender
							npf.pn.wakeUpSender();
						}
					}
				}
			}

			return System.currentTimeMillis() - sentTime;
		}

		public void lost() {
			int bytesToResend = 0;
			Iterator<MessageWrapper> msgIt = messages.iterator();
			Iterator<int[]> rangeIt = ranges.iterator();

			while(msgIt.hasNext()) {
				MessageWrapper wrapper = msgIt.next();
				int[] range = rangeIt.next();

				bytesToResend += wrapper.lost(range[0], range[1]);
			}
		}

		public void sent(int length) {
			sentTime = System.currentTimeMillis();
			this.packetLength = length;
		}

		public long getSentTime() {
			return sentTime;
		}
	}

	private static class PartiallyReceivedBuffer {
		private int messageLength;
		private byte[] buffer;
		private NewPacketFormat npf;

		private PartiallyReceivedBuffer(NewPacketFormat npf) {
			messageLength = -1;
			buffer = new byte[0];
			this.npf = npf;
		}

		private boolean add(byte[] data, int dataOffset) {
			if(buffer.length < (dataOffset + data.length)) {
				if(!resize(dataOffset + data.length)) return false;
			}

			System.arraycopy(data, 0, buffer, dataOffset, data.length);
			return true;
		}

		private boolean setMessageLength(int messageLength) {
			if(this.messageLength != -1 && this.messageLength != messageLength) {
				Logger.warning(this, "Message length has already been set to a different length");
			}

			this.messageLength = messageLength;

			if(buffer.length > messageLength) {
				Logger.warning(this, "Buffer is larger than set message length! (" + buffer.length + ">" + messageLength + ")");
			}

			return resize(messageLength);
		}

		private boolean resize(int length) {
			if(logDEBUG) Logger.debug(this, "Resizing from " + buffer.length + " to " + length);

			synchronized(npf.receiveBufferSizeLock) {
				if((npf.receiveBufferUsed + (length - buffer.length)) > MAX_RECEIVE_BUFFER_SIZE) {
					if(logMINOR) Logger.minor(this, "Could not resize buffer, would excede max size");
					return false;
				}

				npf.receiveBufferUsed += (length - buffer.length);
				if(logDEBUG) Logger.debug(this, "Added " + (length - buffer.length) + " to buffer. Total is now " + npf.receiveBufferUsed);
			}

			byte[] newBuffer = new byte[length];
			System.arraycopy(buffer, 0, newBuffer, 0, Math.min(length, buffer.length));
			buffer = newBuffer;

			return true;
		}
	}

	public int countSendableMessages() {
		int x = 0;
		synchronized(sendBufferLock) {
			for(HashMap<Integer, MessageWrapper> started : startedByPrio) {
				for(MessageWrapper wrapper : started.values()) {
					if(!wrapper.allSent()) x++;
				}
			}
		}
		return x;
	}
	
	public String toString() {
		if(pn != null) return super.toString() +" for "+pn.shortToString();
		else return super.toString();
	}
}<|MERGE_RESOLUTION|>--- conflicted
+++ resolved
@@ -99,10 +99,7 @@
 	
 	private long timeLastSentPacket;
 	private long timeLastSentPayload;
-<<<<<<< HEAD
-=======
 	private long timeLastSentPing;
->>>>>>> e755c832
 
 	public NewPacketFormat(BasePeerNode pn, int ourInitialMsgID, int theirInitialMsgID) {
 		this.pn = pn;
@@ -710,17 +707,12 @@
 		boolean cantSend = false;
 		
 		boolean mustSendKeepalive = false;
-<<<<<<< HEAD
-		
-		if(DO_KEEPALIVES) {
-=======
 		boolean mustSendPing = false;
 		
 		if(DO_KEEPALIVES) {
 			// FIXME remove back compatibility kludge.
 			// This periodically pings 1356 nodes in order to ensure their UOM's don't timeout.
 			boolean needsPing = pn.getVersionNumber() == 1356;
->>>>>>> e755c832
 			synchronized(this) {
 				if(!mustSend) {
 					if(now - timeLastSentPacket > Node.KEEPALIVE_INTERVAL)
@@ -729,12 +721,6 @@
 				if((!ackOnly) && now - timeLastSentPayload > Node.KEEPALIVE_INTERVAL && 
 						packet.getFragments().isEmpty())
 					mustSendKeepalive = true;
-<<<<<<< HEAD
-			}
-		}
-		
-		if(mustSendKeepalive) {
-=======
 				if((!ackOnly) && needsPing && now - timeLastSentPing > Node.KEEPALIVE_INTERVAL) {
 					mustSendPing = true;
 				}
@@ -742,7 +728,6 @@
 		}
 		
 		if(mustSendKeepalive || mustSendPing) {
->>>>>>> e755c832
 			if(!checkedCanSend)
 				cantSend = !canSend(sessionKey);
 			checkedCanSend = true;
@@ -826,16 +811,6 @@
 							if(cantSend) break;
 							
 							MessageItem item = null;
-<<<<<<< HEAD
-							item = messageQueue.grabQueuedMessageItem(i);
-							if(item == null) {
-								if(mustSendKeepalive && packet.getFragments().isEmpty()) {
-									// Create an FNPVoid for keepalive purposes.
-									Message msg = DMT.createFNPVoid();
-									item = new MessageItem(msg, null, null);
-								} else {
-									break prio;
-=======
 							if(mustSendPing) {
 								// Create a ping for keepalive purposes.
 								// It will be acked, this ensures both sides don't timeout.
@@ -861,7 +836,6 @@
 									} else {
 										break prio;
 									}
->>>>>>> e755c832
 								}
 							}
 							
