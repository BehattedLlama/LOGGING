--- conflicted
+++ resolved
@@ -8,11 +8,7 @@
 import java.util.Iterator;
 import java.util.LinkedList;
 import java.util.List;
-<<<<<<< HEAD
-=======
-import java.util.Vector;
 import java.util.Arrays;
->>>>>>> c8b9e111
 
 import freenet.crypt.BlockCipher;
 import freenet.crypt.HMAC;
@@ -21,11 +17,8 @@
 import freenet.io.comm.Peer.LocalAddressException;
 import freenet.io.xfer.PacketThrottle;
 import freenet.node.NewPacketFormatKeyContext.AddedAcks;
-<<<<<<< HEAD
 import freenet.pluginmanager.PluginAddress;
-=======
 import freenet.support.Fields;
->>>>>>> c8b9e111
 import freenet.support.LogThresholdCallback;
 import freenet.support.Logger;
 import freenet.support.Logger.LogLevel;
@@ -95,17 +88,10 @@
 			return false;
 		}
 
-<<<<<<< HEAD
 		peerTransport.receivedPacket(false, true);
 		peerTransport.verified(s);
 		peerTransport.maybeRekey();
-		peerTransport.reportIncomingPacket(buf, offset, length, now);
-=======
-		pn.receivedPacket(false, true);
-		pn.verified(s);
-		pn.maybeRekey();
-		pn.reportIncomingBytes(length);
->>>>>>> c8b9e111
+		peerTransport.reportIncomingBytes(length);
 
 		List<byte[]> finished = handleDecryptedPacket(packet, s);
 		if(logMINOR && !finished.isEmpty()) 
@@ -233,25 +219,6 @@
 			keyContext.watchListOffset = (int) ((0l + keyContext.watchListOffset + moveBy) % NUM_SEQNUMS);
 		}
 
-<<<<<<< HEAD
-		outer:
-			for(int i = 0; i < keyContext.seqNumWatchList.length; i++) {
-				int index = (keyContext.watchListPointer + i) % keyContext.seqNumWatchList.length;
-				for(int j = 0; j < keyContext.seqNumWatchList[index].length; j++) {
-					if(keyContext.seqNumWatchList[index][j] != buf[offset + hmacLength + j]) continue outer;
-				}
-				
-				int sequenceNumber = (int) ((0l + keyContext.watchListOffset + i) % NUM_SEQNUMS);
-				if(logDEBUG) Logger.debug(this, "Received packet matches sequence number " + sequenceNumber);
-				// Copy it to avoid side-effects.
-				byte[] copy = new byte[length];
-				System.arraycopy(buf, offset, copy, 0, length);
-				NPFPacket p = decipherFromSeqnum(copy, 0, length, sessionKey, sequenceNumber);
-				if(p != null) {
-					if(logMINOR) Logger.minor(this, "Received packet " + p.getSequenceNumber()+" on "+sessionKey);
-					return p;
-				}
-=======
 		for(int i = 0; i < keyContext.seqNumWatchList.length; i++) {
 			int index = (keyContext.watchListPointer + i) % keyContext.seqNumWatchList.length;
 			if (!Fields.byteArrayEqual(
@@ -266,8 +233,8 @@
 			if(p != null) {
 				if(logMINOR) Logger.minor(this, "Received packet " + p.getSequenceNumber()+" on "+sessionKey);
 				return p;
->>>>>>> c8b9e111
-			}
+			}
+		}
 
 		return null;
 	}
@@ -427,15 +394,9 @@
 		}
 
 		now = System.currentTimeMillis();
-<<<<<<< HEAD
 		peerTransport.sentPacket();
-		peerTransport.reportOutgoingPacket(data, 0, data.length, now);
+		peerTransport.reportOutgoingBytes(data.length);
 		if(peerTransport.shouldThrottle()) {
-=======
-		pn.sentPacket();
-		pn.reportOutgoingBytes(data.length);
-		if(pn.shouldThrottle()) {
->>>>>>> c8b9e111
 			pn.sentThrottledBytes(data.length);
 		}
 		if(packet.getFragments().size() == 0) {
@@ -828,14 +789,9 @@
 	static class SentPacket {
 		final SessionKey sessionKey;
 		NewPacketFormat npf;
-<<<<<<< HEAD
 		PeerMessageTracker pmt;
-		LinkedList<MessageWrapper> messages = new LinkedList<MessageWrapper>();
-		LinkedList<int[]> ranges = new LinkedList<int[]>();
-=======
 		List<MessageWrapper> messages = new ArrayList<MessageWrapper>();
 		List<int[]> ranges = new ArrayList<int[]>();
->>>>>>> c8b9e111
 		long sentTime;
 		int packetLength;
 
@@ -891,83 +847,4 @@
 			return sentTime;
 		}
 	}
-<<<<<<< HEAD
-=======
-
-	private static class PartiallyReceivedBuffer {
-		private int messageLength;
-		private byte[] buffer;
-		private NewPacketFormat npf;
-
-		private PartiallyReceivedBuffer(NewPacketFormat npf) {
-			messageLength = -1;
-			buffer = new byte[0];
-			this.npf = npf;
-		}
-
-		private boolean add(byte[] data, int dataOffset) {
-			if(buffer.length < (dataOffset + data.length)) {
-				if(!resize(dataOffset + data.length)) return false;
-			}
-
-			System.arraycopy(data, 0, buffer, dataOffset, data.length);
-			return true;
-		}
-
-		private boolean setMessageLength(int messageLength) {
-			if(this.messageLength != -1 && this.messageLength != messageLength) {
-				Logger.warning(this, "Message length has already been set to a different length");
-			}
-
-			this.messageLength = messageLength;
-
-			if(buffer.length > messageLength) {
-				Logger.warning(this, "Buffer is larger than set message length! (" + buffer.length + ">" + messageLength + ")");
-			}
-
-			return resize(messageLength);
-		}
-
-		private boolean resize(int length) {
-			if(logDEBUG) Logger.debug(this, "Resizing from " + buffer.length + " to " + length);
-
-			synchronized(npf.receiveBufferSizeLock) {
-				if((npf.receiveBufferUsed + (length - buffer.length)) > MAX_RECEIVE_BUFFER_SIZE) {
-					if(logMINOR) Logger.minor(this, "Could not resize buffer, would excede max size");
-					return false;
-				}
-
-				npf.receiveBufferUsed += (length - buffer.length);
-				if(logDEBUG) Logger.debug(this, "Added " + (length - buffer.length) + " to buffer. Total is now " + npf.receiveBufferUsed);
-			}
-
-			buffer = Arrays.copyOf(buffer, length);
-
-			return true;
-		}
-	}
-
-	public int countSendableMessages() {
-		int x = 0;
-		synchronized(sendBufferLock) {
-			for(HashMap<Integer, MessageWrapper> started : startedByPrio) {
-				for(MessageWrapper wrapper : started.values()) {
-					if(!wrapper.allSent()) x++;
-				}
-			}
-		}
-		return x;
-	}
-	
-	@Override
-	public String toString() {
-		if(pn != null) return super.toString() +" for "+pn.shortToString();
-		else return super.toString();
-	}
-
-	@Override
-	public boolean fullPacketQueued(int maxPacketSize) {
-		return pn.getMessageQueue().mustSendSize(HMAC_LENGTH /* FIXME estimate headers */, maxPacketSize);
-	}
->>>>>>> c8b9e111
 }