--- conflicted
+++ resolved
@@ -4,18 +4,10 @@
 package freenet.node;
 
 import java.util.ArrayList;
-<<<<<<< HEAD
+import java.util.Arrays;
 import java.util.Iterator;
 import java.util.LinkedList;
 import java.util.List;
-import java.util.Arrays;
-=======
-import java.util.Arrays;
-import java.util.HashMap;
-import java.util.Iterator;
-import java.util.LinkedList;
-import java.util.List;
->>>>>>> d1e3b5b1
 
 import freenet.crypt.BlockCipher;
 import freenet.crypt.HMAC;
@@ -175,6 +167,7 @@
 					pn.wakeUpSender();
 			}
 		}
+
 
 		return fullyReceived;
 	}
