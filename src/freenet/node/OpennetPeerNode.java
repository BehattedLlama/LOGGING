--- conflicted
+++ resolved
@@ -221,13 +221,12 @@
 	}
 
 	@Override
-<<<<<<< HEAD
 	public void fatalTimeout() {
 		// Disconnect.
 		forceDisconnect(true);
-=======
+	}
+	
 	public boolean shallWeRouteAccordingToOurPeersLocation() {
 		return node.shallWeRouteAccordingToOurPeersLocation();
->>>>>>> a47eaaaa
 	}
 }