--- conflicted
+++ resolved
@@ -264,11 +264,8 @@
 	private static final long peerManagerUserAlertStatsUpdateInterval = 1000;  // 1 second
 
 	// Backoff stats
-<<<<<<< HEAD
 	final Hashtable<String, TrivialRunningAverage> avgMandatoryBackoffTimesRT;
 	final Hashtable<String, TrivialRunningAverage> avgMandatoryBackoffTimesBulk;
-=======
->>>>>>> 6abebdd8
 	final Hashtable<String, TrivialRunningAverage> avgRoutingBackoffTimesRT;
 	final Hashtable<String, TrivialRunningAverage> avgRoutingBackoffTimesBulk;
 	final Hashtable<String, TrivialRunningAverage> avgTransferBackoffTimesRT;
@@ -561,11 +558,8 @@
 		hourlyStatsRT = new HourlyStats(node);
 		hourlyStatsBulk = new HourlyStats(node);
 
-<<<<<<< HEAD
 		avgMandatoryBackoffTimesRT = new Hashtable<String, TrivialRunningAverage>();
 		avgMandatoryBackoffTimesBulk = new Hashtable<String, TrivialRunningAverage>();
-=======
->>>>>>> 6abebdd8
 		avgRoutingBackoffTimesRT = new Hashtable<String, TrivialRunningAverage>();
 		avgRoutingBackoffTimesBulk = new Hashtable<String, TrivialRunningAverage>();
 		avgTransferBackoffTimesRT = new Hashtable<String, TrivialRunningAverage>();
@@ -2767,17 +2761,12 @@
 		avg.report(executionTimeMiliSeconds);
 	}
 
-<<<<<<< HEAD
 	public void reportMandatoryBackoff(String backoffType, long backoffTimeMilliSeconds, boolean realtime) {
-=======
-	public void reportRoutingBackoff(String backoffType, long backoffTimeMilliSeconds, boolean realtime) {
->>>>>>> 6abebdd8
 		TrivialRunningAverage avg;
 		if(realtime) {
 			synchronized (avgMandatoryBackoffTimesRT) {
 				avg = avgMandatoryBackoffTimesRT.get(backoffType);
 
-<<<<<<< HEAD
 				if (avg == null) {
 					avg = new TrivialRunningAverage();
 					avgMandatoryBackoffTimesRT.put(backoffType, avg);
@@ -2790,7 +2779,15 @@
 				if (avg == null) {
 					avg = new TrivialRunningAverage();
 					avgMandatoryBackoffTimesBulk.put(backoffType, avg);
-=======
+				}
+			}
+		}
+		avg.report(backoffTimeMilliSeconds);
+	}
+
+	public void reportRoutingBackoff(String backoffType, long backoffTimeMilliSeconds, boolean realtime) {
+		TrivialRunningAverage avg;
+
 		if(realtime) {
 			synchronized (avgRoutingBackoffTimesRT) {
 				avg = avgRoutingBackoffTimesRT.get(backoffType);
@@ -2807,57 +2804,10 @@
 				if (avg == null) {
 					avg = new TrivialRunningAverage();
 					avgRoutingBackoffTimesBulk.put(backoffType, avg);
->>>>>>> 6abebdd8
 				}
 			}
 		}
-		avg.report(backoffTimeMilliSeconds);
-	}
-
-<<<<<<< HEAD
-	public void reportRoutingBackoff(String backoffType, long backoffTimeMilliSeconds, boolean realtime) {
-		TrivialRunningAverage avg;
-
-		if(realtime) {
-			synchronized (avgRoutingBackoffTimesRT) {
-				avg = avgRoutingBackoffTimesRT.get(backoffType);
-
-				if (avg == null) {
-					avg = new TrivialRunningAverage();
-					avgRoutingBackoffTimesRT.put(backoffType, avg);
-				}
-			}
-		} else {
-			synchronized (avgRoutingBackoffTimesBulk) {
-				avg = avgRoutingBackoffTimesBulk.get(backoffType);
-
-				if (avg == null) {
-					avg = new TrivialRunningAverage();
-					avgRoutingBackoffTimesBulk.put(backoffType, avg);
-=======
-	public void reportTransferBackoff(String backoffType, long backoffTimeMilliSeconds, boolean realtime) {
-		TrivialRunningAverage avg;
-
-		if (realtime) {
-			synchronized (avgTransferBackoffTimesRT) {
-				avg = avgTransferBackoffTimesRT.get(backoffType);
-
-				if (avg == null) {
-					avg = new TrivialRunningAverage();
-					avgTransferBackoffTimesRT.put(backoffType, avg);
->>>>>>> 6abebdd8
-				}
-			}
-		} else {
-			synchronized (avgTransferBackoffTimesBulk) {
-				avg = avgTransferBackoffTimesBulk.get(backoffType);
-
-				if (avg == null) {
-					avg = new TrivialRunningAverage();
-					avgTransferBackoffTimesBulk.put(backoffType, avg);
-				}
-			}
-		}
+
 		avg.report(backoffTimeMilliSeconds);
 	}
 
@@ -3152,7 +3102,6 @@
 		}
 	}
 
-<<<<<<< HEAD
 	public TimedStats[] getMandatoryBackoffStatistics(boolean realtime) {
 
 		if (realtime) {
@@ -3161,15 +3110,6 @@
 
 			synchronized (avgMandatoryBackoffTimesRT) {
 				for (Map.Entry<String, TrivialRunningAverage> entry : avgMandatoryBackoffTimesRT.entrySet()) {
-=======
-	public TimedStats[] getRoutingBackoffStatistics(boolean realtime) {
-		if (realtime) {
-			TimedStats[] entries = new TimedStats[avgRoutingBackoffTimesRT.size()];
-			int i = 0;
-
-			synchronized (avgRoutingBackoffTimesRT) {
-				for (Map.Entry<String, TrivialRunningAverage> entry : avgRoutingBackoffTimesRT.entrySet()) {
->>>>>>> 6abebdd8
 					TrivialRunningAverage avg = entry.getValue();
 					entries[i++] = new TimedStats(entry.getKey(), avg.countReports(), (long) avg.currentValue(), (long) avg.totalValue());
 				}
@@ -3178,19 +3118,11 @@
 			Arrays.sort(entries);
 			return entries;
 		} else {
-<<<<<<< HEAD
 			TimedStats[] entries = new TimedStats[avgMandatoryBackoffTimesBulk.size()];
 			int i = 0;
 
 			synchronized (avgMandatoryBackoffTimesBulk) {
 				for (Map.Entry<String, TrivialRunningAverage> entry : avgMandatoryBackoffTimesBulk.entrySet()) {
-=======
-			TimedStats[] entries = new TimedStats[avgRoutingBackoffTimesBulk.size()];
-			int i = 0;
-
-			synchronized (avgRoutingBackoffTimesBulk) {
-				for (Map.Entry<String, TrivialRunningAverage> entry : avgRoutingBackoffTimesBulk.entrySet()) {
->>>>>>> 6abebdd8
 					TrivialRunningAverage avg = entry.getValue();
 					entries[i++] = new TimedStats(entry.getKey(), avg.countReports(), (long) avg.currentValue(), (long) avg.totalValue());
 				}
@@ -3201,7 +3133,6 @@
 		}
 	}
 
-<<<<<<< HEAD
 	public TimedStats[] getRoutingBackoffStatistics(boolean realtime) {
 		if (realtime) {
 			TimedStats[] entries = new TimedStats[avgRoutingBackoffTimesRT.size()];
@@ -3222,20 +3153,10 @@
 
 			synchronized (avgRoutingBackoffTimesBulk) {
 				for (Map.Entry<String, TrivialRunningAverage> entry : avgRoutingBackoffTimesBulk.entrySet()) {
-=======
-	public TimedStats[] getTransferBackoffStatistics(boolean realtime) {
-		if (realtime) {
-			TimedStats[] entries = new TimedStats[avgTransferBackoffTimesRT.size()];
-			int i = 0;
-
-			synchronized (avgTransferBackoffTimesRT) {
-				for (Map.Entry<String, TrivialRunningAverage> entry : avgTransferBackoffTimesRT.entrySet()) {
->>>>>>> 6abebdd8
 					TrivialRunningAverage avg = entry.getValue();
 					entries[i++] = new TimedStats(entry.getKey(), avg.countReports(), (long) avg.currentValue(), (long) avg.totalValue());
 				}
 			}
-<<<<<<< HEAD
 
 			Arrays.sort(entries);
 			return entries;
@@ -3254,9 +3175,6 @@
 				}
 			}
 
-=======
-
->>>>>>> 6abebdd8
 			Arrays.sort(entries);
 			return entries;
 		} else {
