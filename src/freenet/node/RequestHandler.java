/* This code is part of Freenet. It is distributed under the GNU General
 * Public License, version 2 (or at your option any later version). See
 * http://www.gnu.org/ for further details of the GPL. */
package freenet.node;

import freenet.crypt.DSAPublicKey;
import freenet.io.comm.AsyncMessageCallback;
import freenet.io.comm.ByteCounter;
import freenet.io.comm.DMT;
import freenet.io.comm.Message;
import freenet.io.comm.NotConnectedException;
import freenet.io.comm.PeerParseException;
import freenet.io.comm.PeerRestartedException;
import freenet.io.comm.ReferenceSignatureVerificationException;
import freenet.io.xfer.BlockTransmitter;
import freenet.io.xfer.BlockTransmitter.BlockTransmitterCompletion;
import freenet.io.xfer.BlockTransmitter.ReceiverAbortHandler;
import freenet.io.xfer.PartiallyReceivedBlock;
import freenet.io.xfer.WaitedTooLongException;
import freenet.keys.CHKBlock;
import freenet.keys.Key;
import freenet.keys.KeyBlock;
import freenet.keys.NodeCHK;
import freenet.keys.NodeSSK;
import freenet.keys.SSKBlock;
import freenet.node.OpennetManager.ConnectionType;
import freenet.support.LogThresholdCallback;
import freenet.support.Logger;
import freenet.support.SimpleFieldSet;
import freenet.support.TimeUtil;
import freenet.support.Logger.LogLevel;
import freenet.support.io.NativeThread;

/**
 * Handle an incoming request. Does not do the actual fetching; that
 * is separated off into RequestSender so we get transfer coalescing
 * and both ends for free. 
 */
public class RequestHandler implements PrioRunnable, ByteCounter, RequestSender.Listener {

	private static volatile boolean logMINOR;

	static {
		Logger.registerLogThresholdCallback(new LogThresholdCallback(){
			@Override
			public void shouldUpdate(){
				logMINOR = Logger.shouldLog(LogLevel.MINOR, this);
			}
		});
	}
	final Message req;
	final Node node;
	final long uid;
	private final short htl;
	final PeerNode source;
	private boolean needsPubKey;
	final Key key;
	private boolean finalTransferFailed = false;
	/** The RequestSender, if any */
	private RequestSender rs;
	private int status = RequestSender.NOT_FINISHED;
	private boolean appliedByteCounts = false;
	private boolean sentRejectedOverload = false;
	private long searchStartTime;
	private long responseDeadline;
	private BlockTransmitter bt;
	private final RequestTag tag;
	private final boolean realTimeFlag;
	KeyBlock passedInKeyBlock;
	private boolean dontUnlock = false;

	@Override
	public String toString() {
		return super.toString() + " for " + uid;
	}

	/**
	 * @param m
	 * @param source
	 * @param id
	 * @param n
	 * @param htl
	 * @param key
	 * @param tag
	 * @param passedInKeyBlock We ALWAYS look up in the datastore before starting a request.
	 */
	public RequestHandler(Message m, PeerNode source, long id, Node n, short htl, Key key, RequestTag tag, KeyBlock passedInKeyBlock, boolean realTimeFlag) {
		req = m;
		node = n;
		uid = id;
		this.realTimeFlag = realTimeFlag;
		this.source = source;
		this.htl = htl;
		this.tag = tag;
		if(htl <= 0)
			htl = 1;
		this.key = key;
		this.passedInKeyBlock = passedInKeyBlock;
		if(key instanceof NodeSSK)
			needsPubKey = m.getBoolean(DMT.NEED_PUB_KEY);
		receivedBytes(m.receivedByteCount());
	}

	public void run() {
		freenet.support.Logger.OSThread.logPID(this);
		try {
			realRun();
		//The last thing that realRun() does is register as a request-sender listener, so any exception here is the end.
		} catch(NotConnectedException e) {
			Logger.normal(this, "requestor gone, could not start request handler wait");
			node.removeTransferringRequestHandler(uid);
			tag.handlerThrew(e);
			boolean dontUnlock;
			synchronized(this) {
				dontUnlock = this.dontUnlock;
			}
			if(!dontUnlock)
				node.unlockUID(uid, key instanceof NodeSSK, false, false, false, false, realTimeFlag, tag);
		} catch(Throwable t) {
			Logger.error(this, "Caught " + t, t);
			node.removeTransferringRequestHandler(uid);
			tag.handlerThrew(t);
			boolean dontUnlock;
			synchronized(this) {
				dontUnlock = this.dontUnlock;
			}
			if(!dontUnlock)
				node.unlockUID(uid, key instanceof NodeSSK, false, false, false, false, realTimeFlag, tag);
		}
	}
	private Exception previousApplyByteCountCall;

	private void applyByteCounts() {
		synchronized(this) {
			if(disconnected) {
				Logger.normal(this, "Not applying byte counts as request source disconnected during receive");
				return;
			}
			if(appliedByteCounts) {
				Logger.error(this, "applyByteCounts already called", new Exception("error"));
				Logger.error(this, "first called here", previousApplyByteCountCall);
				return;
			}
			previousApplyByteCountCall = new Exception("first call to applyByteCounts");
			appliedByteCounts = true;
			if(!((!finalTransferFailed) && rs != null && status != RequestSender.TIMED_OUT && status != RequestSender.GENERATED_REJECTED_OVERLOAD && status != RequestSender.INTERNAL_ERROR))
				return;
		}
		int sent, rcvd;
		synchronized(bytesSync) {
			sent = sentBytes;
			rcvd = receivedBytes;
		}
		sent += rs.getTotalSentBytes();
		rcvd += rs.getTotalReceivedBytes();
		if(key instanceof NodeSSK) {
			if(logMINOR)
				Logger.minor(this, "Remote SSK fetch cost " + sent + '/' + rcvd + " bytes (" + status + ')');
			node.nodeStats.remoteSskFetchBytesSentAverage.report(sent);
			node.nodeStats.remoteSskFetchBytesReceivedAverage.report(rcvd);
			if(status == RequestSender.SUCCESS) {
				// Can report both parts, because we had both a Handler and a Sender
				node.nodeStats.successfulSskFetchBytesSentAverage.report(sent);
				node.nodeStats.successfulSskFetchBytesReceivedAverage.report(rcvd);
			}
		} else {
			if(logMINOR)
				Logger.minor(this, "Remote CHK fetch cost " + sent + '/' + rcvd + " bytes (" + status + ')');
			node.nodeStats.remoteChkFetchBytesSentAverage.report(sent);
			node.nodeStats.remoteChkFetchBytesReceivedAverage.report(rcvd);
			if(status == RequestSender.SUCCESS) {
				// Can report both parts, because we had both a Handler and a Sender
				node.nodeStats.successfulChkFetchBytesSentAverage.report(sent);
				node.nodeStats.successfulChkFetchBytesReceivedAverage.report(rcvd);
			}
		}
	}

	private void realRun() throws NotConnectedException {
		if(logMINOR)
			Logger.minor(this, "Handling a request: " + uid);

		Message accepted = DMT.createFNPAccepted(uid);
		source.sendAsync(accepted, null, this);

		Object o;
		if(passedInKeyBlock != null) {
			tag.setServedFromDatastore();
			returnLocalData(passedInKeyBlock);
			passedInKeyBlock = null; // For GC
			return;
		} else
			o = node.makeRequestSender(key, htl, uid, tag, source, false, true, false, false, false, realTimeFlag);

		if(o == null) { // ran out of htl?
			Message dnf = DMT.createFNPDataNotFound(uid);
			status = RequestSender.DATA_NOT_FOUND; // for byte logging
			node.failureTable.onFinalFailure(key, null, htl, htl, FailureTable.REJECT_TIME, source);
			sendTerminal(dnf);
			node.nodeStats.remoteRequest(key instanceof NodeSSK, false, false, htl, key.toNormalizedDouble());
			return;
		} else {
			long queueTime = source.getProbableSendQueueTime();
			synchronized(this) {
				rs = (RequestSender) o;
				//If we cannot respond before this time, the 'source' node has already fatally timed out (and we need not return packets which will not be claimed)
				searchStartTime = System.currentTimeMillis();
				responseDeadline = searchStartTime + rs.fetchTimeout() + queueTime;
			}
			rs.addListener(this);
		}
	}

	public void onReceivedRejectOverload() {
		try {
			if(!sentRejectedOverload) {
				if(logMINOR) Logger.minor(this, "Propagating RejectedOverload on "+this);
				// Forward RejectedOverload
				//Note: This message is only decernable from the terminal messages by the IS_LOCAL flag being false. (!IS_LOCAL)->!Terminal
				Message msg = DMT.createFNPRejectedOverload(uid, false, true, realTimeFlag);
				source.sendAsync(msg, null, this);
				//If the status changes (e.g. to SUCCESS), there is little need to send yet another reject overload.
				sentRejectedOverload = true;
			}
		} catch(NotConnectedException e) {
			Logger.normal(this, "requestor is gone, can't forward reject overload");
		}
	}
	private boolean disconnected = false;

	public void onCHKTransferBegins() {
		if(logMINOR) Logger.minor(this, "CHK transfer start on "+this);
		try {
			// Is a CHK.
			Message df = DMT.createFNPCHKDataFound(uid, rs.getHeaders());
			source.sendAsync(df, null, this);

			PartiallyReceivedBlock prb = rs.getPRB();
			bt =
				new BlockTransmitter(node.usm, node.getTicker(), source, uid, prb, this, new ReceiverAbortHandler() {

					public boolean onAbort() {
						if(node.hasKey(key, false, false)) return true; // Don't want it
						if(node.failureTable.peersWantKey(key)) {
							// This may indicate downstream is having trouble communicating with us.
							Logger.error(this, "Downstream transfer successful but upstream transfer failed. Reassigning tag to self because want the data for ourselves on "+this);
							node.reassignTagToSelf(tag);
							rs.setMustUnlock();
							synchronized(this) {
								dontUnlock = true;
							}
							// FIXME move unlocking logic into UIDTag and always wait for both the handler and the sender.
							return false; // Want it
						}
						return true;
					}
					
<<<<<<< HEAD
				}, realTimeFlag);
=======
				},
				new BlockTransmitterCompletion() {

					public void blockTransferFinished(boolean success) {
						synchronized(RequestHandler.this) {
							transferCompleted = true;
							transferSuccess = success;
							if(!waitingForTransferSuccess) return;
						}
						transferFinished(success);
					}
					
				});
>>>>>>> b687a0e4
			node.addTransferringRequestHandler(uid);
			bt.sendAsync();
		} catch(NotConnectedException e) {
			synchronized(this) {
				disconnected = true;
			}
			tag.handlerDisconnected();
			Logger.normal(this, "requestor is gone, can't begin CHK transfer");
		}
	}
	
	/** Has the transfer completed? */
	boolean transferCompleted;
	/** Did it succeed? */
	boolean transferSuccess;
	/** Are we waiting for the transfer to complete? */
	boolean waitingForTransferSuccess;
	
	/** Once the transfer has finished and we have the final status code, either path fold
	 * or just unregister.
	 * @param success Whether the block transfer succeeded.
	 */
	protected void transferFinished(boolean success) {
		if(success) {
			status = rs.getStatus();
			// Successful CHK transfer, maybe path fold
			try {
				finishOpennetChecked();
			} catch (NotConnectedException e) {
				// Not a big deal as the transfer succeeded.
			}
		} else {
			finalTransferFailed = true;
			status = rs.getStatus();
			//for byte logging, since the block is the 'terminal' message.
			applyByteCounts();
			unregisterRequestHandlerWithNode();
		}
	}

	public void onAbortDownstreamTransfers(int reason, String desc) {
		if(bt == null) {
			Logger.error(this, "No downstream transfer to abort! on "+this);
			return;
		}
		if(logMINOR)
			Logger.minor(this, "Aborting downstream transfer on "+this);
		tag.onAbortDownstreamTransfers(reason, desc);
		try {
			bt.abortSend(reason, desc);
		} catch (NotConnectedException e) {
			// Ignore
		}
	}

<<<<<<< HEAD
	private void waitAndFinishCHKTransferOffThread() {
		node.executor.execute(new Runnable() {

			public void run() {
				try {
					waitAndFinishCHKTransfer();
				} catch(NotConnectedException e) {
					//for byte logging, since the block is the 'terminal' message.
					applyByteCounts();
					unregisterRequestHandlerWithNode();
				}
			}
		}, "Finish CHK transfer for " + key + " for " + this);
	}

	private void waitAndFinishCHKTransfer() throws NotConnectedException {
		if(logMINOR)
			Logger.minor(this, "Waiting for CHK transfer to finish");
		boolean success = bt.getAsyncExitStatus();
		tag.completedDownstreamTransfers();
		if(success) {
			status = rs.getStatus();
			// Successful CHK transfer, maybe path fold
			finishOpennetChecked();
		} else {
			finalTransferFailed = true;
			status = rs.getStatus();
			//for byte logging, since the block is the 'terminal' message.
			applyByteCounts();
			unregisterRequestHandlerWithNode();
=======
	/** Called when we have the final status and can thus complete as soon as the transfer
	 * finishes.
	 * @return True if we have finished the transfer as well and can therefore go to 
	 * transferFinished(). 
	 */
	private synchronized boolean readyToFinishTransfer() {
		if(waitingForTransferSuccess) {
			Logger.error(this, "waitAndFinishCHKTransferOffThread called twice on "+this);
			return false;
>>>>>>> b687a0e4
		}
		waitingForTransferSuccess = true;
		if(!transferCompleted) return false; // Wait
		return true;
	}

	/** If this is set, the transfer was turtled, the RequestSender took on responsibility
	 * for unlocking the UID given, we should not unlock it. */
	private long dontUnlockUID = -1;
	
	public void onRequestSenderFinished(int status, long grabbedUID) {
		if(logMINOR) Logger.minor(this, "onRequestSenderFinished("+status+") on "+this);
		long now = System.currentTimeMillis();

		boolean tooLate;
		synchronized(this) {
			if(this.status == RequestSender.NOT_FINISHED)
				this.status = status;
			else
				return;
			tooLate = responseDeadline > 0 && now > responseDeadline;
			if(grabbedUID != -1)
				dontUnlockUID = grabbedUID;
		}
		
		node.nodeStats.remoteRequest(key instanceof NodeSSK, status == RequestSender.SUCCESS, false, htl, key.toNormalizedDouble());

		if(tooLate) {
			if(logMINOR) Logger.minor(this, "Too late");
			// Offer the data if there is any.
			node.failureTable.onFinalFailure(key, null, htl, htl, -1, source);
			PeerNode routedLast = rs == null ? null : rs.routedLast();
			// A certain number of these are normal.
			Logger.normal(this, "requestsender took too long to respond to requestor (" + TimeUtil.formatTime((now - searchStartTime), 2, true) + "/" + (rs == null ? "null" : rs.getStatusString()) + ") routed to " + (routedLast == null ? "null" : routedLast.shortToString()));
			applyByteCounts();
			unregisterRequestHandlerWithNode();
			return;
		}

		if(status == RequestSender.NOT_FINISHED)
			Logger.error(this, "onFinished() but not finished?");

		
		
		try {
			switch(status) {
				case RequestSender.NOT_FINISHED:
				case RequestSender.DATA_NOT_FOUND:
					Message dnf = DMT.createFNPDataNotFound(uid);
					sendTerminal(dnf);
					return;
				case RequestSender.RECENTLY_FAILED:
					Message rf = DMT.createFNPRecentlyFailed(uid, rs.getRecentlyFailedTimeLeft());
					sendTerminal(rf);
					return;
				case RequestSender.GENERATED_REJECTED_OVERLOAD:
				case RequestSender.TIMED_OUT:
				case RequestSender.INTERNAL_ERROR:
					// Locally generated.
					// Propagate back to source who needs to reduce send rate
					Message reject = DMT.createFNPRejectedOverload(uid, true, true, realTimeFlag);
					sendTerminal(reject);
					return;
				case RequestSender.ROUTE_NOT_FOUND:
					// Tell source
					Message rnf = DMT.createFNPRouteNotFound(uid, rs.getHTL());
					sendTerminal(rnf);
					return;
				case RequestSender.SUCCESS:
					if(key instanceof NodeSSK)
						sendSSK(rs.getHeaders(), rs.getSSKData(), needsPubKey, (rs.getSSKBlock().getKey()).getPubKey());
<<<<<<< HEAD
					else
						if(bt == null && !disconnected) {
							// Bug! This is impossible!
							Logger.error(this, "Status is SUCCESS but we never started a transfer on " + uid);
							// Obviously this node is confused, send a terminal reject to make sure the requestor is not waiting forever.
							reject = DMT.createFNPRejectedOverload(uid, true, true, realTimeFlag);
							sendTerminal(reject);
						} else if(!disconnected)
							waitAndFinishCHKTransferOffThread();
						else
							unregisterRequestHandlerWithNode();
=======
					else {
						maybeCompleteTransfer();
					}
>>>>>>> b687a0e4
					return;
				case RequestSender.VERIFY_FAILURE:
				case RequestSender.GET_OFFER_VERIFY_FAILURE:
					if(key instanceof NodeCHK) {
<<<<<<< HEAD
						if(bt == null && !disconnected) {
							// Bug! This is impossible!
							Logger.error(this, "Status is VERIFY_FAILURE but we never started a transfer on " + uid);
							// Obviously this node is confused, send a terminal reject to make sure the requestor is not waiting forever.
							reject = DMT.createFNPRejectedOverload(uid, true, true, realTimeFlag);
							sendTerminal(reject);
						} else if(!disconnected)
							//Verify fails after receive() is complete, so we might as well propagate it...
							waitAndFinishCHKTransferOffThread();
						else
							unregisterRequestHandlerWithNode();
=======
						maybeCompleteTransfer();
>>>>>>> b687a0e4
						return;
					}
					reject = DMT.createFNPRejectedOverload(uid, true, true, realTimeFlag);
					sendTerminal(reject);
					return;
				case RequestSender.TRANSFER_FAILED:
				case RequestSender.GET_OFFER_TRANSFER_FAILED:
					if(key instanceof NodeCHK) {
<<<<<<< HEAD
						if(bt == null && !disconnected) {
							// Bug! This is impossible!
							Logger.error(this, "Status is TRANSFER_FAILED but we never started a transfer on " + uid);
							// Obviously this node is confused, send a terminal reject to make sure the requestor is not waiting forever.
							reject = DMT.createFNPRejectedOverload(uid, true, true, realTimeFlag);
							sendTerminal(reject);
						} else if(!disconnected)
							waitAndFinishCHKTransferOffThread();
						else
							unregisterRequestHandlerWithNode();
=======
						maybeCompleteTransfer();
>>>>>>> b687a0e4
						return;
					}
					Logger.error(this, "finish(TRANSFER_FAILED) should not be called on SSK?!?!", new Exception("error"));
					return;
				default:
					// Treat as internal error
					reject = DMT.createFNPRejectedOverload(uid, true, true, realTimeFlag);
					sendTerminal(reject);
					throw new IllegalStateException("Unknown status code " + status);
			}
		} catch(NotConnectedException e) {
			Logger.normal(this, "requestor is gone, can't send terminal message");
			applyByteCounts();
			unregisterRequestHandlerWithNode();
		}
	}

	/** After we have reached a terminal status that might involve a transfer - success,
	 * transfer fail or verify failure - check for disconnection, check that we actually
	 * started the transfer, complete if we have already completed the transfer, or set
	 * a flag so that we will complete when we do.
	 * @throws NotConnectedException If we didn't start the transfer and were not 
	 * connected to the source.
	 */
	private void maybeCompleteTransfer() throws NotConnectedException {
		Message reject = null;
		boolean disconn = false;
		boolean xferFinished = false;
		boolean xferSuccess = false;
		synchronized(this) {
			if(disconnected)
				disconn = true;
			else if(bt == null) {
				// Bug! This is impossible!
				Logger.error(this, "Status is "+status+" but we never started a transfer on " + uid);
				// Obviously this node is confused, send a terminal reject to make sure the requestor is not waiting forever.
				reject = DMT.createFNPRejectedOverload(uid, true);
			} else {
				xferFinished = readyToFinishTransfer();
				xferSuccess = transferSuccess;
			}
		}
		if(disconn)
			unregisterRequestHandlerWithNode();
		else if(disconn)
			sendTerminal(reject);
		else if(xferFinished)
			transferFinished(xferSuccess);
	}

	private void sendSSK(byte[] headers, final byte[] data, boolean needsPubKey2, DSAPublicKey pubKey) throws NotConnectedException {
		// SUCCESS requires that BOTH the pubkey AND the data/headers have been received.
		// The pubKey will have been set on the SSK key, and the SSKBlock will have been constructed.
		Message headersMsg = DMT.createFNPSSKDataFoundHeaders(uid, headers);
		source.sendAsync(headersMsg, null, this);
		final Message dataMsg = DMT.createFNPSSKDataFoundData(uid, data);
		node.executor.execute(new PrioRunnable() {

			public int getPriority() {
				return RequestHandler.this.getPriority();
			}

			public void run() {
				try {
					source.sendThrottledMessage(dataMsg, data.length, RequestHandler.this, 60 * 1000, true, null);
					applyByteCounts();
				} catch(NotConnectedException e) {
					// Okay
				} catch(WaitedTooLongException e) {
					// Grrrr
					Logger.error(this, "Waited too long to send SSK data on " + RequestHandler.this + " because of bwlimiting");
				} catch(SyncSendWaitedTooLongException e) {
					Logger.error(this, "Waited too long to send SSK data on " + RequestHandler.this + " because of peer");
				} catch (PeerRestartedException e) {
					// :(
				} finally {
					unregisterRequestHandlerWithNode();
				}
			}
		}, "Send throttled SSK data for " + RequestHandler.this);

		if(needsPubKey) {
			Message pk = DMT.createFNPSSKPubKey(uid, pubKey);
			source.sendAsync(pk, null, this);
		}
	}

	static void sendSSK(byte[] headers, byte[] data, boolean needsPubKey, DSAPublicKey pubKey, final PeerNode source, long uid, ByteCounter ctr) throws NotConnectedException, WaitedTooLongException, PeerRestartedException {
		// SUCCESS requires that BOTH the pubkey AND the data/headers have been received.
		// The pubKey will have been set on the SSK key, and the SSKBlock will have been constructed.
		Message headersMsg = DMT.createFNPSSKDataFoundHeaders(uid, headers);
		source.sendAsync(headersMsg, null, ctr);
		final Message dataMsg = DMT.createFNPSSKDataFoundData(uid, data);
		try {
			source.sendThrottledMessage(dataMsg, data.length, ctr, 60 * 1000, false, null);
		} catch(SyncSendWaitedTooLongException e) {
			// Impossible
			throw new Error(e);
		}

		if(needsPubKey) {
			Message pk = DMT.createFNPSSKPubKey(uid, pubKey);
			source.sendAsync(pk, null, ctr);
		}
	}

	/**
	 * Return data from the datastore.
	 * @param block The block we found in the datastore.
	 * @throws NotConnectedException If we lose the connected to the request source.
	 */
	private void returnLocalData(KeyBlock block) throws NotConnectedException {
		if(key instanceof NodeSSK) {
			sendSSK(block.getRawHeaders(), block.getRawData(), needsPubKey, ((SSKBlock) block).getPubKey());
			status = RequestSender.SUCCESS; // for byte logging
		} else if(block instanceof CHKBlock) {
			Message df = DMT.createFNPCHKDataFound(uid, block.getRawHeaders());
			PartiallyReceivedBlock prb =
				new PartiallyReceivedBlock(Node.PACKETS_IN_BLOCK, Node.PACKET_SIZE, block.getRawData());
			BlockTransmitter bt =
<<<<<<< HEAD
				new BlockTransmitter(node.usm, source, uid, prb, this, BlockTransmitter.NEVER_CASCADE, realTimeFlag);
			node.addTransferringRequestHandler(uid);
			source.sendAsync(df, null, this);
			boolean success = bt.send(node.executor);
			tag.completedDownstreamTransfers();
			if(success) {
				// for byte logging
				status = RequestSender.SUCCESS;
				// We've fetched it from our datastore, so there won't be a downstream noderef.
				// But we want to send at least an FNPOpennetCompletedAck, otherwise the request source
				// may have to timeout waiting for one. That will be the terminal message.
				finishOpennetNoRelay();
			} else {
				//also for byte logging, since the block is the 'terminal' message.
				applyByteCounts();
				unregisterRequestHandlerWithNode();
			}
=======
				new BlockTransmitter(node.usm, node.getTicker(), source, uid, prb, this, BlockTransmitter.NEVER_CASCADE,
						new BlockTransmitterCompletion() {

					public void blockTransferFinished(boolean success) {
						if(success) {
							// for byte logging
							status = RequestSender.SUCCESS;
							// We've fetched it from our datastore, so there won't be a downstream noderef.
							// But we want to send at least an FNPOpennetCompletedAck, otherwise the request source
							// may have to timeout waiting for one. That will be the terminal message.
							try {
								finishOpennetNoRelay();
							} catch (NotConnectedException e) {
								Logger.normal(this, "requestor gone, could not start request handler wait");
								node.removeTransferringRequestHandler(uid);
								tag.handlerThrew(e);
								node.unlockUID(uid, key instanceof NodeSSK, false, false, false, false, tag);
							}
						} else {
							//also for byte logging, since the block is the 'terminal' message.
							applyByteCounts();
							unregisterRequestHandlerWithNode();
						}
						node.nodeStats.remoteRequest(key instanceof NodeSSK, true, true, htl, key.toNormalizedDouble());
					}
					
				});
			node.addTransferringRequestHandler(uid);
			source.sendAsync(df, null, this);
			bt.sendAsync();
>>>>>>> b687a0e4
		} else
			throw new IllegalStateException();
	}

	private void unregisterRequestHandlerWithNode() {
		node.removeTransferringRequestHandler(uid);
		synchronized(this) {
			if(uid == dontUnlockUID) return;
		}
		node.unlockUID(uid, key instanceof NodeSSK, false, false, false, false, realTimeFlag, tag);
	}

	/**
	 * Sends the 'final' packet of a request in such a way that the thread can be freed (made non-runnable/exit)
	 * and the byte counter will still be accurate.
	 */
	private void sendTerminal(Message msg) {
		if(logMINOR)
			Logger.minor(this, "sendTerminal(" + msg + ")", new Exception("debug"));
		if(sendTerminalCalled)
			throw new IllegalStateException("sendTerminal should only be called once");
		else
			sendTerminalCalled = true;

		try {
			source.sendAsync(msg, new TerminalMessageByteCountCollector(), this);
		} catch (NotConnectedException e) {
			// Will have called the callback, so caller doesn't need to worry about it.
		}
	}
	boolean sendTerminalCalled = false;

	/**
	 * Note well! These functions are not executed on the RequestHandler thread.
	 */
	private class TerminalMessageByteCountCollector implements AsyncMessageCallback {

		private boolean completed = false;

		public void acknowledged() {
			if(logMINOR)
				Logger.minor(this, "Acknowledged terminal message: " + RequestHandler.this);
			//terminalMessage ack'd by remote peer
			complete();
		}

		public void disconnected() {
			if(logMINOR)
				Logger.minor(this, "Peer disconnected before terminal message sent for " + RequestHandler.this);
			complete();
		}

		public void fatalError() {
			Logger.error(this, "Error sending terminal message?! for " + RequestHandler.this);
			complete();
		}

		public void sent() {
			if(logMINOR)
				Logger.minor(this, "Sent terminal message: " + RequestHandler.this);
			complete();
		}

		private void complete() {
			synchronized(this) {
				if(completed)
					return;
				completed = true;
			}
			if(logMINOR)
				Logger.minor(this, "Completing: " + RequestHandler.this);
			//For byte counting, this relies on the fact that the callback will only be excuted once.
			applyByteCounts();
			unregisterRequestHandlerWithNode();
		}
	}

	/**
	 * Either send an ack, indicating we've finished and aren't interested in opennet, 
	 * or wait for a noderef and relay it and wait for a response and relay that,
	 * or send our own noderef and wait for a response and add that.
	 */
	private void finishOpennetChecked() throws NotConnectedException {
		OpennetManager om = node.getOpennet();
		if(om != null &&
			(node.passOpennetRefsThroughDarknet() || source.isOpennet()) &&
			finishOpennetInner(om)) {
			applyByteCounts();
			unregisterRequestHandlerWithNode();
			return;
		}

		Message msg = DMT.createFNPOpennetCompletedAck(uid);
		sendTerminal(msg);
	}

	/**
	 * There is no noderef to pass downstream. If we want a connection, send our 
	 * noderef and wait for a reply, otherwise just send an ack.
	 */
	private void finishOpennetNoRelay() throws NotConnectedException {
		OpennetManager om = node.getOpennet();

		if(om != null && (source.isOpennet() || node.passOpennetRefsThroughDarknet()) &&
			finishOpennetNoRelayInner(om)) {
			applyByteCounts();
			unregisterRequestHandlerWithNode();
			return;
		}

		// Otherwise just ack it.
		Message msg = DMT.createFNPOpennetCompletedAck(uid);
		sendTerminal(msg);
	}

	private boolean finishOpennetInner(OpennetManager om) {
		byte[] noderef = rs.waitForOpennetNoderef();
		if(noderef == null)
			return finishOpennetNoRelayInner(om);

		if(node.random.nextInt(OpennetManager.RESET_PATH_FOLDING_PROB) == 0)
			return finishOpennetNoRelayInner(om);

		finishOpennetRelay(noderef, om);
		return true;
	}

	/**
	 * Send our noderef to the request source, wait for a reply, if we get one add it. Called when either the request
	 * wasn't routed, or the node it was routed to didn't return a noderef.
	 * @return True if success, or lost connection; false if we need to send an ack.
	 */
	private boolean finishOpennetNoRelayInner(OpennetManager om) {
		if(logMINOR)
			Logger.minor(this, "Finishing opennet: sending own reference");
		if(!om.wantPeer(null, false, false, false, ConnectionType.PATH_FOLDING))
			return false; // Don't want a reference

		try {
			om.sendOpennetRef(false, uid, source, om.crypto.myCompressedFullRef(), this);
		} catch(NotConnectedException e) {
			Logger.normal(this, "Can't send opennet ref because node disconnected on " + this);
			// Oh well...
			return true;
		}

		// Wait for response

		byte[] noderef = om.waitForOpennetNoderef(true, source, uid, this);

		if(noderef == null)
			return false;

		SimpleFieldSet ref = om.validateNoderef(noderef, 0, noderef.length, source, false);

		if(ref == null)
			return false;

		try {
			if(node.addNewOpennetNode(ref, ConnectionType.PATH_FOLDING) == null)
				Logger.normal(this, "Asked for opennet ref but didn't want it for " + this + " :\n" + ref);
			else
				Logger.normal(this, "Added opennet noderef in " + this);
		} catch(FSParseException e) {
			Logger.error(this, "Could not parse opennet noderef for " + this + " from " + source, e);
		} catch(PeerParseException e) {
			Logger.error(this, "Could not parse opennet noderef for " + this + " from " + source, e);
		} catch(ReferenceSignatureVerificationException e) {
			Logger.error(this, "Bad signature on opennet noderef for " + this + " from " + source + " : " + e, e);
		}
		return true;
	}

	/**
	 * Called when the node we routed the request to returned a valid noderef, and we don't want it.
	 * So we relay it downstream to somebody who does, and wait to relay the response back upstream.
	 * @param noderef
	 * @param om
	 */
	private void finishOpennetRelay(byte[] noderef, OpennetManager om) {
		if(logMINOR)
			Logger.minor(this, "Finishing opennet: relaying reference from " + rs.successFrom());
		// Send it back to the handler, then wait for the ConnectReply
		PeerNode dataSource = rs.successFrom();

		try {
			om.sendOpennetRef(false, uid, source, noderef, this);
		} catch(NotConnectedException e) {
			// Lost contact with request source, nothing we can do
			return;
		}

		// Now wait for reply from the request source.

		byte[] newNoderef = om.waitForOpennetNoderef(true, source, uid, this);

		if(newNoderef == null)
			// Already sent a ref, no way to tell upstream that we didn't receive one. :(
			return;

		// Send it forward to the data source, if it is valid.

		if(om.validateNoderef(newNoderef, 0, newNoderef.length, source, false) != null)
			try {
				om.sendOpennetRef(true, uid, dataSource, newNoderef, this);
			} catch(NotConnectedException e) {
				// How sad
				return;
			}
	}
	private int sentBytes;
	private int receivedBytes;
	private volatile Object bytesSync = new Object();

	public void sentBytes(int x) {
		synchronized(bytesSync) {
			sentBytes += x;
		}
		node.nodeStats.requestSentBytes(key instanceof NodeSSK, x);
		if(logMINOR)
			Logger.minor(this, "sentBytes(" + x + ") on " + this);
	}

	public void receivedBytes(int x) {
		synchronized(bytesSync) {
			receivedBytes += x;
		}
		node.nodeStats.requestReceivedBytes(key instanceof NodeSSK, x);
	}

	public void sentPayload(int x) {
		/*
		 * Do not add payload to sentBytes. sentBytes() is called with the actual sent bytes,
		 * and we do not deduct the alreadyReportedBytes, which are only used for accounting
		 * for the bandwidth throttle.
		 */
		node.sentPayload(x);
		node.nodeStats.requestSentBytes(key instanceof NodeSSK, -x);
		if(logMINOR)
			Logger.minor(this, "sentPayload(" + x + ") on " + this);
	}

	public int getPriority() {
		return NativeThread.HIGH_PRIORITY;
	}
}<|MERGE_RESOLUTION|>--- conflicted
+++ resolved
@@ -255,10 +255,7 @@
 						return true;
 					}
 					
-<<<<<<< HEAD
-				}, realTimeFlag);
-=======
-				},
+				}, realTimeFlag,
 				new BlockTransmitterCompletion() {
 
 					public void blockTransferFinished(boolean success) {
@@ -271,7 +268,6 @@
 					}
 					
 				});
->>>>>>> b687a0e4
 			node.addTransferringRequestHandler(uid);
 			bt.sendAsync();
 		} catch(NotConnectedException e) {
@@ -327,38 +323,6 @@
 		}
 	}
 
-<<<<<<< HEAD
-	private void waitAndFinishCHKTransferOffThread() {
-		node.executor.execute(new Runnable() {
-
-			public void run() {
-				try {
-					waitAndFinishCHKTransfer();
-				} catch(NotConnectedException e) {
-					//for byte logging, since the block is the 'terminal' message.
-					applyByteCounts();
-					unregisterRequestHandlerWithNode();
-				}
-			}
-		}, "Finish CHK transfer for " + key + " for " + this);
-	}
-
-	private void waitAndFinishCHKTransfer() throws NotConnectedException {
-		if(logMINOR)
-			Logger.minor(this, "Waiting for CHK transfer to finish");
-		boolean success = bt.getAsyncExitStatus();
-		tag.completedDownstreamTransfers();
-		if(success) {
-			status = rs.getStatus();
-			// Successful CHK transfer, maybe path fold
-			finishOpennetChecked();
-		} else {
-			finalTransferFailed = true;
-			status = rs.getStatus();
-			//for byte logging, since the block is the 'terminal' message.
-			applyByteCounts();
-			unregisterRequestHandlerWithNode();
-=======
 	/** Called when we have the final status and can thus complete as soon as the transfer
 	 * finishes.
 	 * @return True if we have finished the transfer as well and can therefore go to 
@@ -368,7 +332,6 @@
 		if(waitingForTransferSuccess) {
 			Logger.error(this, "waitAndFinishCHKTransferOffThread called twice on "+this);
 			return false;
->>>>>>> b687a0e4
 		}
 		waitingForTransferSuccess = true;
 		if(!transferCompleted) return false; // Wait
@@ -440,42 +403,14 @@
 				case RequestSender.SUCCESS:
 					if(key instanceof NodeSSK)
 						sendSSK(rs.getHeaders(), rs.getSSKData(), needsPubKey, (rs.getSSKBlock().getKey()).getPubKey());
-<<<<<<< HEAD
-					else
-						if(bt == null && !disconnected) {
-							// Bug! This is impossible!
-							Logger.error(this, "Status is SUCCESS but we never started a transfer on " + uid);
-							// Obviously this node is confused, send a terminal reject to make sure the requestor is not waiting forever.
-							reject = DMT.createFNPRejectedOverload(uid, true, true, realTimeFlag);
-							sendTerminal(reject);
-						} else if(!disconnected)
-							waitAndFinishCHKTransferOffThread();
-						else
-							unregisterRequestHandlerWithNode();
-=======
 					else {
 						maybeCompleteTransfer();
 					}
->>>>>>> b687a0e4
 					return;
 				case RequestSender.VERIFY_FAILURE:
 				case RequestSender.GET_OFFER_VERIFY_FAILURE:
 					if(key instanceof NodeCHK) {
-<<<<<<< HEAD
-						if(bt == null && !disconnected) {
-							// Bug! This is impossible!
-							Logger.error(this, "Status is VERIFY_FAILURE but we never started a transfer on " + uid);
-							// Obviously this node is confused, send a terminal reject to make sure the requestor is not waiting forever.
-							reject = DMT.createFNPRejectedOverload(uid, true, true, realTimeFlag);
-							sendTerminal(reject);
-						} else if(!disconnected)
-							//Verify fails after receive() is complete, so we might as well propagate it...
-							waitAndFinishCHKTransferOffThread();
-						else
-							unregisterRequestHandlerWithNode();
-=======
 						maybeCompleteTransfer();
->>>>>>> b687a0e4
 						return;
 					}
 					reject = DMT.createFNPRejectedOverload(uid, true, true, realTimeFlag);
@@ -484,20 +419,7 @@
 				case RequestSender.TRANSFER_FAILED:
 				case RequestSender.GET_OFFER_TRANSFER_FAILED:
 					if(key instanceof NodeCHK) {
-<<<<<<< HEAD
-						if(bt == null && !disconnected) {
-							// Bug! This is impossible!
-							Logger.error(this, "Status is TRANSFER_FAILED but we never started a transfer on " + uid);
-							// Obviously this node is confused, send a terminal reject to make sure the requestor is not waiting forever.
-							reject = DMT.createFNPRejectedOverload(uid, true, true, realTimeFlag);
-							sendTerminal(reject);
-						} else if(!disconnected)
-							waitAndFinishCHKTransferOffThread();
-						else
-							unregisterRequestHandlerWithNode();
-=======
 						maybeCompleteTransfer();
->>>>>>> b687a0e4
 						return;
 					}
 					Logger.error(this, "finish(TRANSFER_FAILED) should not be called on SSK?!?!", new Exception("error"));
@@ -534,7 +456,7 @@
 				// Bug! This is impossible!
 				Logger.error(this, "Status is "+status+" but we never started a transfer on " + uid);
 				// Obviously this node is confused, send a terminal reject to make sure the requestor is not waiting forever.
-				reject = DMT.createFNPRejectedOverload(uid, true);
+				reject = DMT.createFNPRejectedOverload(uid, true, false, realTimeFlag);
 			} else {
 				xferFinished = readyToFinishTransfer();
 				xferSuccess = transferSuccess;
@@ -615,30 +537,12 @@
 			status = RequestSender.SUCCESS; // for byte logging
 		} else if(block instanceof CHKBlock) {
 			Message df = DMT.createFNPCHKDataFound(uid, block.getRawHeaders());
+			tag.completedDownstreamTransfers();
 			PartiallyReceivedBlock prb =
 				new PartiallyReceivedBlock(Node.PACKETS_IN_BLOCK, Node.PACKET_SIZE, block.getRawData());
 			BlockTransmitter bt =
-<<<<<<< HEAD
-				new BlockTransmitter(node.usm, source, uid, prb, this, BlockTransmitter.NEVER_CASCADE, realTimeFlag);
-			node.addTransferringRequestHandler(uid);
-			source.sendAsync(df, null, this);
-			boolean success = bt.send(node.executor);
-			tag.completedDownstreamTransfers();
-			if(success) {
-				// for byte logging
-				status = RequestSender.SUCCESS;
-				// We've fetched it from our datastore, so there won't be a downstream noderef.
-				// But we want to send at least an FNPOpennetCompletedAck, otherwise the request source
-				// may have to timeout waiting for one. That will be the terminal message.
-				finishOpennetNoRelay();
-			} else {
-				//also for byte logging, since the block is the 'terminal' message.
-				applyByteCounts();
-				unregisterRequestHandlerWithNode();
-			}
-=======
 				new BlockTransmitter(node.usm, node.getTicker(), source, uid, prb, this, BlockTransmitter.NEVER_CASCADE,
-						new BlockTransmitterCompletion() {
+						realTimeFlag, new BlockTransmitterCompletion() {
 
 					public void blockTransferFinished(boolean success) {
 						if(success) {
@@ -653,7 +557,7 @@
 								Logger.normal(this, "requestor gone, could not start request handler wait");
 								node.removeTransferringRequestHandler(uid);
 								tag.handlerThrew(e);
-								node.unlockUID(uid, key instanceof NodeSSK, false, false, false, false, tag);
+								node.unlockUID(uid, key instanceof NodeSSK, false, false, false, false, realTimeFlag, tag);
 							}
 						} else {
 							//also for byte logging, since the block is the 'terminal' message.
@@ -667,7 +571,6 @@
 			node.addTransferringRequestHandler(uid);
 			source.sendAsync(df, null, this);
 			bt.sendAsync();
->>>>>>> b687a0e4
 		} else
 			throw new IllegalStateException();
 	}
