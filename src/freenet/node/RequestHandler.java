/* This code is part of Freenet. It is distributed under the GNU General
 * Public License, version 2 (or at your option any later version). See
 * http://www.gnu.org/ for further details of the GPL. */
package freenet.node;

import freenet.crypt.DSAPublicKey;
import freenet.io.comm.AsyncMessageCallback;
import freenet.io.comm.ByteCounter;
import freenet.io.comm.DMT;
import freenet.io.comm.Message;
import freenet.io.comm.NotConnectedException;
import freenet.io.comm.PeerParseException;
import freenet.io.comm.PeerRestartedException;
import freenet.io.comm.ReferenceSignatureVerificationException;
import freenet.io.xfer.BlockTransmitter;
import freenet.io.xfer.BlockTransmitter.ReceiverAbortHandler;
import freenet.io.xfer.PartiallyReceivedBlock;
import freenet.io.xfer.WaitedTooLongException;
import freenet.keys.CHKBlock;
import freenet.keys.Key;
import freenet.keys.KeyBlock;
import freenet.keys.NodeCHK;
import freenet.keys.NodeSSK;
import freenet.keys.SSKBlock;
import freenet.node.OpennetManager.ConnectionType;
import freenet.support.LogThresholdCallback;
import freenet.support.Logger;
import freenet.support.SimpleFieldSet;
import freenet.support.TimeUtil;
import freenet.support.Logger.LogLevel;
import freenet.support.io.NativeThread;

/**
 * Handle an incoming request. Does not do the actual fetching; that
 * is separated off into RequestSender so we get transfer coalescing
 * and both ends for free. 
 */
public class RequestHandler implements PrioRunnable, ByteCounter, RequestSender.Listener {

	private static volatile boolean logMINOR;

	static {
		Logger.registerLogThresholdCallback(new LogThresholdCallback(){
			@Override
			public void shouldUpdate(){
				logMINOR = Logger.shouldLog(LogLevel.MINOR, this);
			}
		});
	}
	final Message req;
	final Node node;
	final long uid;
	private final short htl;
	final PeerNode source;
	private boolean needsPubKey;
	final Key key;
	private boolean finalTransferFailed = false;
	/** The RequestSender, if any */
	private RequestSender rs;
	private int status = RequestSender.NOT_FINISHED;
	private boolean appliedByteCounts = false;
	private boolean sentRejectedOverload = false;
	private long searchStartTime;
	private long responseDeadline;
	private BlockTransmitter bt;
	private final RequestTag tag;
	private final boolean realTimeFlag;
	KeyBlock passedInKeyBlock;
	private boolean dontUnlock = false;

	@Override
	public String toString() {
		return super.toString() + " for " + uid;
	}

	/**
	 * @param m
	 * @param source
	 * @param id
	 * @param n
	 * @param htl
	 * @param key
	 * @param tag
	 * @param passedInKeyBlock We ALWAYS look up in the datastore before starting a request.
	 */
	public RequestHandler(Message m, PeerNode source, long id, Node n, short htl, Key key, RequestTag tag, KeyBlock passedInKeyBlock, boolean realTimeFlag) {
		req = m;
		node = n;
		uid = id;
		this.realTimeFlag = realTimeFlag;
		this.source = source;
		this.htl = htl;
		this.tag = tag;
		if(htl <= 0)
			htl = 1;
		this.key = key;
		this.passedInKeyBlock = passedInKeyBlock;
		if(key instanceof NodeSSK)
			needsPubKey = m.getBoolean(DMT.NEED_PUB_KEY);
		receivedBytes(m.receivedByteCount());
	}

	public void run() {
		freenet.support.Logger.OSThread.logPID(this);
		try {
			realRun();
		//The last thing that realRun() does is register as a request-sender listener, so any exception here is the end.
		} catch(NotConnectedException e) {
			Logger.normal(this, "requestor gone, could not start request handler wait");
			node.removeTransferringRequestHandler(uid);
			tag.handlerThrew(e);
			boolean dontUnlock;
			synchronized(this) {
				dontUnlock = this.dontUnlock;
			}
			if(!dontUnlock)
				node.unlockUID(uid, key instanceof NodeSSK, false, false, false, false, realTimeFlag, tag);
		} catch(Throwable t) {
			Logger.error(this, "Caught " + t, t);
			node.removeTransferringRequestHandler(uid);
			tag.handlerThrew(t);
			boolean dontUnlock;
			synchronized(this) {
				dontUnlock = this.dontUnlock;
			}
			if(!dontUnlock)
				node.unlockUID(uid, key instanceof NodeSSK, false, false, false, false, realTimeFlag, tag);
		}
	}
	private Exception previousApplyByteCountCall;

	private void applyByteCounts() {
		if(disconnected) {
			Logger.normal(this, "Not applying byte counts as request source disconnected during receive");
			return;
		}
		if(appliedByteCounts) {
			Logger.error(this, "applyByteCounts already called", new Exception("error"));
			Logger.error(this, "first called here", previousApplyByteCountCall);
			return;
		}
		previousApplyByteCountCall = new Exception("first call to applyByteCounts");
		appliedByteCounts = true;
		if((!finalTransferFailed) && rs != null && status != RequestSender.TIMED_OUT && status != RequestSender.GENERATED_REJECTED_OVERLOAD && status != RequestSender.INTERNAL_ERROR) {
			int sent, rcvd;
			synchronized(bytesSync) {
				sent = sentBytes;
				rcvd = receivedBytes;
			}
			sent += rs.getTotalSentBytes();
			rcvd += rs.getTotalReceivedBytes();
			if(key instanceof NodeSSK) {
				if(logMINOR)
					Logger.minor(this, "Remote SSK fetch cost " + sent + '/' + rcvd + " bytes (" + status + ')');
				node.nodeStats.remoteSskFetchBytesSentAverage.report(sent);
				node.nodeStats.remoteSskFetchBytesReceivedAverage.report(rcvd);
				if(status == RequestSender.SUCCESS) {
					// Can report both parts, because we had both a Handler and a Sender
					node.nodeStats.successfulSskFetchBytesSentAverage.report(sent);
					node.nodeStats.successfulSskFetchBytesReceivedAverage.report(rcvd);
				}
			} else {
				if(logMINOR)
					Logger.minor(this, "Remote CHK fetch cost " + sent + '/' + rcvd + " bytes (" + status + ')');
				node.nodeStats.remoteChkFetchBytesSentAverage.report(sent);
				node.nodeStats.remoteChkFetchBytesReceivedAverage.report(rcvd);
				if(status == RequestSender.SUCCESS) {
					// Can report both parts, because we had both a Handler and a Sender
					node.nodeStats.successfulChkFetchBytesSentAverage.report(sent);
					node.nodeStats.successfulChkFetchBytesReceivedAverage.report(rcvd);
				}
			}
		}
	}

	private void realRun() throws NotConnectedException {
		if(logMINOR)
			Logger.minor(this, "Handling a request: " + uid);

		Message accepted = DMT.createFNPAccepted(uid);
		source.sendAsync(accepted, null, this);

		Object o;
		if(passedInKeyBlock != null) {
			tag.setServedFromDatastore();
			returnLocalData(passedInKeyBlock);
			node.nodeStats.remoteRequest(key instanceof NodeSSK, true, true, htl, key.toNormalizedDouble());
			passedInKeyBlock = null; // For GC
			return;
		} else
<<<<<<< HEAD
			o = node.makeRequestSender(key, htl, uid, tag, source, false, true, false, false, false, realTimeFlag);
=======
			o = node.makeRequestSender(key, htl, uid, tag, source, false, true, false, false, false);
>>>>>>> 7bc70124

		if(o == null) { // ran out of htl?
			Message dnf = DMT.createFNPDataNotFound(uid);
			status = RequestSender.DATA_NOT_FOUND; // for byte logging
			node.failureTable.onFinalFailure(key, null, htl, htl, FailureTable.REJECT_TIME, source);
			sendTerminal(dnf);
			node.nodeStats.remoteRequest(key instanceof NodeSSK, false, false, htl, key.toNormalizedDouble());
			return;
		} else {
			long queueTime = source.getProbableSendQueueTime();
			synchronized(this) {
				rs = (RequestSender) o;
				//If we cannot respond before this time, the 'source' node has already fatally timed out (and we need not return packets which will not be claimed)
				searchStartTime = System.currentTimeMillis();
				responseDeadline = searchStartTime + rs.fetchTimeout() + queueTime;
			}
			rs.addListener(this);
		}
	}

	public void onReceivedRejectOverload() {
		try {
			if(!sentRejectedOverload) {
				if(logMINOR) Logger.minor(this, "Propagating RejectedOverload on "+this);
				// Forward RejectedOverload
				//Note: This message is only decernable from the terminal messages by the IS_LOCAL flag being false. (!IS_LOCAL)->!Terminal
				Message msg = DMT.createFNPRejectedOverload(uid, false, true, realTimeFlag);
				source.sendAsync(msg, null, this);
				//If the status changes (e.g. to SUCCESS), there is little need to send yet another reject overload.
				sentRejectedOverload = true;
			}
		} catch(NotConnectedException e) {
			Logger.normal(this, "requestor is gone, can't forward reject overload");
		}
	}
	private boolean disconnected = false;

	public void onCHKTransferBegins() {
		if(logMINOR) Logger.minor(this, "CHK transfer start on "+this);
		try {
			// Is a CHK.
			Message df = DMT.createFNPCHKDataFound(uid, rs.getHeaders());
			source.sendAsync(df, null, this);

			PartiallyReceivedBlock prb = rs.getPRB();
			bt =
				new BlockTransmitter(node.usm, source, uid, prb, this, new ReceiverAbortHandler() {

					public boolean onAbort() {
						if(node.hasKey(key, false, false)) return true; // Don't want it
						if(node.failureTable.peersWantKey(key)) {
							// This may indicate downstream is having trouble communicating with us.
							Logger.error(this, "Downstream transfer successful but upstream transfer failed. Reassigning tag to self because want the data for ourselves on "+this);
							node.reassignTagToSelf(tag);
							rs.setMustUnlock();
							synchronized(this) {
								dontUnlock = true;
							}
							// FIXME move unlocking logic into UIDTag and always wait for both the handler and the sender.
							return false; // Want it
						}
						return true;
					}
					
				}, realTimeFlag);
			node.addTransferringRequestHandler(uid);
			bt.sendAsync(node.executor);
		} catch(NotConnectedException e) {
			synchronized(this) {
				disconnected = true;
			}
			tag.handlerDisconnected();
			Logger.normal(this, "requestor is gone, can't begin CHK transfer");
		}
	}
	
	public void onAbortDownstreamTransfers(int reason, String desc) {
		if(bt == null) {
			Logger.error(this, "No downstream transfer to abort! on "+this);
			return;
		}
		if(logMINOR)
			Logger.minor(this, "Aborting downstream transfer on "+this);
		tag.onAbortDownstreamTransfers(reason, desc);
		try {
			bt.abortSend(reason, desc);
		} catch (NotConnectedException e) {
			// Ignore
		}
	}

	private void waitAndFinishCHKTransferOffThread() {
		node.executor.execute(new Runnable() {

			public void run() {
				try {
					waitAndFinishCHKTransfer();
				} catch(NotConnectedException e) {
					//for byte logging, since the block is the 'terminal' message.
					applyByteCounts();
					unregisterRequestHandlerWithNode();
				}
			}
		}, "Finish CHK transfer for " + key + " for " + this);
	}

	private void waitAndFinishCHKTransfer() throws NotConnectedException {
		if(logMINOR)
			Logger.minor(this, "Waiting for CHK transfer to finish");
		boolean success = bt.getAsyncExitStatus();
		tag.completedDownstreamTransfers();
		if(success) {
			status = rs.getStatus();
			// Successful CHK transfer, maybe path fold
			finishOpennetChecked();
		} else {
			finalTransferFailed = true;
			status = rs.getStatus();
			//for byte logging, since the block is the 'terminal' message.
			applyByteCounts();
			unregisterRequestHandlerWithNode();
		}
	}

	/** If this is set, the transfer was turtled, the RequestSender took on responsibility
	 * for unlocking the UID given, we should not unlock it. */
	private long dontUnlockUID = -1;
	
	public void onRequestSenderFinished(int status, long grabbedUID) {
		if(logMINOR) Logger.minor(this, "onRequestSenderFinished("+status+") on "+this);
		long now = System.currentTimeMillis();

		boolean tooLate;
		synchronized(this) {
			if(this.status == RequestSender.NOT_FINISHED)
				this.status = status;
			else
				return;
			tooLate = responseDeadline > 0 && now > responseDeadline;
			if(grabbedUID != -1)
				dontUnlockUID = grabbedUID;
		}
		
		node.nodeStats.remoteRequest(key instanceof NodeSSK, status == RequestSender.SUCCESS, false, htl, key.toNormalizedDouble());

		if(tooLate) {
			if(logMINOR) Logger.minor(this, "Too late");
			// Offer the data if there is any.
			node.failureTable.onFinalFailure(key, null, htl, htl, -1, source);
			PeerNode routedLast = rs == null ? null : rs.routedLast();
			// A certain number of these are normal.
			Logger.normal(this, "requestsender took too long to respond to requestor (" + TimeUtil.formatTime((now - searchStartTime), 2, true) + "/" + (rs == null ? "null" : rs.getStatusString()) + ") routed to " + (routedLast == null ? "null" : routedLast.shortToString()));
			applyByteCounts();
			unregisterRequestHandlerWithNode();
			return;
		}

		if(status == RequestSender.NOT_FINISHED)
			Logger.error(this, "onFinished() but not finished?");

		
		
		try {
			switch(status) {
				case RequestSender.NOT_FINISHED:
				case RequestSender.DATA_NOT_FOUND:
					Message dnf = DMT.createFNPDataNotFound(uid);
					sendTerminal(dnf);
					return;
				case RequestSender.RECENTLY_FAILED:
					Message rf = DMT.createFNPRecentlyFailed(uid, rs.getRecentlyFailedTimeLeft());
					sendTerminal(rf);
					return;
				case RequestSender.GENERATED_REJECTED_OVERLOAD:
				case RequestSender.TIMED_OUT:
				case RequestSender.INTERNAL_ERROR:
					// Locally generated.
					// Propagate back to source who needs to reduce send rate
					Message reject = DMT.createFNPRejectedOverload(uid, true, true, realTimeFlag);
					sendTerminal(reject);
					return;
				case RequestSender.ROUTE_NOT_FOUND:
					// Tell source
					Message rnf = DMT.createFNPRouteNotFound(uid, rs.getHTL());
					sendTerminal(rnf);
					return;
				case RequestSender.SUCCESS:
					if(key instanceof NodeSSK)
						sendSSK(rs.getHeaders(), rs.getSSKData(), needsPubKey, (rs.getSSKBlock().getKey()).getPubKey());
					else
						if(bt == null && !disconnected) {
							// Bug! This is impossible!
							Logger.error(this, "Status is SUCCESS but we never started a transfer on " + uid);
							// Obviously this node is confused, send a terminal reject to make sure the requestor is not waiting forever.
							reject = DMT.createFNPRejectedOverload(uid, true, true, realTimeFlag);
							sendTerminal(reject);
						} else if(!disconnected)
							waitAndFinishCHKTransferOffThread();
						else
							unregisterRequestHandlerWithNode();
					return;
				case RequestSender.VERIFY_FAILURE:
				case RequestSender.GET_OFFER_VERIFY_FAILURE:
					if(key instanceof NodeCHK) {
						if(bt == null && !disconnected) {
							// Bug! This is impossible!
							Logger.error(this, "Status is VERIFY_FAILURE but we never started a transfer on " + uid);
							// Obviously this node is confused, send a terminal reject to make sure the requestor is not waiting forever.
							reject = DMT.createFNPRejectedOverload(uid, true, true, realTimeFlag);
							sendTerminal(reject);
						} else if(!disconnected)
							//Verify fails after receive() is complete, so we might as well propagate it...
							waitAndFinishCHKTransferOffThread();
						else
							unregisterRequestHandlerWithNode();
						return;
					}
					reject = DMT.createFNPRejectedOverload(uid, true, true, realTimeFlag);
					sendTerminal(reject);
					return;
				case RequestSender.TRANSFER_FAILED:
				case RequestSender.GET_OFFER_TRANSFER_FAILED:
					if(key instanceof NodeCHK) {
						if(bt == null && !disconnected) {
							// Bug! This is impossible!
							Logger.error(this, "Status is TRANSFER_FAILED but we never started a transfer on " + uid);
							// Obviously this node is confused, send a terminal reject to make sure the requestor is not waiting forever.
							reject = DMT.createFNPRejectedOverload(uid, true, true, realTimeFlag);
							sendTerminal(reject);
						} else if(!disconnected)
							waitAndFinishCHKTransferOffThread();
						else
							unregisterRequestHandlerWithNode();
						return;
					}
					Logger.error(this, "finish(TRANSFER_FAILED) should not be called on SSK?!?!", new Exception("error"));
					return;
				default:
					// Treat as internal error
					reject = DMT.createFNPRejectedOverload(uid, true, true, realTimeFlag);
					sendTerminal(reject);
					throw new IllegalStateException("Unknown status code " + status);
			}
		} catch(NotConnectedException e) {
			Logger.normal(this, "requestor is gone, can't send terminal message");
			applyByteCounts();
			unregisterRequestHandlerWithNode();
		}
	}

	private void sendSSK(byte[] headers, final byte[] data, boolean needsPubKey2, DSAPublicKey pubKey) throws NotConnectedException {
		// SUCCESS requires that BOTH the pubkey AND the data/headers have been received.
		// The pubKey will have been set on the SSK key, and the SSKBlock will have been constructed.
		Message headersMsg = DMT.createFNPSSKDataFoundHeaders(uid, headers);
		source.sendAsync(headersMsg, null, this);
		final Message dataMsg = DMT.createFNPSSKDataFoundData(uid, data);
		node.executor.execute(new PrioRunnable() {

			public int getPriority() {
				return RequestHandler.this.getPriority();
			}

			public void run() {
				try {
					source.sendThrottledMessage(dataMsg, data.length, RequestHandler.this, 60 * 1000, true, null);
					applyByteCounts();
				} catch(NotConnectedException e) {
					// Okay
				} catch(WaitedTooLongException e) {
					// Grrrr
					Logger.error(this, "Waited too long to send SSK data on " + RequestHandler.this + " because of bwlimiting");
				} catch(SyncSendWaitedTooLongException e) {
					Logger.error(this, "Waited too long to send SSK data on " + RequestHandler.this + " because of peer");
				} catch (PeerRestartedException e) {
					// :(
				} finally {
					unregisterRequestHandlerWithNode();
				}
			}
		}, "Send throttled SSK data for " + RequestHandler.this);

		if(needsPubKey) {
			Message pk = DMT.createFNPSSKPubKey(uid, pubKey);
			source.sendAsync(pk, null, this);
		}
	}

	static void sendSSK(byte[] headers, byte[] data, boolean needsPubKey, DSAPublicKey pubKey, final PeerNode source, long uid, ByteCounter ctr) throws NotConnectedException, WaitedTooLongException, PeerRestartedException {
		// SUCCESS requires that BOTH the pubkey AND the data/headers have been received.
		// The pubKey will have been set on the SSK key, and the SSKBlock will have been constructed.
		Message headersMsg = DMT.createFNPSSKDataFoundHeaders(uid, headers);
		source.sendAsync(headersMsg, null, ctr);
		final Message dataMsg = DMT.createFNPSSKDataFoundData(uid, data);
		try {
			source.sendThrottledMessage(dataMsg, data.length, ctr, 60 * 1000, false, null);
		} catch(SyncSendWaitedTooLongException e) {
			// Impossible
			throw new Error(e);
		}

		if(needsPubKey) {
			Message pk = DMT.createFNPSSKPubKey(uid, pubKey);
			source.sendAsync(pk, null, ctr);
		}
	}

	/**
	 * Return data from the datastore.
	 * @param block The block we found in the datastore.
	 * @throws NotConnectedException If we lose the connected to the request source.
	 */
	private void returnLocalData(KeyBlock block) throws NotConnectedException {
		if(key instanceof NodeSSK) {
			sendSSK(block.getRawHeaders(), block.getRawData(), needsPubKey, ((SSKBlock) block).getPubKey());
			status = RequestSender.SUCCESS; // for byte logging
		} else if(block instanceof CHKBlock) {
			Message df = DMT.createFNPCHKDataFound(uid, block.getRawHeaders());
			PartiallyReceivedBlock prb =
				new PartiallyReceivedBlock(Node.PACKETS_IN_BLOCK, Node.PACKET_SIZE, block.getRawData());
			BlockTransmitter bt =
				new BlockTransmitter(node.usm, source, uid, prb, this, BlockTransmitter.NEVER_CASCADE, realTimeFlag);
			node.addTransferringRequestHandler(uid);
			source.sendAsync(df, null, this);
			boolean success = bt.send(node.executor);
			tag.completedDownstreamTransfers();
			if(success) {
				// for byte logging
				status = RequestSender.SUCCESS;
				// We've fetched it from our datastore, so there won't be a downstream noderef.
				// But we want to send at least an FNPOpennetCompletedAck, otherwise the request source
				// may have to timeout waiting for one. That will be the terminal message.
				finishOpennetNoRelay();
			} else {
				//also for byte logging, since the block is the 'terminal' message.
				applyByteCounts();
				unregisterRequestHandlerWithNode();
			}
		} else
			throw new IllegalStateException();
	}

	private void unregisterRequestHandlerWithNode() {
		node.removeTransferringRequestHandler(uid);
		synchronized(this) {
			if(uid == dontUnlockUID) return;
		}
<<<<<<< HEAD
		node.unlockUID(uid, key instanceof NodeSSK, false, false, false, false, realTimeFlag, tag);
=======
		node.unlockUID(uid, key instanceof NodeSSK, false, false, false, false, tag);
>>>>>>> 7bc70124
	}

	/**
	 * Sends the 'final' packet of a request in such a way that the thread can be freed (made non-runnable/exit)
	 * and the byte counter will still be accurate.
	 */
	private void sendTerminal(Message msg) {
		if(logMINOR)
			Logger.minor(this, "sendTerminal(" + msg + ")", new Exception("debug"));
		if(sendTerminalCalled)
			throw new IllegalStateException("sendTerminal should only be called once");
		else
			sendTerminalCalled = true;

		try {
			source.sendAsync(msg, new TerminalMessageByteCountCollector(), this);
		} catch (NotConnectedException e) {
			// Will have called the callback, so caller doesn't need to worry about it.
		}
	}
	boolean sendTerminalCalled = false;

	/**
	 * Note well! These functions are not executed on the RequestHandler thread.
	 */
	private class TerminalMessageByteCountCollector implements AsyncMessageCallback {

		private boolean completed = false;

		public void acknowledged() {
			if(logMINOR)
				Logger.minor(this, "Acknowledged terminal message: " + RequestHandler.this);
			//terminalMessage ack'd by remote peer
			complete();
		}

		public void disconnected() {
			if(logMINOR)
				Logger.minor(this, "Peer disconnected before terminal message sent for " + RequestHandler.this);
			complete();
		}

		public void fatalError() {
			Logger.error(this, "Error sending terminal message?! for " + RequestHandler.this);
			complete();
		}

		public void sent() {
			if(logMINOR)
				Logger.minor(this, "Sent terminal message: " + RequestHandler.this);
			complete();
		}

		private void complete() {
			synchronized(this) {
				if(completed)
					return;
				completed = true;
			}
			if(logMINOR)
				Logger.minor(this, "Completing: " + RequestHandler.this);
			//For byte counting, this relies on the fact that the callback will only be excuted once.
			applyByteCounts();
			unregisterRequestHandlerWithNode();
		}
	}

	/**
	 * Either send an ack, indicating we've finished and aren't interested in opennet, 
	 * or wait for a noderef and relay it and wait for a response and relay that,
	 * or send our own noderef and wait for a response and add that.
	 */
	private void finishOpennetChecked() throws NotConnectedException {
		OpennetManager om = node.getOpennet();
		if(om != null &&
			(node.passOpennetRefsThroughDarknet() || source.isOpennet()) &&
			finishOpennetInner(om)) {
			applyByteCounts();
			unregisterRequestHandlerWithNode();
			return;
		}

		Message msg = DMT.createFNPOpennetCompletedAck(uid);
		sendTerminal(msg);
	}

	/**
	 * There is no noderef to pass downstream. If we want a connection, send our 
	 * noderef and wait for a reply, otherwise just send an ack.
	 */
	private void finishOpennetNoRelay() throws NotConnectedException {
		OpennetManager om = node.getOpennet();

		if(om != null && (source.isOpennet() || node.passOpennetRefsThroughDarknet()) &&
			finishOpennetNoRelayInner(om)) {
			applyByteCounts();
			unregisterRequestHandlerWithNode();
			return;
		}

		// Otherwise just ack it.
		Message msg = DMT.createFNPOpennetCompletedAck(uid);
		sendTerminal(msg);
	}

	private boolean finishOpennetInner(OpennetManager om) {
		byte[] noderef = rs.waitForOpennetNoderef();
		if(noderef == null)
			return finishOpennetNoRelayInner(om);

		if(node.random.nextInt(OpennetManager.RESET_PATH_FOLDING_PROB) == 0)
			return finishOpennetNoRelayInner(om);

		finishOpennetRelay(noderef, om);
		return true;
	}

	/**
	 * Send our noderef to the request source, wait for a reply, if we get one add it. Called when either the request
	 * wasn't routed, or the node it was routed to didn't return a noderef.
	 * @return True if success, or lost connection; false if we need to send an ack.
	 */
	private boolean finishOpennetNoRelayInner(OpennetManager om) {
		if(logMINOR)
			Logger.minor(this, "Finishing opennet: sending own reference");
		if(!om.wantPeer(null, false, false, false, ConnectionType.PATH_FOLDING))
			return false; // Don't want a reference

		try {
			om.sendOpennetRef(false, uid, source, om.crypto.myCompressedFullRef(), this);
		} catch(NotConnectedException e) {
			Logger.normal(this, "Can't send opennet ref because node disconnected on " + this);
			// Oh well...
			return true;
		}

		// Wait for response

		byte[] noderef = om.waitForOpennetNoderef(true, source, uid, this);

		if(noderef == null)
			return false;

		SimpleFieldSet ref = om.validateNoderef(noderef, 0, noderef.length, source, false);

		if(ref == null)
			return false;

		try {
			if(node.addNewOpennetNode(ref, ConnectionType.PATH_FOLDING) == null)
				Logger.normal(this, "Asked for opennet ref but didn't want it for " + this + " :\n" + ref);
			else
				Logger.normal(this, "Added opennet noderef in " + this);
		} catch(FSParseException e) {
			Logger.error(this, "Could not parse opennet noderef for " + this + " from " + source, e);
		} catch(PeerParseException e) {
			Logger.error(this, "Could not parse opennet noderef for " + this + " from " + source, e);
		} catch(ReferenceSignatureVerificationException e) {
			Logger.error(this, "Bad signature on opennet noderef for " + this + " from " + source + " : " + e, e);
		}
		return true;
	}

	/**
	 * Called when the node we routed the request to returned a valid noderef, and we don't want it.
	 * So we relay it downstream to somebody who does, and wait to relay the response back upstream.
	 * @param noderef
	 * @param om
	 */
	private void finishOpennetRelay(byte[] noderef, OpennetManager om) {
		if(logMINOR)
			Logger.minor(this, "Finishing opennet: relaying reference from " + rs.successFrom());
		// Send it back to the handler, then wait for the ConnectReply
		PeerNode dataSource = rs.successFrom();

		try {
			om.sendOpennetRef(false, uid, source, noderef, this);
		} catch(NotConnectedException e) {
			// Lost contact with request source, nothing we can do
			return;
		}

		// Now wait for reply from the request source.

		byte[] newNoderef = om.waitForOpennetNoderef(true, source, uid, this);

		if(newNoderef == null)
			// Already sent a ref, no way to tell upstream that we didn't receive one. :(
			return;

		// Send it forward to the data source, if it is valid.

		if(om.validateNoderef(newNoderef, 0, newNoderef.length, source, false) != null)
			try {
				om.sendOpennetRef(true, uid, dataSource, newNoderef, this);
			} catch(NotConnectedException e) {
				// How sad
				return;
			}
	}
	private int sentBytes;
	private int receivedBytes;
	private volatile Object bytesSync = new Object();

	public void sentBytes(int x) {
		synchronized(bytesSync) {
			sentBytes += x;
		}
		node.nodeStats.requestSentBytes(key instanceof NodeSSK, x);
		if(logMINOR)
			Logger.minor(this, "sentBytes(" + x + ") on " + this);
	}

	public void receivedBytes(int x) {
		synchronized(bytesSync) {
			receivedBytes += x;
		}
		node.nodeStats.requestReceivedBytes(key instanceof NodeSSK, x);
	}

	public void sentPayload(int x) {
		/*
		 * Do not add payload to sentBytes. sentBytes() is called with the actual sent bytes,
		 * and we do not deduct the alreadyReportedBytes, which are only used for accounting
		 * for the bandwidth throttle.
		 */
		node.sentPayload(x);
		node.nodeStats.requestSentBytes(key instanceof NodeSSK, -x);
		if(logMINOR)
			Logger.minor(this, "sentPayload(" + x + ") on " + this);
	}

	public int getPriority() {
		return NativeThread.HIGH_PRIORITY;
	}
}<|MERGE_RESOLUTION|>--- conflicted
+++ resolved
@@ -188,11 +188,7 @@
 			passedInKeyBlock = null; // For GC
 			return;
 		} else
-<<<<<<< HEAD
 			o = node.makeRequestSender(key, htl, uid, tag, source, false, true, false, false, false, realTimeFlag);
-=======
-			o = node.makeRequestSender(key, htl, uid, tag, source, false, true, false, false, false);
->>>>>>> 7bc70124
 
 		if(o == null) { // ran out of htl?
 			Message dnf = DMT.createFNPDataNotFound(uid);
@@ -539,11 +535,7 @@
 		synchronized(this) {
 			if(uid == dontUnlockUID) return;
 		}
-<<<<<<< HEAD
 		node.unlockUID(uid, key instanceof NodeSSK, false, false, false, false, realTimeFlag, tag);
-=======
-		node.unlockUID(uid, key instanceof NodeSSK, false, false, false, false, tag);
->>>>>>> 7bc70124
 	}
 
 	/**
