/* This code is part of Freenet. It is distributed under the GNU General
 * Public License, version 2 (or at your option any later version). See
 * http://www.gnu.org/ for further details of the GPL. */
package freenet.node;

import java.net.InetAddress;
import java.util.ArrayList;

import freenet.io.comm.FreenetInetAddress;
import freenet.io.comm.Peer;
import freenet.io.comm.PeerParseException;
import freenet.io.comm.ReferenceSignatureVerificationException;
import freenet.support.Logger;
import freenet.support.SimpleFieldSet;

/**
 * Sender's representation of a seed node.
 * @author toad
 */
public class SeedServerPeerNode extends PeerNode {

	public SeedServerPeerNode(SimpleFieldSet fs, Node node2, NodeCrypto crypto, PeerManager peers, boolean fromLocal, OutgoingPacketMangler mangler) throws FSParseException, PeerParseException, ReferenceSignatureVerificationException {
		super(fs, node2, crypto, peers, fromLocal, false, mangler, true);
	}

	@Override
	public PeerNodeStatus getStatus(boolean noHeavy) {
		return new PeerNodeStatus(this, noHeavy);
	}

	@Override
	public boolean isDarknet() {
		return false;
	}

	@Override
	public boolean isOpennet() {
		return false;
	}

	@Override
	public boolean isSeed() {
		return true;
	}

	@Override
	public boolean isRealConnection() {
		return false;
	}

	@Override
	public boolean equals(Object o) {
		if(o == this) return true;
		// Only equal to seednode of its own type.
		// Different to an OpennetPeerNode with the same identity!
		if(o instanceof SeedServerPeerNode) {
			return super.equals(o);
		} else return false;
	}
	
	@Override
	public void onSuccess(boolean insert, boolean ssk) {
		// Ignore
	}

	@Override
	public boolean isRoutingCompatible() {
		return false;
	}

	@Override
	public boolean recordStatus() {
		return false;
	}

	@Override
	protected void sendInitialMessages() {
		super.sendInitialMessages();
		final OpennetManager om = node.getOpennet();
		if(om == null) {
			Logger.normal(this, "Opennet turned off while connecting to seednodes");
			node.peers.disconnect(this, true, true, true);
		} else {
			// Wait 5 seconds. Another node may connect first, we don't want all the
			// announcements to go to the node which we connect to most quickly.
			node.getTicker().queueTimedJob(new Runnable() {
				public void run() {
					try {
						om.announcer.maybeSendAnnouncement();
					} catch (Throwable t) {
						Logger.error(this, "Caught "+t, t);
					}
				}
			}, 5*1000);
		}
	}

	public InetAddress[] getInetAddresses() {
		Peer[] peers = getHandshakeIPs();
		ArrayList<InetAddress> v = new ArrayList<InetAddress>();
		for(int i=0;i<peers.length;i++) {
			FreenetInetAddress fa = peers[i].getFreenetAddress().dropHostname();
			if(fa == null) continue;
			InetAddress ia = fa.getAddress();
			if(v.contains(ia)) continue;
			v.add(ia);
		}
		if(v.isEmpty()) {
			Logger.error(this, "No valid addresses for seed node "+this);
		}
		return v.toArray(new InetAddress[v.size()]);
	}
	
	@Override
	public boolean handshakeUnknownInitiator() {
		return true;
	}

	@Override
	public int handshakeSetupType() {
		return FNPPacketMangler.SETUP_OPENNET_SEEDNODE;
	}

	@Override
	public boolean disconnected(boolean dumpMessageQueue, boolean dumpTrackers) {
		boolean ret = super.disconnected(dumpMessageQueue, dumpTrackers);
		node.peers.disconnect(this, false, false, false);
		return ret;
	}

	@Override
	protected boolean generateIdentityFromPubkey() {
		return false;
	}
	
	@Override
	public boolean shouldDisconnectAndRemoveNow() {
		OpennetManager om = node.getOpennet();
		if(om == null) return true;
		if(!om.announcer.enoughPeers()) return false;
		// We have enough peers, but we might fluctuate a bit.
		// Drop the connection once we have consistently had enough opennet peers for 5 minutes.
		return System.currentTimeMillis() - om.announcer.timeGotEnoughPeers() > 5*60*1000;
	}

	@Override
	protected void maybeClearPeerAddedTimeOnConnect() {
		// Do nothing.
	}

	@Override
	protected boolean shouldExportPeerAddedTime() {
		// For diagnostic purposes only.
		return true;
	}

	@Override
	protected void maybeClearPeerAddedTimeOnRestart(long now) {
		// Do nothing.
	}

	@Override
<<<<<<< HEAD
	public void fatalTimeout() {
		// Disconnect.
		forceDisconnect(true);
=======
	public boolean shallWeRouteAccordingToOurPeersLocation() {
		return false; // Irrelevant
>>>>>>> a47eaaaa
	}

}<|MERGE_RESOLUTION|>--- conflicted
+++ resolved
@@ -160,14 +160,13 @@
 	}
 
 	@Override
-<<<<<<< HEAD
 	public void fatalTimeout() {
 		// Disconnect.
 		forceDisconnect(true);
-=======
+	}
+	
 	public boolean shallWeRouteAccordingToOurPeersLocation() {
 		return false; // Irrelevant
->>>>>>> a47eaaaa
 	}
 
 }