--- conflicted
+++ resolved
@@ -32,10 +32,7 @@
 	}
 
 	public void run() {
-<<<<<<< HEAD
-=======
 		freenet.support.Logger.OSThread.logPID(this);
->>>>>>> 983093da
 		if(!goon){
 			Logger.normal(this, "Goon is false ; killing MemoryChecker");
 			return;
