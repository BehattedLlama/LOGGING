--- conflicted
+++ resolved
@@ -142,10 +142,7 @@
 	}
 	
 	public void run() {
-<<<<<<< HEAD
-=======
 	    freenet.support.Logger.OSThread.logPID(this);
->>>>>>> 983093da
 		while(true) {
 			try {
 				realRun();
@@ -166,10 +163,7 @@
 		}
 
 		public void run() {
-<<<<<<< HEAD
-=======
 		    freenet.support.Logger.OSThread.logPID(this);
->>>>>>> 983093da
 			if(!req.send(core, sched))
 				Logger.normal(this, "run() not able to send a request");
 			if(Logger.shouldLog(Logger.MINOR, this)) 
