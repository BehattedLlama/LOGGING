--- conflicted
+++ resolved
@@ -326,17 +326,7 @@
 				}
             	
             	if(newAck == null) {
-<<<<<<< HEAD
-					// Try to propagate back to source
-            		Logger.error(this, "Timeout waiting for FNPSSKPubKeyAccepted on "+next);
-					next.localRejectedOverload("Timeout2", realTimeFlag);
-            		// This is a local timeout, they should send it immediately.
-            		next.fatalTimeout();
-					forwardRejectedOverload();
-					next.noLongerRoutingTo(thisTag, false);
-=======
             		handleNoPubkeyAccepted(next, thisTag);
->>>>>>> 6abebdd8
 					// Try another peer
 					continue;
             	}
@@ -380,12 +370,7 @@
 						if(msg == null) {
 							// Second timeout.
 							Logger.error(this, "Fatal timeout waiting for reply after Accepted on "+this+" from "+next);
-<<<<<<< HEAD
-							next.fatalTimeout();
-							next.noLongerRoutingTo(thisTag, false);
-=======
 							next.fatalTimeout(thisTag, false);
->>>>>>> 6abebdd8
 							return;
 						}
 						
@@ -526,14 +511,8 @@
 
 								public void onTimeout() {
 									// Grrr!
-<<<<<<< HEAD
-									Logger.error(this, "Timed out awaiting FNPRejectedTimeout on insert to "+next);
-									next.noLongerRoutingTo(tag, false);
-									next.fatalTimeout();
-=======
 									Logger.error(this, "Fatal timeout awaiting FNPRejectedTimeout on insert to "+next+" for "+SSKInsertSender.this);
 									next.fatalTimeout(tag, false);
->>>>>>> 6abebdd8
 								}
 
 								public void onDisconnect(PeerContext ctx) {
@@ -556,13 +535,8 @@
 				}
 
 				public void onTimeout() {
-<<<<<<< HEAD
-					next.noLongerRoutingTo(tag, false);
-					next.fatalTimeout();
-=======
 					Logger.error(this, "Fatal: No Accepted/Rejected for "+SSKInsertSender.this);
 					next.fatalTimeout(tag, false);
->>>>>>> 6abebdd8
 				}
 
 				public void onDisconnect(PeerContext ctx) {
