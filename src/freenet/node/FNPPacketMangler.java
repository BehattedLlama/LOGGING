/* This code is part of Freenet. It is distributed under the GNU General
 * Public License, version 2 (or at your option any later version). See
 * http://www.gnu.org/ for further details of the GPL. */
package freenet.node;

import java.io.UnsupportedEncodingException;
import java.math.BigInteger;
import java.security.MessageDigest;
import java.util.Arrays;
import java.util.HashMap;
import java.util.HashSet;
import java.util.LinkedList;

import net.i2p.util.NativeBigInteger;
import freenet.crypt.BlockCipher;
import freenet.crypt.DSA;
import freenet.crypt.DSAGroup;
import freenet.crypt.DSASignature;
import freenet.crypt.DiffieHellman;
import freenet.crypt.DiffieHellmanLightContext;
import freenet.crypt.EntropySource;
import freenet.crypt.Global;
import freenet.crypt.HMAC;
import freenet.crypt.PCFBMode;
import freenet.crypt.SHA256;
import freenet.crypt.UnsupportedCipherException;
import freenet.crypt.ciphers.Rijndael;
import freenet.io.AddressTracker;
import freenet.io.comm.AsyncMessageCallback;
import freenet.io.comm.DMT;
import freenet.io.comm.FreenetInetAddress;
import freenet.io.comm.IncomingPacketFilter;
import freenet.io.comm.Message;
import freenet.io.comm.MessageCore;
import freenet.io.comm.NotConnectedException;
import freenet.io.comm.PacketSocketHandler;
import freenet.io.comm.Peer;
import freenet.io.comm.PeerContext;
import freenet.io.comm.PeerParseException;
import freenet.io.comm.ReferenceSignatureVerificationException;
import freenet.io.comm.SocketHandler;
import freenet.io.comm.Peer.LocalAddressException;
import freenet.l10n.NodeL10n;
import freenet.node.OpennetManager.ConnectionType;
import freenet.node.useralerts.AbstractUserAlert;
import freenet.node.useralerts.UserAlert;
import freenet.support.ByteArrayWrapper;
import freenet.support.Fields;
import freenet.support.HTMLNode;
import freenet.support.HexUtil;
import freenet.support.LogThresholdCallback;
import freenet.support.Logger;
import freenet.support.SimpleFieldSet;
import freenet.support.TimeUtil;
import freenet.support.WouldBlockException;
import freenet.support.Logger.LogLevel;
import freenet.support.io.NativeThread;

/**
 * @author amphibian
 *
 * Encodes and decodes packets for FNP.
 *
 * This includes encryption, authentication, and may later
 * include queueing etc. (that may require some interface
 * changes in IncomingPacketFilter).
 */
public class FNPPacketMangler implements OutgoingPacketMangler, IncomingPacketFilter {
	private static volatile boolean logMINOR;
	private static volatile boolean logDEBUG;

	static {
		Logger.registerLogThresholdCallback(new LogThresholdCallback() {
			@Override
			public void shouldUpdate() {
				logMINOR = Logger.shouldLog(LogLevel.MINOR, this);
				logDEBUG = Logger.shouldLog(LogLevel.DEBUG, this);
			}
		});
	}

	private final Node node;
	private final NodeCrypto crypto;
	private final MessageCore usm;
	private final PacketSocketHandler sock;
	private final EntropySource fnpTimingSource;
	private final EntropySource myPacketDataSource;
	/**
	 * Objects cached during JFK message exchange: JFK(3,4) with authenticator as key
	 * The messages are cached in hashmaps because the message retrieval from the cache
	 * can be performed in constant time( given the key)
	 */
	private final HashMap<ByteArrayWrapper, byte[]> authenticatorCache;
	/** The following is used in the HMAC calculation of JFK message3 and message4 */
	private static final byte[] JFK_PREFIX_INITIATOR, JFK_PREFIX_RESPONDER;
	static {
		byte[] I = null,R = null;
		try {
			I = "I".getBytes("UTF-8");
			R = "R".getBytes("UTF-8");
		} catch (UnsupportedEncodingException e) {
			throw new Error("Impossible: JVM doesn't support UTF-8: " + e, e);
		}

		JFK_PREFIX_INITIATOR = I;
		JFK_PREFIX_RESPONDER = R;
	}

	/* How often shall we generate a new exponential and add it to the FIFO? */
	public final static int DH_GENERATION_INTERVAL = 30000; // 30sec
	/* How big is the FIFO? */
	public final static int DH_CONTEXT_BUFFER_SIZE = 20;
	/*
	* The FIFO itself
	* Get a lock on dhContextFIFO before touching it!
	*/
	private final LinkedList<DiffieHellmanLightContext> dhContextFIFO = new LinkedList<DiffieHellmanLightContext>();
	/* The element which is about to be prunned from the FIFO */
	private DiffieHellmanLightContext dhContextToBePrunned = null;
	private long jfkDHLastGenerationTimestamp = 0;

	protected static final int NONCE_SIZE = 8;
<<<<<<< HEAD
	/**
	 * How big can the authenticator get before we flush it ?
	 * roughly n*(sizeof(message3|message4) + H(authenticator))
	 *
	 * We push to it until we reach the cap where we rekey
	 */
	private static int AUTHENTICATOR_CACHE_SIZE;
=======
>>>>>>> 2564ccb7
	private static final int MAX_PACKETS_IN_FLIGHT = 256;
	private static final int RANDOM_BYTES_LENGTH = 12;
	private static final int HASH_LENGTH = SHA256.getDigestLength();
	/** The size of the key used to authenticate the hmac */
	private static final int TRANSIENT_KEY_SIZE = HASH_LENGTH;
	/** The key used to authenticate the hmac */
	private final byte[] transientKey = new byte[TRANSIENT_KEY_SIZE];
	public static final int TRANSIENT_KEY_REKEYING_MIN_INTERVAL = 30*60*1000;
	/** The rekeying interval for the session key (keytrackers) */
	public static final int SESSION_KEY_REKEYING_INTERVAL = 60*60*1000;
	/** The max amount of time we will accept to use the current tracker when it should have been replaced */
	public static final int MAX_SESSION_KEY_REKEYING_DELAY = 5*60*1000;
	/** The amount of data sent before we ask for a rekey */
	public static final int AMOUNT_OF_BYTES_ALLOWED_BEFORE_WE_REKEY = 1024 * 1024 * 1024;
	/** The Runnable in charge of rekeying on a regular basis */
	private final Runnable transientKeyRekeyer = new Runnable() {
		public void run() {
			maybeResetTransientKey();
		}
	};
	/** Minimum headers overhead */
	private static final int HEADERS_LENGTH_MINIMUM =
		4 + // sequence number
		RANDOM_BYTES_LENGTH + // random junk
		1 + // version
		1 + // assume seqno != -1; otherwise would be 4
		4 + // other side's seqno
		1 + // number of acks
		0 + // assume no acks
		1 + // number of resend reqs
		0 + // assume no resend requests
		1 + // number of ack requests
		0 + // assume no ack requests
		1 + // no forgotten packets
		HASH_LENGTH + // hash
		1; // number of messages
	/** Headers overhead if there is one message and no acks. */
	static public final int HEADERS_LENGTH_ONE_MESSAGE =
		HEADERS_LENGTH_MINIMUM + 2; // 2 bytes = length of message. rest is the same.
	static boolean LOG_UNMATCHABLE_ERROR = false;

	final int fullHeadersLengthMinimum;
	final int fullHeadersLengthOneMessage;


	public FNPPacketMangler(Node node, NodeCrypto crypt, PacketSocketHandler sock) {
		this.node = node;
		this.crypto = crypt;
		this.usm = node.usm;
		this.sock = sock;
		fnpTimingSource = new EntropySource();
		myPacketDataSource = new EntropySource();
		authenticatorCache = new HashMap<ByteArrayWrapper, byte[]>();

                //We want a bigger cache for seednodes
                AUTHENTICATOR_CACHE_SIZE = (node.wantAnonAuth() ? 300 : OpennetManager.MAX_PEERS_FOR_SCALING * 2 + 10);

		fullHeadersLengthMinimum = HEADERS_LENGTH_MINIMUM + sock.getHeadersLength();
		fullHeadersLengthOneMessage = HEADERS_LENGTH_ONE_MESSAGE + sock.getHeadersLength();
	}

	/**
	 * Start up the FNPPacketMangler. By the time this is called, all objects will have been constructed,
	 * but not all will have been started yet.
	 */
	public void start() {
		// Run it directly so that the transient key is set.
		maybeResetTransientKey();
		// Fill the DH FIFO on-thread
		for(int i=0;i<DH_CONTEXT_BUFFER_SIZE;i++) {
			_fillJFKDHFIFO();
		}
	}


	/**
	 * Packet format:
	 *
	 * E_session_ecb(
	 *         4 bytes:  sequence number XOR first 4 bytes of node identity
	 *         12 bytes: first 12 bytes of H(data)
	 *         )
	 * E_session_ecb(
	 *         16 bytes: bytes 12-28 of H(data)
	 *         ) XOR previous ciphertext XOR previous plaintext
	 * 4 bytes: bytes 28-32 of H(data) XOR bytes 0-4 of H(data)
	 * E_session_pcfb(data) // IV = first 32 bytes of packet
	 *
	 */

	/**
	 * Decrypt and authenticate packet.
	 * Then feed it to USM.checkFilters.
	 * Packets generated should have a PeerNode on them.
	 * Note that the buffer can be modified by this method.
	 */
	public void process(byte[] buf, int offset, int length, Peer peer, long now) {
		node.random.acceptTimerEntropy(fnpTimingSource, 0.25);
		if(logMINOR) Logger.minor(this, "Packet length "+length+" from "+peer);

		/**
		 * Look up the Peer.
		 * If we know it, check the packet with that key.
		 * Otherwise try all of them (on the theory that nodes
		 * occasionally change their IP addresses).
		 */
		PeerNode opn = node.peers.getByPeer(peer);
		if(opn != null && opn.getOutgoingMangler() != this) {
			Logger.error(this, "Apparently contacted by "+opn+") on "+this);
			opn = null;
		}
		PeerNode pn;

		if(opn != null) {
			if(logMINOR) Logger.minor(this, "Trying exact match");
			if(length > HEADERS_LENGTH_MINIMUM) {
				if(logMINOR) Logger.minor(this, "Trying current key tracker for exact match");
				if(tryProcess(buf, offset, length, opn.getCurrentKeyTracker(), now)) return;
				// Try with old key
				if(logMINOR) Logger.minor(this, "Trying previous key tracker for exact match");
				if(tryProcess(buf, offset, length, opn.getPreviousKeyTracker(), now)) return;
				// Try with unverified key
				if(logMINOR) Logger.minor(this, "Trying unverified key tracker for exact match");
				if(tryProcess(buf, offset, length, opn.getUnverifiedKeyTracker(), now)) return;
			}
			if(length > Node.SYMMETRIC_KEY_LENGTH /* iv */ + HASH_LENGTH + 2 && !node.isStopping()) {
				// Might be an auth packet
				if(tryProcessAuth(buf, offset, length, opn, peer, false, now)) return;
				// Might be a reply to an anon auth packet
				if(tryProcessAuthAnonReply(buf, offset, length, opn, peer, now)) return;
			}
		}
		PeerNode[] peers = crypto.getPeerNodes();
		// Existing connection, changed IP address?
		if(length > HASH_LENGTH + RANDOM_BYTES_LENGTH + 4 + 6) {
			for(int i=0;i<peers.length;i++) {
				pn = peers[i];
				if(pn == opn) continue;
				if(logMINOR) Logger.minor(this, "Trying current key tracker for loop");
				if(tryProcess(buf, offset, length, pn.getCurrentKeyTracker(), now)) {
					// IP address change
					pn.changedIP(peer);
					return;
				}
				if(logMINOR) Logger.minor(this, "Trying previous key tracker for loop");
				if(tryProcess(buf, offset, length, pn.getPreviousKeyTracker(), now)) {
					// IP address change
					pn.changedIP(peer);
					return;
				}
				if(logMINOR) Logger.minor(this, "Trying unverified key tracker for loop");
				if(tryProcess(buf, offset, length, pn.getUnverifiedKeyTracker(), now)) {
					// IP address change
					pn.changedIP(peer);
					return;
				}
			}
		}
		if(node.isStopping()) return;
		// Disconnected node connecting on a new IP address?
		if(length > Node.SYMMETRIC_KEY_LENGTH /* iv */ + HASH_LENGTH + 2) {
			for(int i=0;i<peers.length;i++) {
				pn = peers[i];
				if(pn == opn) continue;
				if(tryProcessAuth(buf, offset, length, pn, peer,false, now)) return;
			}
		}
		PeerNode[] anonPeers = crypto.getAnonSetupPeerNodes();
		if(length > Node.SYMMETRIC_KEY_LENGTH /* iv */ + HASH_LENGTH + 3) {
			for(int i=0;i<anonPeers.length;i++) {
				pn = anonPeers[i];
				if(pn == opn) continue;
				if(tryProcessAuthAnonReply(buf, offset, length, pn, peer, now)) return;
				if(tryProcess(buf, offset, length, pn.getCurrentKeyTracker(), now)) {
					pn.changedIP(peer);
					return;
				}
				if(tryProcess(buf, offset, length, pn.getPreviousKeyTracker(), now)) {
					pn.changedIP(peer);
					return;
				}
				if(tryProcess(buf, offset, length, pn.getUnverifiedKeyTracker(), now)) {
					pn.changedIP(peer);
					return;
				}
			}
		}

		OpennetManager opennet = node.getOpennet();
		if(opennet != null) {
			// Try old opennet connections.
			if(opennet.wantPeer(null, false, true, true, ConnectionType.RECONNECT)) {
				// We want a peer.
				// Try old connections.
				PeerNode[] oldPeers = opennet.getOldPeers();
				for(int i=0;i<oldPeers.length;i++) {
					if(tryProcessAuth(buf, offset, length, oldPeers[i], peer, true, now)) return;
				}
			}
		}
		if(node.wantAnonAuth()) {
			if(tryProcessAuthAnon(buf, offset, length, peer)) return;
		}
		if(LOG_UNMATCHABLE_ERROR)
			System.err.println("Unmatchable packet from "+peer+" on "+node.getDarknetPortNumber());
		Logger.normal(this,"Unmatchable packet from "+peer);
	}

	/**
	 * Is this a negotiation packet? If so, process it.
	 * @param buf The buffer to read bytes from
	 * @param offset The offset at which to start reading
	 * @param length The number of bytes to read
	 * @param pn The PeerNode we think is responsible
	 * @param peer The Peer to send a reply to
	 * @param now The time at which the packet was received
	 * @return True if we handled a negotiation packet, false otherwise.
	 */
	private boolean tryProcessAuth(byte[] buf, int offset, int length, PeerNode pn, Peer peer, boolean oldOpennetPeer, long now) {
		BlockCipher authKey = pn.incomingSetupCipher;
		if(logMINOR) Logger.minor(this, "Decrypt key: "+HexUtil.bytesToHex(pn.incomingSetupKey)+" for "+peer+" : "+pn+" in tryProcessAuth");
		// Does the packet match IV E( H(data) data ) ?
		PCFBMode pcfb = PCFBMode.create(authKey);
		int ivLength = pcfb.lengthIV();
		int digestLength = HASH_LENGTH;
		if(length < digestLength + ivLength + 4) {
			if(logMINOR) {
				if(buf.length < length) {
					if(logDEBUG) Logger.debug(this, "The packet is smaller than the decrypted size: it's probably the wrong tracker ("+buf.length+'<'+length+')');
				} else {
					Logger.minor(this, "Too short: "+length+" should be at least "+(digestLength + ivLength + 4));
				}
			}
			return false;
		}
		// IV at the beginning
		pcfb.reset(buf, offset);
		// Then the hash, then the data
		// => Data starts at ivLength + digestLength
		// Decrypt the hash
		byte[] hash = new byte[digestLength];
		System.arraycopy(buf, offset+ivLength, hash, 0, digestLength);
		pcfb.blockDecipher(hash, 0, hash.length);

		int dataStart = ivLength + digestLength + offset+2;

		int byte1 = ((pcfb.decipher(buf[dataStart-2])) & 0xff);
		int byte2 = ((pcfb.decipher(buf[dataStart-1])) & 0xff);
		int dataLength = (byte1 << 8) + byte2;
		if(logDEBUG) Logger.debug(this, "Data length: "+dataLength+" (1 = "+byte1+" 2 = "+byte2+ ')');
		if(dataLength > length - (ivLength+hash.length+2)) {
			if(logDEBUG) Logger.debug(this, "Invalid data length "+dataLength+" ("+(length - (ivLength+hash.length+2))+") in tryProcessAuth");
			return false;
		}
		// Decrypt the data
		MessageDigest md = SHA256.getMessageDigest();
		byte[] payload = new byte[dataLength];
		System.arraycopy(buf, dataStart, payload, 0, dataLength);
		pcfb.blockDecipher(payload, 0, payload.length);

		md.update(payload);
		byte[] realHash = md.digest();
		SHA256.returnMessageDigest(md); md = null;

		if(Arrays.equals(realHash, hash)) {
			// Got one
			processDecryptedAuth(payload, pn, peer, oldOpennetPeer);
			pn.reportIncomingPacket(buf, offset, length, now);
			return true;
		} else {
			if(logDEBUG) Logger.debug(this, "Incorrect hash in tryProcessAuth for "+peer+" (length="+dataLength+"): \nreal hash="+HexUtil.bytesToHex(realHash)+"\n bad hash="+HexUtil.bytesToHex(hash));
			return false;
		}
	}

	/**
	 * Might be an anonymous-initiator negotiation packet (i.e.
	 * we are the responder).
	 * Anonymous initiator is used for seednode connections,
	 * and will in future be used for other things for example
	 * one-side-only invites, password based invites etc.
	 * @param buf The buffer to read bytes from
	 * @param offset The offset at which to start reading
	 * @param length The number of bytes to read
	 * @param peer The Peer to send a reply to
	 * @param now The time at which the packet was received
	 * @return True if we handled a negotiation packet, false otherwise.
	 */
	private boolean tryProcessAuthAnon(byte[] buf, int offset, int length, Peer peer) {
		BlockCipher authKey = crypto.getAnonSetupCipher();
		// Does the packet match IV E( H(data) data ) ?
		PCFBMode pcfb = PCFBMode.create(authKey);
		int ivLength = pcfb.lengthIV();
		MessageDigest md = SHA256.getMessageDigest();
		int digestLength = HASH_LENGTH;
		if(length < digestLength + ivLength + 5) {
			if(logMINOR) Logger.minor(this, "Too short: "+length+" should be at least "+(digestLength + ivLength + 5));
			SHA256.returnMessageDigest(md);
			return false;
		}
		// IV at the beginning
		pcfb.reset(buf, offset);
		// Then the hash, then the data
		// => Data starts at ivLength + digestLength
		// Decrypt the hash
		byte[] hash = new byte[digestLength];
		System.arraycopy(buf, offset+ivLength, hash, 0, digestLength);
		pcfb.blockDecipher(hash, 0, hash.length);

		int dataStart = ivLength + digestLength + offset+2;

		int byte1 = ((pcfb.decipher(buf[dataStart-2])) & 0xff);
		int byte2 = ((pcfb.decipher(buf[dataStart-1])) & 0xff);
		int dataLength = (byte1 << 8) + byte2;
		if(logMINOR) Logger.minor(this, "Data length: "+dataLength+" (1 = "+byte1+" 2 = "+byte2+ ')');
		if(dataLength > length - (ivLength+hash.length+2)) {
			if(logMINOR) Logger.minor(this, "Invalid data length "+dataLength+" ("+(length - (ivLength+hash.length+2))+") in tryProcessAuthAnon");
			SHA256.returnMessageDigest(md);
			return false;
		}
		// Decrypt the data
		byte[] payload = new byte[dataLength];
		System.arraycopy(buf, dataStart, payload, 0, dataLength);
		pcfb.blockDecipher(payload, 0, payload.length);

		md.update(payload);
		byte[] realHash = md.digest();
		SHA256.returnMessageDigest(md); md = null;

		if(Arrays.equals(realHash, hash)) {
			// Got one
			processDecryptedAuthAnon(payload, peer);
			return true;
		} else {
			if(logMINOR) Logger.minor(this, "Incorrect hash in tryProcessAuthAnon for "+peer+" (length="+dataLength+"): \nreal hash="+HexUtil.bytesToHex(realHash)+"\n bad hash="+HexUtil.bytesToHex(hash));
			return false;
		}
	}

	/**
	 * Might be a reply to an anonymous-initiator negotiation
	 * packet (i.e. we are the initiator).
	 * Anonymous initiator is used for seednode connections,
	 * and will in future be used for other things for example
	 * one-side-only invites, password based invites etc.
	 * @param buf The buffer to read bytes from
	 * @param offset The offset at which to start reading
	 * @param length The number of bytes to read
	 * @param pn The PeerNode we think is responsible
	 * @param peer The Peer to send a reply to
	 * @param now The time at which the packet was received
	 * @return True if we handled a negotiation packet, false otherwise.
	 */
	private boolean tryProcessAuthAnonReply(byte[] buf, int offset, int length, PeerNode pn, Peer peer, long now) {
		BlockCipher authKey = pn.anonymousInitiatorSetupCipher;
		// Does the packet match IV E( H(data) data ) ?
		PCFBMode pcfb = PCFBMode.create(authKey);
		int ivLength = pcfb.lengthIV();
		int digestLength = HASH_LENGTH;
		if(length < digestLength + ivLength + 5) {
			if(logDEBUG) Logger.debug(this, "Too short: "+length+" should be at least "+(digestLength + ivLength + 5));
			return false;
		}
		// IV at the beginning
		pcfb.reset(buf, offset);
		// Then the hash, then the data
		// => Data starts at ivLength + digestLength
		// Decrypt the hash
		byte[] hash = new byte[digestLength];
		System.arraycopy(buf, offset+ivLength, hash, 0, digestLength);
		pcfb.blockDecipher(hash, 0, hash.length);

		int dataStart = ivLength + digestLength + offset+2;

		int byte1 = ((pcfb.decipher(buf[dataStart-2])) & 0xff);
		int byte2 = ((pcfb.decipher(buf[dataStart-1])) & 0xff);
		int dataLength = (byte1 << 8) + byte2;
		if(logDEBUG) Logger.minor(this, "Data length: "+dataLength+" (1 = "+byte1+" 2 = "+byte2+ ')');
		if(dataLength > length - (ivLength+hash.length+2)) {
			if(logDEBUG) Logger.debug(this, "Invalid data length "+dataLength+" ("+(length - (ivLength+hash.length+2))+") in tryProcessAuth");
			return false;
		}
		// Decrypt the data
		byte[] payload = new byte[dataLength];
		System.arraycopy(buf, dataStart, payload, 0, dataLength);
		pcfb.blockDecipher(payload, 0, payload.length);

		byte[] realHash = SHA256.digest(payload);

		if(Arrays.equals(realHash, hash)) {
			// Got one
			processDecryptedAuthAnonReply(payload, peer, pn);
			return true;
		} else {
			if(logDEBUG) Logger.debug(this, "Incorrect hash in tryProcessAuth for "+peer+" (length="+dataLength+"): \nreal hash="+HexUtil.bytesToHex(realHash)+"\n bad hash="+HexUtil.bytesToHex(hash));
			return false;
		}
	}

	// Anonymous-initiator setup types
	/** Connect to a node hoping it will act as a seednode for us */
	static final byte SETUP_OPENNET_SEEDNODE = 1;

	/**
	 * Process an anonymous-initiator connection setup packet. For a normal setup
	 * (@see processDecryptedAuth()), we know the node that is trying to contact us.
	 * But in this case, we don't know the node yet, and we are doing a
	 * special-purpose connection setup. At the moment the only type supported is
	 * for a new node connecting to a seednode in order to announce. In future,
	 * nodes may support other anonymous-initiator connection types such as when a
	 * node (which is certain of its connectivity) issues one-time invites which
	 * allow a new node to connect to it.
	 * @param payload The decrypted payload of the packet.
	 * @param replyTo The address the packet came in from.
	 */
	private void processDecryptedAuthAnon(byte[] payload, Peer replyTo) {
		if(logMINOR) Logger.minor(this, "Processing decrypted auth packet from "+replyTo+" length "+payload.length);

		/** Protocol version. Should be 1. */
		int version = payload[0];
		/** Negotiation type. Common to anonymous-initiator auth and normal setup.
		 *   2 = JFK.
		 *   3 = JFK, reuse PacketTracker
		 * Other types might indicate other DH variants, or even non-DH-based
		 * algorithms such as password based key setup. */
		int negType = payload[1];
		/** Packet phase. */
		int packetType = payload[2];
		/** Setup type. This is specific to anonymous-initiator setup, and specifies the
		 * purpose of the connection. At the moment it is SETUP_OPENNET_SEEDNODE to indicate
		 * we are connecting to a seednode (which doesn't know us). Invites might require
		 * a different setupType. */
		int setupType = payload[3];

		if(logMINOR) Logger.minor(this, "Received anonymous auth packet (phase="+packetType+", v="+version+", nt="+negType+", setup type="+setupType+") from "+replyTo+"");

		if(version != 1) {
			Logger.error(this, "Decrypted auth packet but invalid version: "+version);
			return;
		}
		if(!(negType == 2 || negType == 4)) {
			Logger.error(this, "Unknown neg type: "+negType);
			return;
		}

		// Known setup types
		if(setupType != SETUP_OPENNET_SEEDNODE) {
			Logger.error(this, "Unknown setup type "+negType);
			return;
		}

		// We are the RESPONDER.
		// Therefore, we can only get packets of phase 1 and 3 here.

		if(packetType == 0) {
			// Phase 1
			processJFKMessage1(payload,4,null,replyTo, true, setupType, negType);
		} else if(packetType == 2) {
			// Phase 3
			processJFKMessage3(payload, 4, null, replyTo, false, true, setupType, negType);
		} else {
			Logger.error(this, "Invalid phase "+packetType+" for anonymous-initiator (we are the responder) from "+replyTo);
		}
	}

	private void processDecryptedAuthAnonReply(byte[] payload, Peer replyTo, PeerNode pn) {
		if(logMINOR) Logger.minor(this, "Processing decrypted auth packet from "+replyTo+" for "+pn+" length "+payload.length);

		/** Protocol version. Should be 1. */
		int version = payload[0];
		/** Negotiation type.
		 *   2 = JFK.
		 *   3 = JFK, reuse PacketTracker
		 * Other types might indicate other DH variants, or even non-DH-based
		 * algorithms such as password based key setup. */
		int negType = payload[1];
		/** Packet phase. */
		int packetType = payload[2];
		/** Setup type. See above. */
		int setupType = payload[3];

		if(logMINOR) Logger.minor(this, "Received anonymous auth packet (phase="+packetType+", v="+version+", nt="+negType+", setup type="+setupType+") from "+replyTo+"");

		if(version != 1) {
			Logger.error(this, "Decrypted auth packet but invalid version: "+version);
			return;
		}
		if(!(negType == 2 || negType == 4)) {
			Logger.error(this, "Unknown neg type: "+negType);
			return;
		}

		// Known setup types
		if(setupType != SETUP_OPENNET_SEEDNODE) {
			Logger.error(this, "Unknown setup type "+negType);
			return;
		}

		// We are the INITIATOR.
		// Therefore, we can only get packets of phase 2 and 4 here.

		if(packetType == 1) {
			// Phase 2
			processJFKMessage2(payload, 4, pn, replyTo, true, setupType, negType);
		} else if(packetType == 3) {
			// Phase 4
			processJFKMessage4(payload, 4, pn, replyTo, false, true, setupType, negType);
		} else {
			Logger.error(this, "Invalid phase "+packetType+" for anonymous-initiator (we are the initiator) from "+replyTo);
		}
	}

	/**
	 * Process a decrypted, authenticated auth packet.
	 * @param payload The packet payload, after it has been decrypted.
	 */
	private void processDecryptedAuth(byte[] payload, PeerNode pn, Peer replyTo, boolean oldOpennetPeer) {
		if(logMINOR) Logger.minor(this, "Processing decrypted auth packet from "+replyTo+" for "+pn);
		if(pn.isDisabled()) {
			if(logMINOR) Logger.minor(this, "Won't connect to a disabled peer ("+pn+ ')');
			return;  // We don't connect to disabled peers
		}

		int negType = payload[1];
		int packetType = payload[2];
		int version = payload[0];

		if(logMINOR) {
			long now = System.currentTimeMillis();
			long last = pn.lastSentPacketTime();
			String delta = "never";
			if (last>0) {
				delta = TimeUtil.formatTime(now-last, 2, true)+" ago";
			}
			Logger.minor(this, "Received auth packet for "+pn.getPeer()+" (phase="+packetType+", v="+version+", nt="+negType+") (last packet sent "+delta+") from "+replyTo+"");
		}

		/* Format:
		 * 1 byte - version number (1)
		 * 1 byte - negotiation type (0 = simple DH, will not be supported when implement JFKi || 1 = StS)
		 * 1 byte - packet type (0-3)
		 */
		if(version != 1) {
			Logger.error(this, "Decrypted auth packet but invalid version: "+version);
			return;
		}

		if(negType == 0) {
			Logger.error(this, "Old ephemeral Diffie-Hellman (negType 0) not supported.");
			return;
		} else if (negType == 1) {
			Logger.error(this, "Old StationToStation (negType 1) not supported.");
			return;
		} else if (negType==2 || negType == 4) {
			// negType == 3 was buggy
			// negType == 4 => negotiate whether to use a new PacketTracker when rekeying
			/*
			 * We implement Just Fast Keying key management protocol with active identity protection
			 * for the initiator and no identity protection for the responder
			 * M1:
			 * This is a straightforward DiffieHellman exponential.
			 * The Initiator Nonce serves two purposes;it allows the initiator to use the same
			 * exponentials during different sessions while ensuring that the resulting session
			 * key will be different,can be used to differentiate between parallel sessions
			 * M2:
			 * Responder replies with a signed copy of his own exponential, a random nonce and
			 * an authenticator which provides sufficient defense against forgeries,replays
			 * We slightly deviate JFK here;we do not send any public key information as specified in the JFK docs
			 * M3:
			 * Initiator echoes the data sent by the responder including the authenticator.
			 * This helps the responder verify the authenticity of the returned data.
			 * M4:
			 * Encrypted message of the signature on both nonces, both exponentials using the same keys as in the previous message
			 */
			if(packetType<0 || packetType>3) {
				Logger.error(this,"Unknown PacketType" + packetType + "from" + replyTo + "from" +pn);
				return ;
			} else if(packetType==0) {
				/*
				 * Initiator- This is a straightforward DiffieHellman exponential.
				 * The Initiator Nonce serves two purposes;it allows the initiator to use the same
				 * exponentials during different sessions while ensuring that the resulting
				 * session key will be different,can be used to differentiate between
				 * parallel sessions
				 */
				processJFKMessage1(payload,3,pn,replyTo,false,-1,negType);

			} else if(packetType==1) {
				/*
				 * Responder replies with a signed copy of his own exponential, a random
				 * nonce and an authenticator calculated from a transient hash key private
				 * to the responder.
				 */
				processJFKMessage2(payload,3,pn,replyTo,false,-1,negType);
			} else if(packetType==2) {
				/*
				 * Initiator echoes the data sent by the responder.These messages are
				 * cached by the Responder.Receiving a duplicate message simply causes
				 * the responder to Re-transmit the corresponding message4
				 */
				processJFKMessage3(payload, 3, pn, replyTo, oldOpennetPeer, false, -1, negType);
			} else if(packetType==3) {
				/*
				 * Encrypted message of the signature on both nonces, both exponentials
				 * using the same keys as in the previous message.
				 * The signature is non-message recovering
				 */
				processJFKMessage4(payload, 3, pn, replyTo, oldOpennetPeer, false, -1, negType);
			}
		} else {
			Logger.error(this, "Decrypted auth packet but unknown negotiation type "+negType+" from "+replyTo+" possibly from "+pn);
			return;
		}
	}

	/*
	 * Initiator Method:Message1
	 * Process Message1
	 * Receive the Initiator nonce and DiffieHellman Exponential
	 * @param The packet phase number
	 * @param The peerNode we are talking to. CAN BE NULL if anonymous initiator, since we are the responder.
	 * @param The peer to which we need to send the packet
	 * @param unknownInitiator If true, we (the responder) don't know the
	 * initiator, and should check for fields which would be skipped in a
	 * normal setup where both sides know the other (indicated with * below).
	 * @param setupType The type of unknown-initiator setup.
	 *
	 * format :
	 * Ni
	 * g^i
	 * *IDr'
	 *
	 * See http://www.wisdom.weizmann.ac.il/~reingold/publications/jfk-tissec.pdf
	 * Just Fast Keying: Key Agreement In A Hostile Internet
	 * Aiello, Bellovin, Blaze, Canetti, Ioannidis, Keromytis, Reingold.
	 * ACM Transactions on Information and System Security, Vol 7 No 2, May 2004, Pages 1-30.
	 *
	 */
	private void processJFKMessage1(byte[] payload,int offset,PeerNode pn,Peer replyTo, boolean unknownInitiator, int setupType, int negType)
	{
		long t1=System.currentTimeMillis();
		if(logMINOR) Logger.minor(this, "Got a JFK(1) message, processing it - "+pn);
		// FIXME: follow the spec and send IDr' ?
		if(payload.length < NONCE_SIZE + DiffieHellman.modulusLengthInBytes() + 3 + (unknownInitiator ? NodeCrypto.IDENTITY_LENGTH : 0)) {
			Logger.error(this, "Packet too short from "+pn+": "+payload.length+" after decryption in JFK(1), should be "+(NONCE_SIZE + DiffieHellman.modulusLengthInBytes()));
			return;
		}
		// get Ni
		byte[] nonceInitiator = new byte[NONCE_SIZE];
		System.arraycopy(payload, offset, nonceInitiator, 0, NONCE_SIZE);
		offset += NONCE_SIZE;

		// get g^i
		int modulusLength = DiffieHellman.modulusLengthInBytes();
		byte[] hisExponential = new byte[modulusLength];
		System.arraycopy(payload, offset, hisExponential, 0, modulusLength);
		if(unknownInitiator) {
			// Check IDr'
			offset += DiffieHellman.modulusLengthInBytes();
			byte[] expectedIdentityHash = new byte[NodeCrypto.IDENTITY_LENGTH];
			System.arraycopy(payload, offset, expectedIdentityHash, 0, expectedIdentityHash.length);
			if(!Arrays.equals(expectedIdentityHash, crypto.identityHash)) {
				Logger.error(this, "Invalid unknown-initiator JFK(1), IDr' is "+HexUtil.bytesToHex(expectedIdentityHash)+" should be "+HexUtil.bytesToHex(crypto.identityHash));
				return;
			}
		}

		NativeBigInteger _hisExponential = new NativeBigInteger(1,hisExponential);
		if(DiffieHellman.checkDHExponentialValidity(this.getClass(), _hisExponential)) {
			sendJFKMessage2(nonceInitiator, hisExponential, pn, replyTo, unknownInitiator, setupType, negType);
		} else {
			Logger.error(this, "We can't accept the exponential "+pn+" sent us!! REDFLAG: IT CAN'T HAPPEN UNLESS AGAINST AN ACTIVE ATTACKER!!");
		}

		long t2=System.currentTimeMillis();
		if((t2-t1)>500) {
			Logger.error(this,"Message1 timeout error:Processing packet for"+pn);
		}
	}

	/*
	 * format:
	 * Ni,g^i
	 * We send IDr' only if unknownInitiator is set.
	 * @param pn The node to encrypt the message to. Cannot be null, because we are the initiator and we
	 * know the responder in all cases.
	 * @param replyTo The peer to send the actual packet to.
	 */
	private void sendJFKMessage1(PeerNode pn, Peer replyTo, boolean unknownInitiator, int setupType, int negType) {
		if(logMINOR) Logger.minor(this, "Sending a JFK(1) message to "+replyTo+" for "+pn.getPeer());
		final long now = System.currentTimeMillis();
		DiffieHellmanLightContext ctx = (DiffieHellmanLightContext) pn.getKeyAgreementSchemeContext();
		if((ctx == null) || ((pn.jfkContextLifetime + DH_GENERATION_INTERVAL*DH_CONTEXT_BUFFER_SIZE) < now)) {
			pn.jfkContextLifetime = now;
			pn.setKeyAgreementSchemeContext(ctx = getLightDiffieHellmanContext());
		}
		int offset = 0;
		byte[] myExponential = stripBigIntegerToNetworkFormat(ctx.myExponential);
		byte[] nonce = new byte[NONCE_SIZE];
		node.random.nextBytes(nonce);

		synchronized (pn) {
			pn.jfkNoncesSent.put(replyTo.dropHostName(), nonce);
		}

		int modulusLength = DiffieHellman.modulusLengthInBytes();
		byte[] message1 = new byte[NONCE_SIZE+modulusLength+(unknownInitiator ? NodeCrypto.IDENTITY_LENGTH : 0)];

		System.arraycopy(nonce, 0, message1, offset, NONCE_SIZE);
		offset += NONCE_SIZE;
		System.arraycopy(myExponential, 0, message1, offset, modulusLength);

		if(unknownInitiator) {
			offset += modulusLength;
			System.arraycopy(pn.identityHash, 0, message1, offset, pn.identityHash.length);
			sendAnonAuthPacket(1,negType,0,setupType,message1,pn,replyTo,pn.anonymousInitiatorSetupCipher);
		} else {
			sendAuthPacket(1,negType,0,message1,pn,replyTo);
		}
		long t2=System.currentTimeMillis();
		if((t2-now)>500) {
			Logger.error(this,"Message1 timeout error:Sending packet for"+pn.getPeer());
		}
	}

	/*
	 * format:
	 * Ni,Nr,g^r
	 * Signature[g^r,grpInfo(r)] - R, S
	 * Hashed JFKAuthenticator : HMAC{Hkr}[g^r, g^i, Nr, Ni, IPi]
	 *
	 * NB: we don't send IDr nor groupinfo as we know them: even if the responder doesn't know the initiator,
	 * the initiator ALWAYS knows the responder.
	 * @param pn The node to encrypt the message for. CAN BE NULL if anonymous-initiator.
	 * @param replyTo The peer to send the packet to.
	 */
	private void sendJFKMessage2(byte[] nonceInitator, byte[] hisExponential, PeerNode pn, Peer replyTo, boolean unknownInitiator, int setupType, int negType) {
		if(logMINOR) Logger.minor(this, "Sending a JFK(2) message to "+pn);
		DiffieHellmanLightContext ctx = getLightDiffieHellmanContext();
		// g^r
		byte[] myExponential = stripBigIntegerToNetworkFormat(ctx.myExponential);
		// Nr
		byte[] myNonce = new byte[NONCE_SIZE];
		node.random.nextBytes(myNonce);
		byte[] r = ctx.signature.getRBytes(Node.SIGNATURE_PARAMETER_LENGTH);
		byte[] s = ctx.signature.getSBytes(Node.SIGNATURE_PARAMETER_LENGTH);
		byte[] authenticator = HMAC.macWithSHA256(getTransientKey(),assembleJFKAuthenticator(myExponential, hisExponential, myNonce, nonceInitator, replyTo.getAddress().getAddress()), HASH_LENGTH);
		if(logMINOR) Logger.minor(this, "We are using the following HMAC : " + HexUtil.bytesToHex(authenticator));

		byte[] message2 = new byte[NONCE_SIZE*2+DiffieHellman.modulusLengthInBytes()+
		                           Node.SIGNATURE_PARAMETER_LENGTH*2+
		                           HASH_LENGTH];

		int offset = 0;
		System.arraycopy(nonceInitator, 0, message2, offset, NONCE_SIZE);
		offset += NONCE_SIZE;
		System.arraycopy(myNonce, 0, message2, offset, NONCE_SIZE);
		offset += NONCE_SIZE;
		System.arraycopy(myExponential, 0, message2, offset, DiffieHellman.modulusLengthInBytes());
		offset += DiffieHellman.modulusLengthInBytes();

		System.arraycopy(r, 0, message2, offset, Node.SIGNATURE_PARAMETER_LENGTH);
		offset += Node.SIGNATURE_PARAMETER_LENGTH;
		System.arraycopy(s, 0, message2, offset, Node.SIGNATURE_PARAMETER_LENGTH);
		offset += Node.SIGNATURE_PARAMETER_LENGTH;

		System.arraycopy(authenticator, 0, message2, offset, HASH_LENGTH);

		if(unknownInitiator) {
			sendAnonAuthPacket(1,negType,1,setupType,message2,pn,replyTo,crypto.anonSetupCipher);
		} else {
			sendAuthPacket(1,negType,1,message2,pn,replyTo);
		}
	}

	/*
	 * Assemble what will be the jfk-Authenticator :
	 * computed over the Responder exponentials and the Nonces and
	 * used by the responder to verify that the round-trip has been done
	 *
	 */
	private byte[] assembleJFKAuthenticator(byte[] gR, byte[] gI, byte[] nR, byte[] nI, byte[] address) {
		byte[] authData=new byte[gR.length + gI.length + nR.length + nI.length + address.length];
		int offset = 0;

		System.arraycopy(gR, 0, authData, offset ,gR.length);
		offset += gR.length;
		System.arraycopy(gI, 0, authData, offset, gI.length);
		offset += gI.length;
		System.arraycopy(nR, 0,authData, offset, nR.length);
		offset += nR.length;
		System.arraycopy(nI, 0,authData, offset, nI.length);
		offset += nI.length;
		System.arraycopy(address, 0, authData, offset, address.length);

		return authData;
	}

	/*
	 * Initiator Method:Message2
	 * @see{sendJFKMessage2} for packet format details.
	 * Note that this packet is exactly the same for known initiator as for unknown initiator.
	 *
	 * @param payload The buffer containing the decrypted auth packet.
	 * @param inputOffset The offset in the buffer at which the packet starts.
	 * @param replyTo The peer to which we need to send the packet
	 * @param pn The peerNode we are talking to. Cannot be null as we are the initiator.
	 */

	private void processJFKMessage2(byte[] payload,int inputOffset,PeerNode pn,Peer replyTo, boolean unknownInitiator, int setupType, int negType)
	{
		long t1=System.currentTimeMillis();
		if(logMINOR) Logger.minor(this, "Got a JFK(2) message, processing it - "+pn.getPeer());
		// FIXME: follow the spec and send IDr' ?
		int expectedLength = NONCE_SIZE*2 + DiffieHellman.modulusLengthInBytes() + HASH_LENGTH*2;
		if(payload.length < expectedLength + 3) {
			Logger.error(this, "Packet too short from "+pn.getPeer()+": "+payload.length+" after decryption in JFK(2), should be "+(expectedLength + 3));
			return;
		}

		byte[] nonceInitiator = new byte[NONCE_SIZE];
		System.arraycopy(payload, inputOffset, nonceInitiator, 0, NONCE_SIZE);
		inputOffset += NONCE_SIZE;
		byte[] nonceResponder = new byte[NONCE_SIZE];
		System.arraycopy(payload, inputOffset, nonceResponder, 0, NONCE_SIZE);
		inputOffset += NONCE_SIZE;

		byte[] hisExponential = new byte[DiffieHellman.modulusLengthInBytes()];
		System.arraycopy(payload, inputOffset, hisExponential, 0, DiffieHellman.modulusLengthInBytes());
		inputOffset += DiffieHellman.modulusLengthInBytes();
		NativeBigInteger _hisExponential = new NativeBigInteger(1,hisExponential);

		byte[] r = new byte[Node.SIGNATURE_PARAMETER_LENGTH];
		System.arraycopy(payload, inputOffset, r, 0, Node.SIGNATURE_PARAMETER_LENGTH);
		inputOffset += Node.SIGNATURE_PARAMETER_LENGTH;
		byte[] s = new byte[Node.SIGNATURE_PARAMETER_LENGTH];
		System.arraycopy(payload, inputOffset, s, 0, Node.SIGNATURE_PARAMETER_LENGTH);
		inputOffset += Node.SIGNATURE_PARAMETER_LENGTH;

		byte[] authenticator = new byte[HASH_LENGTH];
		System.arraycopy(payload, inputOffset, authenticator, 0, HASH_LENGTH);
		inputOffset += HASH_LENGTH;

		// Check try to find the authenticator in the cache.
		// If authenticator is already present, indicates duplicate/replayed message2
		// Now simply transmit the corresponding message3
		Object message3 = null;
		synchronized (authenticatorCache) {
			message3 = authenticatorCache.get(new ByteArrayWrapper(authenticator));
		}
		if(message3 != null) {
			Logger.normal(this, "We replayed a message from the cache (shouldn't happen often) - "+pn.getPeer());
			sendAuthPacket(1, negType, 3, (byte[]) message3, pn, replyTo);
			return;
		}

		// sanity check
		byte[] myNi;
		synchronized (pn) {
			myNi = pn.jfkNoncesSent.get(replyTo.dropHostName());
		}
		// We don't except such a message;
		if(myNi == null) {
			if(shouldLogErrorInHandshake(t1)) {
				Logger.normal(this, "We received an unexpected JFK(2) message from "+pn.getPeer()+" (time since added: "+pn.timeSinceAddedOrRestarted()+" time last receive:"+pn.lastReceivedPacketTime()+')');
			}
			return;
		} else if(!Arrays.equals(myNi, nonceInitiator)) {
			if(shouldLogErrorInHandshake(t1)) {
				Logger.normal(this, "Ignoring old JFK(2) (different nonce to the one we sent - either a timing artefact or an attempt to change the nonce)");
			}
			return;
		}

		if(!DiffieHellman.checkDHExponentialValidity(this.getClass(), _hisExponential)) {
			Logger.error(this, "We can't accept the exponential "+pn.getPeer()+" sent us!! REDFLAG: IT CAN'T HAPPEN UNLESS AGAINST AN ACTIVE ATTACKER!!");
			return;
		}

		// Verify the DSA signature
		DSASignature remoteSignature = new DSASignature(new NativeBigInteger(1,r), new NativeBigInteger(1,s));
		// At that point we don't know if it's "him"; let's check it out
		byte[] locallyExpectedExponentials = assembleDHParams(_hisExponential, pn.peerCryptoGroup);

		if(!DSA.verify(pn.peerPubKey, remoteSignature, new NativeBigInteger(1, SHA256.digest(locallyExpectedExponentials)), false)) {
			Logger.error(this, "The signature verification has failed in JFK(2)!! "+pn.getPeer());
			return;
		}

		// At this point we know it's from the peer, so we can report a packet received.
		pn.receivedPacket(true, false);

		sendJFKMessage3(1, negType, 3, nonceInitiator, nonceResponder, hisExponential, authenticator, pn, replyTo, unknownInitiator, setupType);

		long t2=System.currentTimeMillis();
		if((t2-t1)>500) {
			Logger.error(this,"Message2 timeout error:Processing packet for"+pn.getPeer());
		}
	}

	/*
	 * Initiator Method:Message3
	 * Process Message3
	 * Send the Initiator nonce,Responder nonce and DiffieHellman Exponential of the responder
	 * and initiator in the clear.(unVerifiedData)
	 * Send the authenticator which allows the responder to verify that a roundtrip occured
	 * Compute the signature of the unVerifiedData and encrypt it using a shared key
	 * which is derived from DHExponentials and the nonces; add a HMAC to protect it
	 *
	 * Format:
	 * Ni, Nr, g^i, g^r
	 * Authenticator - HMAC{Hkr}[g^r, g^i, Nr, Ni, IPi]
	 * HMAC{Ka}(cyphertext)
	 * IV + E{KE}[S{i}[Ni,Nr,g^i,g^r,idR, bootID, znoderefI], bootID, znoderefI*]
	 *
	 * * Noderef is sent whether or not unknownInitiator is true, however if it is, it will
	 * be a *full* noderef, otherwise it will exclude the pubkey etc.
	 *
	 * @param payload The buffer containing the decrypted auth packet.
	 * @param replyTo The peer to which we need to send the packet.
	 * @param pn The PeerNode we are talking to. CAN BE NULL in the case of anonymous initiator since we are the
	 * responder.
	 * @return byte Message3
	 */
	private void processJFKMessage3(byte[] payload, int inputOffset, PeerNode pn,Peer replyTo, boolean oldOpennetPeer, boolean unknownInitiator, int setupType, int negType)
	{
		final long t1 = System.currentTimeMillis();
		if(logMINOR) Logger.minor(this, "Got a JFK(3) message, processing it - "+pn);

		BlockCipher c = null;
		try { c = new Rijndael(256, 256); } catch (UnsupportedCipherException e) { throw new RuntimeException(e); }

		final int expectedLength =
			NONCE_SIZE*2 + // Ni, Nr
			DiffieHellman.modulusLengthInBytes()*2 + // g^i, g^r
			HASH_LENGTH + // authenticator
			HASH_LENGTH + // HMAC of the cyphertext
			(c.getBlockSize() >> 3) + // IV
			HASH_LENGTH + // it's at least a signature
			8 +	      // a bootid
			(negType >= 4 ? 8 : 0) + // packet tracker ID
			1;	      // znoderefI* is at least 1 byte long

		if(payload.length < expectedLength + 3) {
			Logger.error(this, "Packet too short from "+pn+": "+payload.length+" after decryption in JFK(3), should be "+(expectedLength + 3));
			return;
		}

		// Ni
		byte[] nonceInitiator = new byte[NONCE_SIZE];
		System.arraycopy(payload, inputOffset, nonceInitiator, 0, NONCE_SIZE);
		inputOffset += NONCE_SIZE;
		// Nr
		byte[] nonceResponder = new byte[NONCE_SIZE];
		System.arraycopy(payload, inputOffset, nonceResponder, 0, NONCE_SIZE);
		inputOffset += NONCE_SIZE;
		// g^i
		byte[] initiatorExponential = new byte[DiffieHellman.modulusLengthInBytes()];
		System.arraycopy(payload, inputOffset, initiatorExponential, 0, DiffieHellman.modulusLengthInBytes());
		inputOffset += DiffieHellman.modulusLengthInBytes();
		// g^r
		byte[] responderExponential = new byte[DiffieHellman.modulusLengthInBytes()];
		System.arraycopy(payload, inputOffset, responderExponential, 0, DiffieHellman.modulusLengthInBytes());
		inputOffset += DiffieHellman.modulusLengthInBytes();

		byte[] authenticator = new byte[HASH_LENGTH];
		System.arraycopy(payload, inputOffset, authenticator, 0, HASH_LENGTH);
		inputOffset += HASH_LENGTH;

		// We *WANT* to check the hmac before we do the lookup on the hashmap
		// @see https://bugs.freenetproject.org/view.php?id=1604
		if(!HMAC.verifyWithSHA256(getTransientKey(), assembleJFKAuthenticator(responderExponential, initiatorExponential, nonceResponder, nonceInitiator, replyTo.getAddress().getAddress()) , authenticator)) {
			if(shouldLogErrorInHandshake(t1)) {
				Logger.normal(this, "The HMAC doesn't match; let's discard the packet (either we rekeyed or we are victim of forgery) - JFK3 - "+pn);
			}
			return;
		}
		// Check try to find the authenticator in the cache.
		// If authenticator is already present, indicates duplicate/replayed message3
		// Now simply transmit the corresponding message4
		Object message4 = null;
		synchronized (authenticatorCache) {
			message4 = authenticatorCache.get(new ByteArrayWrapper(authenticator));
		}
		if(message4 != null) {
			Logger.normal(this, "We replayed a message from the cache (shouldn't happen often) - "+pn);
			// We are replaying a JFK(4).
			// Therefore if it is anon-initiator it is encrypted with our setup key.
			if(unknownInitiator) {
				sendAnonAuthPacket(1,negType,3,setupType, (byte[]) message4, null, replyTo, crypto.anonSetupCipher);
			} else {
				sendAuthPacket(1, negType, 3, (byte[]) message4, pn, replyTo);
			}
			return;
		} else {
			if(logDEBUG) Logger.debug(this, "No message4 found for "+HexUtil.bytesToHex(authenticator)+" responderExponential "+Fields.hashCode(responderExponential)+" initiatorExponential "+Fields.hashCode(initiatorExponential)+" nonceResponder "+Fields.hashCode(nonceResponder)+" nonceInitiator "+Fields.hashCode(nonceInitiator)+" address "+HexUtil.bytesToHex(replyTo.getAddress().getAddress()));
		}

		NativeBigInteger _hisExponential = new NativeBigInteger(1, initiatorExponential);
		NativeBigInteger _ourExponential = new NativeBigInteger(1, responderExponential);

		byte[] hmac = new byte[HASH_LENGTH];
		System.arraycopy(payload, inputOffset, hmac, 0, HASH_LENGTH);
		inputOffset += HASH_LENGTH;

		DiffieHellmanLightContext ctx = findContextByExponential(_ourExponential);
		if(ctx == null) {
			Logger.error(this, "WTF? the HMAC verified but we don't know about that exponential! SHOULDN'T HAPPEN! - JFK3 - "+pn);
			return;
		}
		BigInteger computedExponential = ctx.getHMACKey(_hisExponential, Global.DHgroupA);
		byte[] Ks = computeJFKSharedKey(computedExponential, nonceInitiator, nonceResponder, "0");
		byte[] Ke = computeJFKSharedKey(computedExponential, nonceInitiator, nonceResponder, "1");
		byte[] Ka = computeJFKSharedKey(computedExponential, nonceInitiator, nonceResponder, "2");
		c.initialize(Ke);
		final PCFBMode pk = PCFBMode.create(c);
		int ivLength = pk.lengthIV();
		int decypheredPayloadOffset = 0;
		// We compute the HMAC of ("I"+cyphertext) : the cyphertext includes the IV!
		byte[] decypheredPayload = new byte[JFK_PREFIX_INITIATOR.length + payload.length - inputOffset];
		System.arraycopy(JFK_PREFIX_INITIATOR, 0, decypheredPayload, decypheredPayloadOffset, JFK_PREFIX_INITIATOR.length);
		decypheredPayloadOffset += JFK_PREFIX_INITIATOR.length;
		System.arraycopy(payload, inputOffset, decypheredPayload, decypheredPayloadOffset, decypheredPayload.length-decypheredPayloadOffset);
		if(!HMAC.verifyWithSHA256(Ka, decypheredPayload, hmac)) {
			Logger.error(this, "The inner-HMAC doesn't match; let's discard the packet JFK(3) - "+pn);
			return;
		}

		// Get the IV
		pk.reset(decypheredPayload, decypheredPayloadOffset);
		decypheredPayloadOffset += ivLength;
		// Decrypt the payload
		pk.blockDecipher(decypheredPayload, decypheredPayloadOffset, decypheredPayload.length-decypheredPayloadOffset);
		/*
		 * DecipheredData Format:
		 * Signature-r,s
		 * Node Data (starting with BootID)
		 */
		byte[] r = new byte[Node.SIGNATURE_PARAMETER_LENGTH];
		System.arraycopy(decypheredPayload, decypheredPayloadOffset, r, 0, Node.SIGNATURE_PARAMETER_LENGTH);
		decypheredPayloadOffset += Node.SIGNATURE_PARAMETER_LENGTH;
		byte[] s = new byte[Node.SIGNATURE_PARAMETER_LENGTH];
		System.arraycopy(decypheredPayload, decypheredPayloadOffset, s, 0, Node.SIGNATURE_PARAMETER_LENGTH);
		decypheredPayloadOffset += Node.SIGNATURE_PARAMETER_LENGTH;
		byte[] data = new byte[decypheredPayload.length - decypheredPayloadOffset];
		System.arraycopy(decypheredPayload, decypheredPayloadOffset, data, 0, decypheredPayload.length - decypheredPayloadOffset);
		int ptr = 0;
		long trackerID;
		if(negType >= 4) {
			trackerID = Fields.bytesToLong(data, ptr);
			if(trackerID < 0) trackerID = -1;
			ptr += 8;
		} else {
			trackerID = -1;
		}
		long bootID = Fields.bytesToLong(data, ptr);
		ptr += 8;
		byte[] hisRef = new byte[data.length - ptr];
		System.arraycopy(data, ptr, hisRef, 0, hisRef.length);

		// construct the peernode
		if(unknownInitiator) {
			pn = getPeerNodeFromUnknownInitiator(hisRef, setupType, pn, replyTo);
		}
		if(pn == null) {
			if(unknownInitiator) {
				// Reject
				Logger.normal(this, "Rejecting... unable to construct PeerNode");
			} else {
				Logger.error(this, "PeerNode is null and unknownInitiator is false!");
			}
			return;
		}

		// verify the signature
		DSASignature remoteSignature = new DSASignature(new NativeBigInteger(1,r), new NativeBigInteger(1,s));
		if(!DSA.verify(pn.peerPubKey, remoteSignature, new NativeBigInteger(1, SHA256.digest(assembleDHParams(nonceInitiator, nonceResponder, _hisExponential, _ourExponential, crypto.myIdentity, data))), false)) {
			Logger.error(this, "The signature verification has failed!! JFK(3) - "+pn.getPeer());
			return;
		}

		// At this point we know it's from the peer, so we can report a packet received.
		pn.receivedPacket(true, false);

		BlockCipher cs = null;
		try { cs = new Rijndael(256, 256); } catch (UnsupportedCipherException e) { throw new RuntimeException(e); }
		cs.initialize(Ks);

		// Promote if necessary
		boolean dontWant = false;
		if(oldOpennetPeer) {
			OpennetManager opennet = node.getOpennet();
			if(opennet == null) {
				Logger.normal(this, "Dumping incoming old-opennet peer as opennet just turned off: "+pn+".");
				return;
			}
			/* When an old-opennet-peer connects, add it at the top of the LRU, so that it isn't
			 * immediately dropped when there is no droppable peer to drop. If it was dropped
			 * from the bottom of the LRU list, we would not have added it to the LRU; so it was
			 * somewhere in the middle. */
			if(!opennet.wantPeer(pn, false, false, true, ConnectionType.RECONNECT)) {
				Logger.normal(this, "No longer want peer "+pn+" - dumping it after connecting");
				dontWant = true;
				opennet.purgeOldOpennetPeer(pn);
			}
			// wantPeer will call node.peers.addPeer(), we don't have to.
		}

		long newTrackerID = pn.completedHandshake(bootID, hisRef, 0, hisRef.length, cs, Ks, replyTo, true, negType, trackerID, false, false);

		if(newTrackerID > 0) {

			// Send reply
			sendJFKMessage4(1, negType, 3, nonceInitiator, nonceResponder,initiatorExponential, responderExponential,
					c, Ke, Ka, authenticator, hisRef, pn, replyTo, unknownInitiator, setupType, newTrackerID, newTrackerID == trackerID);

			if(dontWant) {
				node.peers.disconnect(pn, true, true, true); // Let it connect then tell it to remove it.
			} else {
				pn.maybeSendInitialMessages();
			}
		} else {
			Logger.error(this, "Handshake failure! with "+pn.getPeer());
			// Don't send the JFK(4). We have not successfully connected.
		}

		final long t2=System.currentTimeMillis();
		if((t2-t1)>500) {
			Logger.error(this,"Message3 Processing packet for"+pn.getPeer()+" took "+TimeUtil.formatTime(t2-t1, 3, true));
		}
	}

	private PeerNode getPeerNodeFromUnknownInitiator(byte[] hisRef, int setupType, PeerNode pn, Peer from) {
		if(setupType == SETUP_OPENNET_SEEDNODE) {
			OpennetManager om = node.getOpennet();
			if(om == null) {
				Logger.error(this, "Opennet disabled, ignoring seednode connect attempt");
				// FIXME Send some sort of explicit rejection message.
				return null;
			}
			SimpleFieldSet ref = om.validateNoderef(hisRef, 0, hisRef.length, null, true);
			if(ref == null) {
				Logger.error(this, "Invalid noderef");
				// FIXME Send some sort of explicit rejection message.
				return null;
			}
			PeerNode seed;
			try {
				seed = new SeedClientPeerNode(ref, node, crypto, node.peers, false, true, crypto.packetMangler);
			} catch (FSParseException e) {
				Logger.error(this, "Invalid seed client noderef: "+e+" from "+from, e);
				return null;
			} catch (PeerParseException e) {
				Logger.error(this, "Invalid seed client noderef: "+e+" from "+from, e);
				return null;
			} catch (ReferenceSignatureVerificationException e) {
				Logger.error(this, "Invalid seed client noderef: "+e+" from "+from, e);
				return null;
			}
			if(seed.equals(pn)) {
				Logger.normal(this, "Already connected to seednode");
				return pn;
			}
			node.peers.addPeer(seed);
			return seed;
		} else {
			Logger.error(this, "Unknown setup type");
			return null;
		}
	}

	/*
	 * Responder Method:Message4
	 * Process Message4
	 *
	 * Format:
	 * HMAC{Ka}[cyphertext]
	 * IV + E{Ke}[S{R}[Ni, Nr, g^i, g^r, IDi, bootID, znoderefR, znoderefI], bootID, znoderefR]
	 *
	 * @param payload The decrypted auth packet.
	 * @param pn The PeerNode we are talking to. Cannot be null as we are the initiator.
	 * @param replyTo The Peer we are replying to.
	 */
	private boolean processJFKMessage4(byte[] payload, int inputOffset, PeerNode pn, Peer replyTo, boolean oldOpennetPeer, boolean unknownInitiator, int setupType, int negType)
	{
		final long t1 = System.currentTimeMillis();
		if(logMINOR) Logger.minor(this, "Got a JFK(4) message, processing it - "+pn.getPeer());
		if(pn.jfkMyRef == null) {
			String error = "Got a JFK(4) message but no pn.jfkMyRef for "+pn;
			if(node.getUptime() < 60*1000) {
				Logger.minor(this, error);
			} else {
				Logger.error(this, error);
			}
		}
		BlockCipher c = null;
		try { c = new Rijndael(256, 256); } catch (UnsupportedCipherException e) { throw new RuntimeException(e); }

		final int expectedLength =
			HASH_LENGTH + // HMAC of the cyphertext
			(c.getBlockSize() >> 3) + // IV
			Node.SIGNATURE_PARAMETER_LENGTH * 2 + // the signature
			(negType >= 4 ? 9 : 0) + // ID of packet tracker, plus boolean byte
			8+ // bootID
			1; // znoderefR

		if(payload.length - inputOffset < expectedLength + 3) {
			Logger.error(this, "Packet too short from "+pn.getPeer()+": "+payload.length+" after decryption in JFK(4), should be "+(expectedLength + 3));
			return false;
		}
		byte[] jfkBuffer = pn.getJFKBuffer();
		if(jfkBuffer == null) {
			Logger.normal(this, "We have already handled this message... might be a replay or a bug - "+pn);
			return false;
		}

		byte[] hmac = new byte[HASH_LENGTH];
		System.arraycopy(payload, inputOffset, hmac, 0, HASH_LENGTH);
		inputOffset += HASH_LENGTH;

		c.initialize(pn.jfkKe);
		final PCFBMode pk = PCFBMode.create(c);
		int ivLength = pk.lengthIV();
		int decypheredPayloadOffset = 0;
		// We compute the HMAC of ("R"+cyphertext) : the cyphertext includes the IV!
		byte[] decypheredPayload = new byte[JFK_PREFIX_RESPONDER.length + (payload.length-inputOffset)];
		System.arraycopy(JFK_PREFIX_RESPONDER, 0, decypheredPayload, decypheredPayloadOffset, JFK_PREFIX_RESPONDER.length);
		decypheredPayloadOffset += JFK_PREFIX_RESPONDER.length;
		System.arraycopy(payload, inputOffset, decypheredPayload, decypheredPayloadOffset, payload.length-inputOffset);
		if(!HMAC.verifyWithSHA256(pn.jfkKa, decypheredPayload, hmac)) {
			Logger.normal(this, "The digest-HMAC doesn't match; let's discard the packet - "+pn.getPeer());
			return false;
		}

		// Try to find the HMAC in the cache:
		// If it is already present it indicates duplicate/replayed message4 and we can discard
		// If it's not, we can add it with a timestamp
		byte[] message4Timestamp = null;
		synchronized (authenticatorCache) {
			ByteArrayWrapper hmacBAW = new ByteArrayWrapper(hmac);
			message4Timestamp = authenticatorCache.get(hmacBAW);
			if(message4Timestamp == null) { // normal behaviour
				authenticatorCache.put(hmacBAW, Fields.longToBytes(t1));
			}
		}
		if(message4Timestamp != null) {
			Logger.normal(this, "We got a replayed message4 (first handled at "+TimeUtil.formatTime(t1-Fields.bytesToLong(message4Timestamp))+") from - "+pn);
			return true;
		}

		// Get the IV
		pk.reset(decypheredPayload, decypheredPayloadOffset);
		decypheredPayloadOffset += ivLength;
		// Decrypt the payload
		pk.blockDecipher(decypheredPayload, decypheredPayloadOffset, decypheredPayload.length - decypheredPayloadOffset);
		/*
		 * DecipheredData Format:
		 * Signature-r,s
		 * bootID, znoderef
		 */
		byte[] r = new byte[Node.SIGNATURE_PARAMETER_LENGTH];
		System.arraycopy(decypheredPayload, decypheredPayloadOffset, r, 0, Node.SIGNATURE_PARAMETER_LENGTH);
		decypheredPayloadOffset += Node.SIGNATURE_PARAMETER_LENGTH;
		byte[] s = new byte[Node.SIGNATURE_PARAMETER_LENGTH];
		System.arraycopy(decypheredPayload, decypheredPayloadOffset, s, 0, Node.SIGNATURE_PARAMETER_LENGTH);
		decypheredPayloadOffset += Node.SIGNATURE_PARAMETER_LENGTH;
		byte[] data = new byte[decypheredPayload.length - decypheredPayloadOffset];
		System.arraycopy(decypheredPayload, decypheredPayloadOffset, data, 0, decypheredPayload.length - decypheredPayloadOffset);
		int ptr = 0;
		long trackerID;
		boolean reusedTracker;
		if(negType >= 4) {
			trackerID = Fields.bytesToLong(data, ptr);
			ptr += 8;
			reusedTracker = data[ptr++] != 0;
		} else {
			trackerID = -1;
			reusedTracker = false;
		}
		long bootID = Fields.bytesToLong(data, ptr);
		ptr += 8;
		byte[] hisRef = new byte[data.length - ptr];
		System.arraycopy(data, ptr, hisRef, 0, hisRef.length);

		// verify the signature
		DSASignature remoteSignature = new DSASignature(new NativeBigInteger(1,r), new NativeBigInteger(1,s));
		int dataLen = hisRef.length + 8 + (negType >= 4 ? 9 : 0);
		byte[] locallyGeneratedText = new byte[NONCE_SIZE * 2 + DiffieHellman.modulusLengthInBytes() * 2 + crypto.myIdentity.length + dataLen + pn.jfkMyRef.length];
		int bufferOffset = NONCE_SIZE * 2 + DiffieHellman.modulusLengthInBytes()*2;
		System.arraycopy(jfkBuffer, 0, locallyGeneratedText, 0, bufferOffset);
		byte[] identity = crypto.getIdentity(unknownInitiator);
		System.arraycopy(identity, 0, locallyGeneratedText, bufferOffset, identity.length);
		bufferOffset += identity.length;
		// bootID
		System.arraycopy(data, 0, locallyGeneratedText, bufferOffset, dataLen);
		bufferOffset += dataLen;
		System.arraycopy(pn.jfkMyRef, 0, locallyGeneratedText, bufferOffset, pn.jfkMyRef.length);
		byte[] messageHash = SHA256.digest(locallyGeneratedText);
		if(!DSA.verify(pn.peerPubKey, remoteSignature, new NativeBigInteger(1, messageHash), false)) {
			String error = "The signature verification has failed!! JFK(4) -"+pn.getPeer()+" message hash "+HexUtil.bytesToHex(messageHash)+" length "+locallyGeneratedText.length+" hisRef "+hisRef.length+" hash "+Fields.hashCode(hisRef)+" myRef "+pn.jfkMyRef.length+" hash "+Fields.hashCode(pn.jfkMyRef)+" boot ID "+bootID;
			Logger.error(this, error);
			return true;
		}

		// Received a packet
		pn.receivedPacket(true, false);

		// Promote if necessary
		boolean dontWant = false;
		if(oldOpennetPeer) {
			OpennetManager opennet = node.getOpennet();
			if(opennet == null) {
				Logger.normal(this, "Dumping incoming old-opennet peer as opennet just turned off: "+pn+".");
				return true;
			}
			/* When an old-opennet-peer connects, add it at the top of the LRU, so that it isn't
			 * immediately dropped when there is no droppable peer to drop. If it was dropped
			 * from the bottom of the LRU list, we would not have added it to the LRU; so it was
			 * somewhere in the middle. */
			if(!opennet.wantPeer(pn, false, false, true, ConnectionType.RECONNECT)) {
				Logger.normal(this, "No longer want peer "+pn+" - dumping it after connecting");
				dontWant = true;
				opennet.purgeOldOpennetPeer(pn);
			}
			// wantPeer will call node.peers.addPeer(), we don't have to.
		}

		// We change the key
		c.initialize(pn.jfkKs);
		if(pn.completedHandshake(bootID, hisRef, 0, hisRef.length, c, pn.jfkKs, replyTo, false, negType, trackerID, true, reusedTracker) >= 0) {
			if(dontWant) {
				node.peers.disconnect(pn, true, true, true);
			} else {
				pn.maybeSendInitialMessages();
			}
		} else {
			Logger.error(this, "Handshake failed!");
		}

		// cleanup
		// FIXME: maybe we should copy zeros/garbage into it before leaving it to the GC
		pn.setJFKBuffer(null);
		pn.jfkKa = null;
		pn.jfkKe = null;
		pn.jfkKs = null;
		// We want to clear it here so that new handshake requests
		// will be sent with a different DH pair
		pn.setKeyAgreementSchemeContext(null);
		synchronized (pn) {
			// FIXME TRUE MULTI-HOMING: winner-takes-all, kill all other connection attempts since we can't deal with multiple active connections
			// Also avoids leaking
			pn.jfkNoncesSent.clear();
		}

		final long t2=System.currentTimeMillis();
		if((t2-t1)>500)
			Logger.error(this,"Message4 timeout error:Processing packet from "+pn.getPeer());
		return true;
	}

	/*
	 * Format:
	 * Ni, Nr, g^i, g^r
	 * Authenticator - HMAC{Hkr}[g^r, g^i, Nr, Ni, IPi]
	 * HMAC{Ka}(cyphertext)
	 * IV + E{KE}[S{i}[Ni,Nr,g^i,g^r,idR, bootID, znoderefI], bootID, znoderefI]
	 *
	 * @param pn The PeerNode to encrypt the message for. Cannot be null as we are the initiator.
	 * @param replyTo The Peer to send the packet to.
	 */

	private void sendJFKMessage3(int version,final int negType,int phase,byte[] nonceInitiator,byte[] nonceResponder,byte[] hisExponential, byte[] authenticator, final PeerNode pn, final Peer replyTo, final boolean unknownInitiator, final int setupType)
	{
		if(logMINOR) Logger.minor(this, "Sending a JFK(3) message to "+pn.getPeer());
		long t1=System.currentTimeMillis();
		BlockCipher c = null;
		try { c = new Rijndael(256, 256); } catch (UnsupportedCipherException e) { throw new RuntimeException(e); }
		DiffieHellmanLightContext ctx = (DiffieHellmanLightContext) pn.getKeyAgreementSchemeContext();
		if(ctx == null) return;
		byte[] ourExponential = stripBigIntegerToNetworkFormat(ctx.myExponential);
		pn.jfkMyRef = unknownInitiator ? crypto.myCompressedHeavySetupRef() : crypto.myCompressedSetupRef();
		byte[] data = new byte[(negType >= 4 ? 8 : 0) + 8 + pn.jfkMyRef.length];
		int ptr = 0;
		if(negType >= 4) {
			long trackerID;
			trackerID = pn.getReusableTrackerID();
			System.arraycopy(Fields.longToBytes(trackerID), 0, data, ptr, 8);
			ptr += 8;
			if(logMINOR) Logger.minor(this, "Sending tracker ID "+trackerID+" in JFK(3)");
		}
		System.arraycopy(Fields.longToBytes(node.bootID), 0, data, ptr, 8);
		ptr += 8;
		System.arraycopy(pn.jfkMyRef, 0, data, ptr, pn.jfkMyRef.length);
		final byte[] message3 = new byte[NONCE_SIZE*2 + // nI, nR
		                           DiffieHellman.modulusLengthInBytes()*2 + // g^i, g^r
		                           HASH_LENGTH + // authenticator
		                           HASH_LENGTH + // HMAC(cyphertext)
		                           (c.getBlockSize() >> 3) + // IV
		                           Node.SIGNATURE_PARAMETER_LENGTH * 2 + // Signature (R,S)
		                           data.length]; // The bootid+noderef
		int offset = 0;
		// Ni
		System.arraycopy(nonceInitiator, 0, message3, offset, NONCE_SIZE);
		offset += NONCE_SIZE;
		// Nr
		System.arraycopy(nonceResponder, 0, message3, offset, NONCE_SIZE);
		offset += NONCE_SIZE;
		// g^i
		System.arraycopy(ourExponential, 0,message3, offset, ourExponential.length);
		offset += ourExponential.length;
		// g^r
		System.arraycopy(hisExponential, 0,message3, offset, hisExponential.length);
		offset += hisExponential.length;

		// Authenticator
		System.arraycopy(authenticator, 0, message3, offset, HASH_LENGTH);
		offset += HASH_LENGTH;
		/*
		 * Digital Signature of the message with the private key belonging to the initiator/responder
		 * It is assumed to be non-message recovering
		 */
		NativeBigInteger _ourExponential = new NativeBigInteger(1,ourExponential);
		NativeBigInteger _hisExponential = new NativeBigInteger(1,hisExponential);
		// save parameters so that we can verify message4
		byte[] toSign = assembleDHParams(nonceInitiator, nonceResponder, _ourExponential, _hisExponential, pn.identity, data);
		pn.setJFKBuffer(toSign);
		DSASignature localSignature = crypto.sign(SHA256.digest(toSign));
		byte[] r = localSignature.getRBytes(Node.SIGNATURE_PARAMETER_LENGTH);
		byte[] s = localSignature.getSBytes(Node.SIGNATURE_PARAMETER_LENGTH);

		BigInteger computedExponential = ctx.getHMACKey(_hisExponential, Global.DHgroupA);
		pn.jfkKs = computeJFKSharedKey(computedExponential, nonceInitiator, nonceResponder, "0");
		pn.jfkKe = computeJFKSharedKey(computedExponential, nonceInitiator, nonceResponder, "1");
		pn.jfkKa = computeJFKSharedKey(computedExponential, nonceInitiator, nonceResponder, "2");
		c.initialize(pn.jfkKe);
		PCFBMode pcfb = PCFBMode.create(c);
		int ivLength = pcfb.lengthIV();
		byte[] iv = new byte[ivLength];
		node.random.nextBytes(iv);
		pcfb.reset(iv);
		int cleartextOffset = 0;
		byte[] cleartext = new byte[JFK_PREFIX_INITIATOR.length + ivLength + Node.SIGNATURE_PARAMETER_LENGTH * 2 + data.length];
		System.arraycopy(JFK_PREFIX_INITIATOR, 0, cleartext, cleartextOffset, JFK_PREFIX_INITIATOR.length);
		cleartextOffset += JFK_PREFIX_INITIATOR.length;
		System.arraycopy(iv, 0, cleartext, cleartextOffset, ivLength);
		cleartextOffset += ivLength;
		System.arraycopy(r, 0, cleartext, cleartextOffset, Node.SIGNATURE_PARAMETER_LENGTH);
		cleartextOffset += Node.SIGNATURE_PARAMETER_LENGTH;
		System.arraycopy(s, 0, cleartext, cleartextOffset, Node.SIGNATURE_PARAMETER_LENGTH);
		cleartextOffset += Node.SIGNATURE_PARAMETER_LENGTH;
		System.arraycopy(data, 0, cleartext, cleartextOffset, data.length);
		cleartextOffset += data.length;

		int cleartextToEncypherOffset = JFK_PREFIX_INITIATOR.length + ivLength;
		pcfb.blockEncipher(cleartext, cleartextToEncypherOffset, cleartext.length-cleartextToEncypherOffset);

		// We compute the HMAC of (prefix + cyphertext) Includes the IV!
		byte[] hmac = HMAC.macWithSHA256(pn.jfkKa, cleartext, HASH_LENGTH);

		// copy stuffs back to the message
		System.arraycopy(hmac, 0, message3, offset, HASH_LENGTH);
		offset += HASH_LENGTH;
		System.arraycopy(iv, 0, message3, offset, ivLength);
		offset += ivLength;
		System.arraycopy(cleartext, cleartextToEncypherOffset, message3, offset, cleartext.length-cleartextToEncypherOffset);

		// cache the message
		synchronized (authenticatorCache) {
			if(!maybeResetTransientKey())
				authenticatorCache.put(new ByteArrayWrapper(authenticator),message3);
		}
		final long timeSent = System.currentTimeMillis();
		if(unknownInitiator) {
			sendAnonAuthPacket(1, negType, 2, setupType, message3, pn, replyTo, pn.anonymousInitiatorSetupCipher);
		} else {
			sendAuthPacket(1, negType, 2, message3, pn, replyTo);
		}

		/* Re-send the packet after 5sec if we don't get any reply */
		node.getTicker().queueTimedJob(new Runnable() {
			public void run() {
				if(pn.timeLastConnectionCompleted() < timeSent) {
					if(logMINOR) Logger.minor(this, "Resending JFK(3) to "+pn+" for "+node.getDarknetPortNumber());
					if(unknownInitiator) {
						sendAnonAuthPacket(1, negType, 2, setupType, message3, pn, replyTo, pn.anonymousInitiatorSetupCipher);
					} else {
						sendAuthPacket(1, negType, 2, message3, pn, replyTo);
					}
				}
			}
		}, 5*1000);
		long t2=System.currentTimeMillis();
		if((t2-t1)>500)
			Logger.error(this,"Message3 timeout error:Sending packet for"+pn.getPeer());
	}


	/*
	 * Format:
	 * HMAC{Ka}(cyphertext)
	 * IV, E{Ke}[S{R}[Ni,Nr,g^i,g^r,idI, bootID, znoderefR, znoderefI],bootID,znoderefR]
	 *
	 * @param replyTo The Peer we are replying to.
	 * @param pn The PeerNode to encrypt the auth packet to. Cannot be null, because even in anonymous initiator,
	 * we will have created one before calling this method.
	 */
	private void sendJFKMessage4(int version,int negType,int phase,byte[] nonceInitiator,byte[] nonceResponder,byte[] initiatorExponential,byte[] responderExponential, BlockCipher c, byte[] Ke, byte[] Ka, byte[] authenticator, byte[] hisRef, PeerNode pn, Peer replyTo, boolean unknownInitiator, int setupType, long newTrackerID, boolean sameAsOldTrackerID)
	{
		if(logMINOR)
			Logger.minor(this, "Sending a JFK(4) message to "+pn.getPeer());
		long t1=System.currentTimeMillis();
		NativeBigInteger _responderExponential = new NativeBigInteger(1,responderExponential);
		NativeBigInteger _initiatorExponential = new NativeBigInteger(1,initiatorExponential);

		byte[] myRef = crypto.myCompressedSetupRef();
		byte[] data = new byte[(negType >= 4 ? 9 : 0) + 8 + myRef.length + hisRef.length];
		int ptr = 0;
		if(negType >= 4) {
			System.arraycopy(Fields.longToBytes(newTrackerID), 0, data, ptr, 8);
			ptr += 8;
			data[ptr++] = (byte) (sameAsOldTrackerID ? 1 : 0);
		}

		System.arraycopy(Fields.longToBytes(node.bootID), 0, data, ptr, 8);
		ptr += 8;
		System.arraycopy(myRef, 0, data, ptr, myRef.length);
		ptr += myRef.length;
		System.arraycopy(hisRef, 0, data, ptr, hisRef.length);

		byte[] params = assembleDHParams(nonceInitiator, nonceResponder, _initiatorExponential, _responderExponential, pn.identity, data);
		byte[] messageHash = SHA256.digest(params);
		if(logMINOR)
			Logger.minor(this, "Message hash: "+HexUtil.bytesToHex(messageHash)+" length "+params.length+" myRef: "+myRef.length+" hash "+Fields.hashCode(myRef)+" hisRef: "+hisRef.length+" hash "+Fields.hashCode(hisRef)+" boot ID "+node.bootID);
		DSASignature localSignature = crypto.sign(messageHash);
		byte[] r = localSignature.getRBytes(Node.SIGNATURE_PARAMETER_LENGTH);
		byte[] s = localSignature.getSBytes(Node.SIGNATURE_PARAMETER_LENGTH);

		PCFBMode pk=PCFBMode.create(c);
		int ivLength = pk.lengthIV();
		byte[] iv=new byte[ivLength];
		node.random.nextBytes(iv);
		pk.reset(iv);
		// Don't include the last bit
		int dataLength = data.length - hisRef.length;
		byte[] cyphertext = new byte[JFK_PREFIX_RESPONDER.length + ivLength + Node.SIGNATURE_PARAMETER_LENGTH * 2 +
		                             dataLength];
		int cleartextOffset = 0;
		System.arraycopy(JFK_PREFIX_RESPONDER, 0, cyphertext, cleartextOffset, JFK_PREFIX_RESPONDER.length);
		cleartextOffset += JFK_PREFIX_RESPONDER.length;
		System.arraycopy(iv, 0, cyphertext, cleartextOffset, ivLength);
		cleartextOffset += ivLength;
		System.arraycopy(r, 0, cyphertext, cleartextOffset, Node.SIGNATURE_PARAMETER_LENGTH);
		cleartextOffset += Node.SIGNATURE_PARAMETER_LENGTH;
		System.arraycopy(s, 0, cyphertext, cleartextOffset, Node.SIGNATURE_PARAMETER_LENGTH);
		cleartextOffset += Node.SIGNATURE_PARAMETER_LENGTH;
		System.arraycopy(data, 0, cyphertext, cleartextOffset, dataLength);
		cleartextOffset += dataLength;
		// Now encrypt the cleartext[Signature]
		int cleartextToEncypherOffset = JFK_PREFIX_RESPONDER.length + ivLength;
		pk.blockEncipher(cyphertext, cleartextToEncypherOffset, cyphertext.length - cleartextToEncypherOffset);

		// We compute the HMAC of (prefix + iv + signature)
		byte[] hmac = HMAC.macWithSHA256(Ka, cyphertext, HASH_LENGTH);

		// Message4 = hmac + IV + encryptedSignature
		byte[] message4 = new byte[HASH_LENGTH + ivLength + (cyphertext.length - cleartextToEncypherOffset)];
		int offset = 0;
		System.arraycopy(hmac, 0, message4, offset, HASH_LENGTH);
		offset += HASH_LENGTH;
		System.arraycopy(iv, 0, message4, offset, ivLength);
		offset += ivLength;
		System.arraycopy(cyphertext, cleartextToEncypherOffset, message4, offset, cyphertext.length - cleartextToEncypherOffset);

		// cache the message
		synchronized (authenticatorCache) {
			if(!maybeResetTransientKey())
				authenticatorCache.put(new ByteArrayWrapper(authenticator), message4);
			if(logDEBUG) Logger.debug(this, "Storing JFK(4) for "+HexUtil.bytesToHex(authenticator));
		}

		if(unknownInitiator) {
			sendAnonAuthPacket(1, negType, 3, setupType, message4, pn, replyTo, crypto.anonSetupCipher);
		} else {
			sendAuthPacket(1, negType, 3, message4, pn, replyTo);
		}
		long t2=System.currentTimeMillis();
		if((t2-t1)>500)
			Logger.error(this,"Message4 timeout error:Sending packet for"+pn.getPeer());
	}

	/**
	 * Send an auth packet.
	 */
	private void sendAuthPacket(int version, int negType, int phase, byte[] data, PeerNode pn, Peer replyTo) {
		if(pn == null) throw new IllegalArgumentException("pn shouldn't be null here!");
		byte[] output = new byte[data.length+3];
		output[0] = (byte) version;
		output[1] = (byte) negType;
		output[2] = (byte) phase;
		System.arraycopy(data, 0, output, 3, data.length);
		if(logMINOR) {
			long now = System.currentTimeMillis();
			String delta = "never";
			long last = pn.lastSentPacketTime();
			delta = TimeUtil.formatTime(now - last, 2, true) + " ago";
			Logger.minor(this, "Sending auth packet for "+ String.valueOf(pn.getPeer())+" (phase="+phase+", ver="+version+", nt="+negType+") (last packet sent "+delta+") to "+replyTo+" data.length="+data.length+" to "+replyTo);
		}
		sendAuthPacket(output, pn.outgoingSetupCipher, pn, replyTo, false);
	}

	/**
	 * @param version
	 * @param negType
	 * @param phase
	 * @param setupType
	 * @param data
	 * @param pn May be null. If not null, used for details such as anti-firewall hacks.
	 * @param replyTo
	 * @param cipher
	 */
	private void sendAnonAuthPacket(int version, int negType, int phase, int setupType, byte[] data, PeerNode pn, Peer replyTo, BlockCipher cipher) {
		byte[] output = new byte[data.length+4];
		output[0] = (byte) version;
		output[1] = (byte) negType;
		output[2] = (byte) phase;
		output[3] = (byte) setupType;
		System.arraycopy(data, 0, output, 4, data.length);
		if(logMINOR) Logger.minor(this, "Sending anon auth packet (phase="+phase+", ver="+version+", nt="+negType+", setup="+setupType+") data.length="+data.length);
		sendAuthPacket(output, cipher, pn, replyTo, true);
	}

	/**
	 * Send an auth packet (we have constructed the payload, now hash it, pad it, encrypt it).
	 */
	private void sendAuthPacket(byte[] output, BlockCipher cipher, PeerNode pn, Peer replyTo, boolean anonAuth) {
		int length = output.length;
		if(length > sock.getMaxPacketSize()) {
			throw new IllegalStateException("Cannot send auth packet: too long: "+length);
		}
		PCFBMode pcfb = PCFBMode.create(cipher);
		byte[] iv = new byte[pcfb.lengthIV()];
		node.random.nextBytes(iv);
		byte[] hash = SHA256.digest(output);
		if(logMINOR) Logger.minor(this, "Data hash: "+HexUtil.bytesToHex(hash));
		int prePaddingLength = iv.length + hash.length + 2 /* length */ + output.length;
		int maxPacketSize = sock.getMaxPacketSize() - sock.getHeadersLength();
		int paddingLength;
		if(prePaddingLength < maxPacketSize) {
			paddingLength = node.fastWeakRandom.nextInt(Math.min(100, maxPacketSize - prePaddingLength));
		} else {
			paddingLength = 0; // Avoid oversize packets if at all possible, the MTU is an estimate and may be wrong, and fragmented packets are often dropped by firewalls.
			// Tell the devs, this shouldn't happen.
			Logger.error(this, "Warning: sending oversize auth packet (anonAuth="+anonAuth+") of "+prePaddingLength+" bytes!");
		}
		if(paddingLength < 0) paddingLength = 0;
		byte[] data = new byte[prePaddingLength + paddingLength];
		pcfb.reset(iv);
		System.arraycopy(iv, 0, data, 0, iv.length);
		pcfb.blockEncipher(hash, 0, hash.length);
		System.arraycopy(hash, 0, data, iv.length, hash.length);
		if(logMINOR) Logger.minor(this, "Payload length: "+length);
		data[hash.length+iv.length] = (byte) pcfb.encipher((byte)(length>>8));
		data[hash.length+iv.length+1] = (byte) pcfb.encipher((byte)length);
		pcfb.blockEncipher(output, 0, output.length);
		System.arraycopy(output, 0, data, hash.length+iv.length+2, output.length);
		byte[] random = new byte[paddingLength];
		node.fastWeakRandom.nextBytes(random);
		System.arraycopy(random, 0, data, hash.length+iv.length+2+output.length, random.length);
		node.nodeStats.reportAuthBytes(data.length + sock.getHeadersLength());
		try {
			sendPacket(data, replyTo, pn);
		} catch (LocalAddressException e) {
			Logger.warning(this, "Tried to send auth packet to local address: "+replyTo+" for "+pn+" - maybe you should set allowLocalAddresses for this peer??");
		}
	}

	private void sendPacket(byte[] data, Peer replyTo, PeerNode pn) throws LocalAddressException {
		if(pn != null) {
			if(pn.isIgnoreSource()) {
				Peer p = pn.getPeer();
				if(p != null) replyTo = p;
			}
		}
		sock.sendPacket(data, replyTo, pn == null ? crypto.config.alwaysAllowLocalAddresses() : pn.allowLocalAddresses());
		if(pn != null)
			pn.reportOutgoingPacket(data, 0, data.length, System.currentTimeMillis());
		if(PeerNode.shouldThrottle(replyTo, node)) {
			node.outputThrottle.forceGrab(data.length);
		}
	}

	/**
	 * Should we log an error for an event that could easily be
	 * caused by a handshake across a restart boundary?
	 */
	private boolean shouldLogErrorInHandshake(long now) {
		if(now - node.startupTime < Node.HANDSHAKE_TIMEOUT*2)
			return false;
		return true;
	}

	/**
	 * Try to process an incoming packet with a given PeerNode.
	 * We need to know where the packet has come from in order to
	 * decrypt and authenticate it.
	 */
	private boolean tryProcess(byte[] buf, int offset, int length, SessionKey tracker, long now) {
		// Need to be able to call with tracker == null to simplify code above
		if(tracker == null) {
			if(logDEBUG) Logger.debug(this, "Tracker == null");
			return false;
		}
		if(logDEBUG) Logger.debug(this,"Entering tryProcess: "+Fields.hashCode(buf)+ ',' +offset+ ',' +length+ ',' +tracker);
		/**
		 * E_pcbc_session(H(seq+random+data)) E_pcfb_session(seq+random+data)
		 *
		 * So first two blocks are the hash, PCBC encoded (meaning the
		 * first one is ECB, and the second one is ECB XORed with the
		 * ciphertext and plaintext of the first block).
		 */
		BlockCipher sessionCipher = tracker.sessionCipher;
		if(sessionCipher == null) {
			if(logMINOR) Logger.minor(this, "No cipher");
			return false;
		}
		if(logMINOR) Logger.minor(this, "Decrypting with "+HexUtil.bytesToHex(tracker.sessionKey));
		int blockSize = sessionCipher.getBlockSize() >> 3;
		if(sessionCipher.getKeySize() != sessionCipher.getBlockSize())
			throw new IllegalStateException("Block size must be equal to key size");

		if(HASH_LENGTH != blockSize)
			throw new IllegalStateException("Block size must be digest length!");

		byte[] packetHash = new byte[HASH_LENGTH];
		System.arraycopy(buf, offset, packetHash, 0, HASH_LENGTH);

		// Decrypt the sequence number and see if it's plausible
		// Verify the hash later

		PCFBMode pcfb;
		pcfb = PCFBMode.create(sessionCipher);
		// Set IV to the hash, after it is encrypted
		pcfb.reset(packetHash);
		//Logger.minor(this,"IV:\n"+HexUtil.bytesToHex(packetHash));

		byte[] seqBuf = new byte[4];
		System.arraycopy(buf, offset+HASH_LENGTH, seqBuf, 0, 4);
		//Logger.minor(this, "Encypted sequence number: "+HexUtil.bytesToHex(seqBuf));
		pcfb.blockDecipher(seqBuf, 0, 4);
		//Logger.minor(this, "Decrypted sequence number: "+HexUtil.bytesToHex(seqBuf));

		int seqNumber = ((((((seqBuf[0] & 0xff) << 8)
				+ (seqBuf[1] & 0xff)) << 8) +
				(seqBuf[2] & 0xff)) << 8) +
				(seqBuf[3] & 0xff);

		PacketTracker packets = tracker.packets;

		int targetSeqNumber = packets.highestReceivedIncomingSeqNumber();
		if(logDEBUG) Logger.debug(this, "Seqno: "+seqNumber+" (highest seen "+targetSeqNumber+") receiving packet from "+tracker.pn.getPeer());

		if(seqNumber == -1) {
			// Ack/resendreq-only packet
		} else {
			// Now is it credible?
			// As long as it's within +/- 256, this is valid.
			if((targetSeqNumber != -1) && (Math.abs(targetSeqNumber - seqNumber) > MAX_PACKETS_IN_FLIGHT)) {
				return false;
			}
		}
		if(logDEBUG) Logger.debug(this, "Sequence number received: "+seqNumber);

		// Plausible, so lets decrypt the rest of the data

		byte[] plaintext = new byte[length-(4+HASH_LENGTH)];
		System.arraycopy(buf, offset+HASH_LENGTH+4, plaintext, 0, length-(HASH_LENGTH+4));

		pcfb.blockDecipher(plaintext, 0, length-(HASH_LENGTH+4));

		//Logger.minor(this, "Plaintext:\n"+HexUtil.bytesToHex(plaintext));

		MessageDigest md = SHA256.getMessageDigest();
		md.update(seqBuf);
		md.update(plaintext);
		byte[] realHash = md.digest();
		SHA256.returnMessageDigest(md); md = null;

		// Now decrypt the original hash

		byte[] temp = new byte[blockSize];
		System.arraycopy(buf, offset, temp, 0, blockSize);
		sessionCipher.decipher(temp, temp);
		System.arraycopy(temp, 0, packetHash, 0, blockSize);

		// Check the hash
		if(!Arrays.equals(packetHash, realHash)) {
			if(logDEBUG) Logger.debug(this, "Packet possibly from "+tracker+" hash does not match:\npacketHash="+
					HexUtil.bytesToHex(packetHash)+"\n  realHash="+HexUtil.bytesToHex(realHash)+" ("+(length-HASH_LENGTH)+" bytes payload)");
			return false;
		}

		// Verify
		tracker.pn.verified(tracker);

		for(int i=0;i<HASH_LENGTH;i++) {
			packetHash[i] ^= buf[offset+i];
		}
		if(logMINOR) Logger.minor(this, "Contributing entropy");
		node.random.acceptEntropyBytes(myPacketDataSource, packetHash, 0, HASH_LENGTH, 0.5);
		if(logMINOR) Logger.minor(this, "Contributed entropy");

		// Lots more to do yet!
		processDecryptedData(plaintext, seqNumber, tracker, length - plaintext.length);
		tracker.pn.reportIncomingPacket(buf, offset, length, now);
		return true;
	}

	/**
	 * Process an incoming packet, once it has been decrypted.
	 * @param decrypted The packet's contents.
	 * @param seqNumber The detected sequence number of the packet.
	 * @param tracker The SessionKey responsible for the key used to encrypt the packet.
	 */
	private void processDecryptedData(byte[] decrypted, int seqNumber, SessionKey tracker, int overhead) {
		/**
		 * Decoded format:
		 * 1 byte - version number (0)
		 * 1 byte - number of acknowledgements
		 * Acknowledgements:
		 * 1 byte - ack (+ve integer, subtract from seq-1) to get seq# to ack
		 *
		 * 1 byte - number of explicit retransmit requests
		 * Explicit retransmit requests:
		 * 1 byte - retransmit request (+ve integer, subtract from seq-1) to get seq# to resend
		 *
		 * 1 byte - number of packets forgotten
		 * Forgotten packets:
		 * 1 byte - forgotten packet seq# (+ve integer, subtract from seq-1) to get seq# lost
		 *
		 * 1 byte - number of messages
		 * 2 bytes - message length
		 * first message
		 * 2 bytes - second message length
		 * second message
		 * ...
		 * last message
		 * anything beyond this point is padding, to be ignored
		 */

		// Use ptr to simplify code
		int ptr = RANDOM_BYTES_LENGTH;

		int version = decrypted[ptr++];
		if(ptr > decrypted.length) {
			Logger.error(this, "Packet not long enough at byte "+ptr+" on "+tracker);
			return;
		}
		if(version != 0) {
			Logger.error(this,"Packet from "+tracker+" decrypted but invalid version: "+version);
			return;
		}

		/** Highest sequence number sent - not the same as this packet's seq number */
		int realSeqNumber = seqNumber;

		if(seqNumber == -1) {
			if(ptr+4 > decrypted.length) {
				Logger.error(this, "Packet not long enough at byte "+ptr+" on "+tracker);
				return;
			}
			realSeqNumber =
				((((((decrypted[ptr+0] & 0xff) << 8) + (decrypted[ptr+1] & 0xff)) << 8) +
						(decrypted[ptr+2] & 0xff)) << 8) + (decrypted[ptr+3] & 0xff);
			ptr+=4;
		} else {
			if(ptr > decrypted.length) {
				Logger.error(this, "Packet not long enough at byte "+ptr+" on "+tracker);
				return;
			}
			realSeqNumber = seqNumber + (decrypted[ptr++] & 0xff);
		}
		if(logMINOR) Logger.minor(this, "Real sequence number: "+realSeqNumber);

		//Logger.minor(this, "Reference seq number: "+HexUtil.bytesToHex(decrypted, ptr, 4));

		if(ptr+4 > decrypted.length) {
			Logger.error(this, "Packet not long enough at byte "+ptr+" on "+tracker);
			return;
		}
		int referenceSeqNumber =
			((((((decrypted[ptr+0] & 0xff) << 8) + (decrypted[ptr+1] & 0xff)) << 8) +
					(decrypted[ptr+2] & 0xff)) << 8) + (decrypted[ptr+3] & 0xff);
		ptr+=4;

		if(logMINOR) Logger.minor(this, "Reference sequence number: "+referenceSeqNumber);

		int ackCount = decrypted[ptr++] & 0xff;
		if(logMINOR) Logger.minor(this, "Acks: "+ackCount);

		int[] acks = new int[ackCount];
		for(int i=0;i<ackCount;i++) {
			int offset = decrypted[ptr++] & 0xff;
			if(ptr > decrypted.length) {
				Logger.error(this, "Packet not long enough at byte "+ptr+" on "+tracker);
				return;
			}
			acks[i] = referenceSeqNumber - offset;
		}

		PacketTracker packets = tracker.packets;
		packets.acknowledgedPackets(acks);

		int retransmitCount = decrypted[ptr++] & 0xff;
		if(logMINOR) Logger.minor(this, "Retransmit requests: "+retransmitCount);

		for(int i=0;i<retransmitCount;i++) {
			int offset = decrypted[ptr++] & 0xff;
			if(ptr > decrypted.length) {
				Logger.error(this, "Packet not long enough at byte "+ptr+" on "+tracker);
			}
			int realSeqNo = referenceSeqNumber - offset;
			if(logMINOR) Logger.minor(this, "RetransmitRequest: "+realSeqNo);
			packets.resendPacket(realSeqNo);
		}

		int ackRequestsCount = decrypted[ptr++] & 0xff;
		if(logMINOR) Logger.minor(this, "Ack requests: "+ackRequestsCount);

		// These two are relative to our outgoing packet number
		// Because they relate to packets we have sent.
		for(int i=0;i<ackRequestsCount;i++) {
			int offset = decrypted[ptr++] & 0xff;
			if(ptr > decrypted.length) {
				Logger.error(this, "Packet not long enough at byte "+ptr+" on "+tracker);
			}
			int realSeqNo = realSeqNumber - offset;
			if(logMINOR) Logger.minor(this, "AckRequest: "+realSeqNo);
			packets.receivedAckRequest(realSeqNo);
		}

		int forgottenCount = decrypted[ptr++] & 0xff;
		if(logMINOR) Logger.minor(this, "Forgotten packets: "+forgottenCount);

		for(int i=0;i<forgottenCount;i++) {
			int offset = decrypted[ptr++] & 0xff;
			if(ptr > decrypted.length) {
				Logger.error(this, "Packet not long enough at byte "+ptr+" on "+tracker);
			}
			int realSeqNo = realSeqNumber - offset;
			packets.destForgotPacket(realSeqNo);
		}

		tracker.pn.receivedPacket(false, true); // Must keep the connection open, even if it's an ack packet only and on an incompatible connection - we may want to do a UOM transfer e.g.
//		System.err.println(tracker.pn.getIdentityString()+" : received packet");

		// No sequence number == no messages

		if((seqNumber != -1) && packets.alreadyReceived(seqNumber)) {
			packets.queueAck(seqNumber); // Must keep the connection open!
			if(logMINOR) Logger.minor(this, "Received packet twice ("+seqNumber+") from "+tracker.pn.getPeer()+": "+seqNumber+" ("+TimeUtil.formatTime((long) tracker.pn.averagePingTime(), 2, true)+" ping avg)");
			return;
		}

		packets.receivedPacket(seqNumber);

		if(seqNumber == -1) {
			if(logMINOR) Logger.minor(this, "Returning because seqno = "+seqNumber);
			return;
		}

		int messages = decrypted[ptr++] & 0xff;

		overhead += ptr;

		for(int i=0;i<messages;i++) {
			if(ptr+1 >= decrypted.length) {
				Logger.error(this, "Packet not long enough at byte "+ptr+" on "+tracker);
			}
			int length = ((decrypted[ptr++] & 0xff) << 8) +
			(decrypted[ptr++] & 0xff);
			if(length > decrypted.length - ptr) {
				Logger.error(this, "Message longer than remaining space: "+length);
				return;
			}
			if(logMINOR) Logger.minor(this, "Message "+i+" length "+length+", hash code: "+Fields.hashCode(decrypted, ptr, length));
			Message m = usm.decodeSingleMessage(decrypted, ptr, length, tracker.pn, 1 + (overhead / messages));
			ptr+=length;
			if(m != null) {
				//Logger.minor(this, "Dispatching packet: "+m);
				usm.checkFilters(m, sock);
			}
		}

		tracker.pn.maybeRekey();
		if(logMINOR) Logger.minor(this, "Done");
	}

	/* (non-Javadoc)
	 * @see freenet.node.OutgoingPacketMangler#processOutgoingOrRequeue(freenet.node.MessageItem[], freenet.node.PeerNode, boolean, boolean)
	 */
	public boolean processOutgoingOrRequeue(MessageItem[] messages, PeerNode pn, boolean dontRequeue, boolean onePacket) throws BlockedTooLongException {
		String requeueLogString = "";
		if(!dontRequeue) {
			requeueLogString = ", requeueing";
		}
		if(logMINOR) Logger.minor(this, "processOutgoingOrRequeue "+messages.length+" messages for "+pn);
		byte[][] messageData = new byte[messages.length][];
		MessageItem[] newMsgs = new MessageItem[messages.length];
		SessionKey kt = pn.getCurrentKeyTracker();
		if(kt == null) {
			Logger.error(this, "Not connected while sending packets: "+pn);
			if(!dontRequeue) {
				for(MessageItem item : messages)
					item.onDisconnect();
			}
			return false;
		}
		PacketTracker packets = kt.packets;
		if(packets.wouldBlock(false)) {
			if(logMINOR) Logger.minor(this, "Would block: "+kt);
			// Requeue
			if(!dontRequeue) {
				pn.requeueMessageItems(messages, 0, messages.length, false, "WouldBlock");
			}
			return false;
		}
		int length = 1;
		length += packets.countAcks() + packets.countAckRequests() + packets.countResendRequests();
		int callbacksCount = 0;
		int x = 0;
		String mi_name = null;
		for(int i=0;i<messageData.length;i++) {
			MessageItem mi = messages[i];
			if(logMINOR) Logger.minor(this, "Handling "+(mi.formatted ? "formatted " : "") +
					"MessageItem "+mi+" : "+mi.getLength());
			mi_name = (mi.msg == null ? "(not a Message)" : mi.msg.getSpec().getName());
			if(mi.formatted) {
				try {
					byte[] buf = mi.getData();
					int packetNumber = packets.allocateOutgoingPacketNumberNeverBlock();
					int size = processOutgoingPreformatted(buf, 0, buf.length, kt, packetNumber, mi.cb, mi.getPriority());
					//MARK: onSent()
					mi.onSent(size);
				} catch (NotConnectedException e) {
					Logger.normal(this, "Caught "+e+" while sending messages ("+mi_name+") to "+pn.getPeer()+requeueLogString);
					// Requeue
					if(!dontRequeue) {
						pn.requeueMessageItems(newMsgs, 0, x, false, "NotConnectedException(1a)");
						pn.requeueMessageItems(messages, i, messages.length-i, false, "NotConnectedException(1b)");
					}
					return false;
				} catch (WouldBlockException e) {
					if(logMINOR) Logger.minor(this, "Caught "+e+" while sending messages ("+mi_name+") to "+pn.getPeer()+requeueLogString, e);
					// Requeue
					if(!dontRequeue) {
						pn.requeueMessageItems(newMsgs, 0, x, false, "WouldBlockException(1a)");
						pn.requeueMessageItems(messages, i, messages.length-i, false, "WouldBlockException(1b)");
					}
					return false;
				} catch (KeyChangedException e) {
					if(logMINOR) Logger.minor(this, "Caught "+e+" while sending messages ("+mi_name+") to "+pn.getPeer()+requeueLogString, e);
					// Requeue
					if(!dontRequeue) {
						pn.requeueMessageItems(newMsgs, 0, x, false, "KeyChangedException(1a)");
						pn.requeueMessageItems(messages, i, messages.length-i, false, "KeyChangedException(1b)");
					}
					return false;
				} catch (Throwable e) {
					Logger.error(this, "Caught "+e+" while sending messages ("+mi_name+") to "+pn.getPeer()+requeueLogString, e);
					// Requeue
					if(!dontRequeue) {
						pn.requeueMessageItems(newMsgs, 0, x, false, "Throwable(1)");
						pn.requeueMessageItems(messages, i, messages.length-i, false, "Throwable(1)");
					}
					return false;
				}
			} else {
				byte[] data = mi.getData();
				messageData[x] = data;
				if(data.length > sock.getMaxPacketSize()) {
					Logger.error(this, "Message exceeds packet size: "+messages[i]+" size "+data.length+" message "+mi.msg);
					// Will be handled later
				}
				newMsgs[x] = mi;
				x++;
				if(mi.cb != null) callbacksCount += mi.cb.length;
				if(logMINOR) Logger.minor(this, "Sending: "+mi+" length "+data.length+" cb "+ Arrays.toString(mi.cb));
				length += (data.length + 2);
			}
		}
		if(x != messageData.length) {
			byte[][] newMessageData = new byte[x][];
			System.arraycopy(messageData, 0, newMessageData, 0, x);
			messageData = newMessageData;
			messages = newMsgs;
			newMsgs = new MessageItem[x];
			System.arraycopy(messages, 0, newMsgs, 0, x);
			messages = newMsgs;
		}
		AsyncMessageCallback callbacks[] = new AsyncMessageCallback[callbacksCount];
		x=0;
		short priority = DMT.PRIORITY_BULK_DATA;
		for(int i=0;i<messages.length;i++) {
			if(messages[i].formatted) continue;
			if(messages[i].cb != null) {
				System.arraycopy(messages[i].cb, 0, callbacks, x, messages[i].cb.length);
				x += messages[i].cb.length;
			}
			short messagePrio = messages[i].getPriority();
			if(messagePrio < priority) priority = messagePrio;
		}
		if(x != callbacksCount) throw new IllegalStateException();

		if((length + HEADERS_LENGTH_MINIMUM < sock.getMaxPacketSize()) &&
				(messageData.length < 256)) {
			mi_name = null;
			try {
				int size = innerProcessOutgoing(messageData, 0, messageData.length, length, pn, callbacks, priority);
				int totalMessageSize = 0;
				for(int i=0;i<messageData.length;i++) totalMessageSize += messageData[i].length;
				int overhead = size - totalMessageSize;
				for(int i=0;i<messageData.length;i++) {
					MessageItem mi = newMsgs[i];
					mi_name = (mi.msg == null ? "(not a Message)" : mi.msg.getSpec().getName());
					//FIXME: This onSent() is called before the (MARK:'d) onSent above for the same message item. Shouldn't they be mutually exclusive?
					mi.onSent(messageData[i].length+(overhead/messageData.length));
				}
			} catch (NotConnectedException e) {
				Logger.normal(this, "Caught "+e+" while sending messages ("+mi_name+") to "+pn.getPeer()+requeueLogString);
				// Requeue
				if(!dontRequeue)
					pn.requeueMessageItems(messages, 0, messages.length, false, "NotConnectedException(2)");
				return false;
			} catch (WouldBlockException e) {
				if(logMINOR) Logger.minor(this, "Caught "+e+" while sending messages ("+mi_name+") to "+pn.getPeer()+requeueLogString, e);
				// Requeue
				if(!dontRequeue)
					pn.requeueMessageItems(messages, 0, messages.length, false, "WouldBlockException(2)");
				return false;
			} catch (Throwable e) {
				Logger.error(this, "Caught "+e+" while sending messages ("+mi_name+") to "+pn.getPeer()+requeueLogString, e);
				// Requeue
				if(!dontRequeue)
					pn.requeueMessageItems(messages, 0, messages.length, false, "Throwable(2)");
				return false;

			}
		} else {
			if(!dontRequeue) {
				requeueLogString = ", requeueing remaining messages";
			}
			length = 1;
			length += packets.countAcks() + packets.countAckRequests() + packets.countResendRequests();
			int count = 0;
			int lastIndex = 0;
			if(logMINOR) Logger.minor(this, "Sending "+messageData.length+" messages");
			for(int i=0;i<=messageData.length;i++) {
				if(logMINOR) Logger.minor(this, "Sending message "+i);
				int thisLength;
				if(i == messages.length) thisLength = 0;
				else thisLength = (messageData[i].length + 2);
				int newLength = length + thisLength;
				count++;
				if((newLength + HEADERS_LENGTH_MINIMUM > sock.getMaxPacketSize()) || (count > 255) || (i == messages.length)) {
					// lastIndex up to the message right before this one
					// e.g. lastIndex = 0, i = 1, we just send message 0
					if(lastIndex != i) {
						mi_name = null;
						try {
							// FIXME regenerate callbacks and priority!
							int size = innerProcessOutgoing(messageData, lastIndex, i-lastIndex, length, pn, callbacks, priority);
							int totalMessageSize = 0;
							for(int j=lastIndex;j<i;j++) totalMessageSize += messageData[j].length;
							int overhead = size - totalMessageSize;
							for(int j=lastIndex;j<i;j++) {
								MessageItem mi = newMsgs[j];
								mi_name = (mi.msg == null ? "(not a Message)" : mi.msg.getSpec().getName());
								mi.onSent(messageData[j].length + (overhead / (i-lastIndex)));
							}
						} catch (NotConnectedException e) {
							Logger.normal(this, "Caught "+e+" while sending messages ("+mi_name+") to "+pn.getPeer()+requeueLogString);
							// Requeue
							if(!dontRequeue) {
								pn.requeueMessageItems(messages, lastIndex, messages.length - lastIndex, false, "NotConnectedException(3)");
							}
							return false;
						} catch (WouldBlockException e) {
							if(logMINOR) Logger.minor(this, "Caught "+e+" while sending messages ("+mi_name+") to "+pn.getPeer()+requeueLogString, e);
							// Requeue
							if(!dontRequeue) {
								pn.requeueMessageItems(messages, lastIndex, messages.length - lastIndex, false, "WouldBlockException(3)");
							}
							return false;
						} catch (Throwable e) {
							Logger.error(this, "Caught "+e+" while sending messages ("+mi_name+") to "+pn.getPeer()+requeueLogString, e);
							// Requeue
							if(!dontRequeue) {
								pn.requeueMessageItems(messages, lastIndex, messages.length - lastIndex, false, "Throwable(3)");
							}
							return false;
						}
						if(onePacket) {
							pn.requeueMessageItems(messages, i, messageData.length - i, true, "Didn't fit in single packet");
							return false;
						}
					}
					lastIndex = i;
					if(i != messageData.length) {
						length = 1 + (messageData[i].length + 2);
					}
					count = 0;
				} else {
					length = newLength;
				}
			}
		}
		return true;
	}

	/**
	 * Send some messages.
	 * @param messageData An array block of messages.
	 * @param start Index to start reading the array.
	 * @param length Number of messages to read.
	 * @param bufferLength Size of the buffer to write into.
	 * @param pn Node to send the messages to.
	 * @throws PacketSequenceException
	 */
	private int innerProcessOutgoing(byte[][] messageData, int start, int length, int bufferLength,
			PeerNode pn, AsyncMessageCallback[] callbacks, short priority) throws NotConnectedException, WouldBlockException, PacketSequenceException {
		if(logMINOR) Logger.minor(this, "innerProcessOutgoing(...,"+start+ ',' +length+ ',' +bufferLength+ ','+callbacks.length+')');
		byte[] buf = new byte[bufferLength];
		buf[0] = (byte)length;
		int loc = 1;
		for(int i=start;i<(start+length);i++) {
			byte[] data = messageData[i];
			int len = data.length;
			buf[loc++] = (byte)(len >> 8);
			buf[loc++] = (byte)len;
			System.arraycopy(data, 0, buf, loc, len);
			loc += len;
		}
		return processOutgoingPreformatted(buf, 0, loc, pn, callbacks, priority);
	}

	/* (non-Javadoc)
	 * @see freenet.node.OutgoingPacketMangler#processOutgoing(byte[], int, int, freenet.node.SessionKey, int)
	 */
	public int processOutgoing(byte[] buf, int offset, int length, SessionKey tracker, short priority) throws KeyChangedException, NotConnectedException, PacketSequenceException, WouldBlockException {
		byte[] newBuf = preformat(buf, offset, length);
		return processOutgoingPreformatted(newBuf, 0, newBuf.length, tracker, -1, null, priority);
	}

	/**
	 * Send a packet using the current key. Retry if it fails solely because
	 * the key changes.
	 * @throws PacketSequenceException
	 */
	int processOutgoingPreformatted(byte[] buf, int offset, int length, PeerNode peer, AsyncMessageCallback[] callbacks, short priority) throws NotConnectedException, WouldBlockException, PacketSequenceException {
		SessionKey last = null;
		while(true) {
			try {
				if(!peer.isConnected())
					throw new NotConnectedException();
				SessionKey tracker = peer.getCurrentKeyTracker();
				last = tracker;
				if(tracker == null) {
					Logger.normal(this, "Dropping packet: Not connected to "+peer.getPeer()+" yet(2)");
					throw new NotConnectedException();
				}
				PacketTracker packets = tracker.packets;
				int seqNo = packets.allocateOutgoingPacketNumberNeverBlock();
				return processOutgoingPreformatted(buf, offset, length, tracker, seqNo, callbacks, priority);
			} catch (KeyChangedException e) {
				Logger.normal(this, "Key changed(2) for "+peer.getPeer());
				if(last == peer.getCurrentKeyTracker()) {
					if(peer.isConnected()) {
						Logger.error(this, "Peer is connected, yet current tracker is deprecated !! (rekey ?): "+e, e);
						throw new NotConnectedException("Peer is connected, yet current tracker is deprecated !! (rekey ?): "+e);
					}
				}
				// Go around again
			}
		}
	}

	byte[] preformat(byte[] buf, int offset, int length) {
		byte[] newBuf;
		if(buf != null) {
			newBuf = new byte[length+3];
			newBuf[0] = 1;
			newBuf[1] = (byte)(length >> 8);
			newBuf[2] = (byte)length;
			System.arraycopy(buf, offset, newBuf, 3, length);
		} else {
			newBuf = new byte[1];
			newBuf[0] = 0;
		}
		return newBuf;
	}

	/* (non-Javadoc)
	 * @see freenet.node.OutgoingPacketMangler#processOutgoingPreformatted(byte[], int, int, freenet.node.SessionKey, int, freenet.node.AsyncMessageCallback[], int)
	 */
	public int processOutgoingPreformatted(byte[] buf, int offset, int length, SessionKey tracker, int packetNumber, AsyncMessageCallback[] callbacks, short priority) throws KeyChangedException, NotConnectedException, PacketSequenceException, WouldBlockException {
		if(logMINOR) {
			String log = "processOutgoingPreformatted("+Fields.hashCode(buf)+", "+offset+ ',' +length+ ',' +tracker+ ',' +packetNumber+ ',';
			if(callbacks == null) log += "null";
			else log += ""+callbacks.length+Arrays.toString(callbacks); // FIXME too verbose?
			Logger.minor(this, log);
		}
		if((tracker == null) || (!tracker.pn.isConnected())) {
			throw new NotConnectedException();
		}

		// We do not support forgotten packets at present

		int[] acks, resendRequests, ackRequests, forgotPackets;
		int seqNumber;
		PacketTracker packets = tracker.packets;
		/* Locking:
		 * Avoid allocating a packet number, then a long pause due to
		 * overload, during which many other packets are sent,
		 * resulting in the other side asking us to resend a packet
		 * which doesn't exist yet.
		 * => grabbing resend reqs, packet no etc must be as
		 * close together as possible.
		 *
		 * HOWEVER, tracker.allocateOutgoingPacketNumber can block,
		 * so should not be locked.
		 */

		if(packetNumber > 0) {
			seqNumber = packetNumber;
		} else {
			if(buf.length == 1) {
				// Ack/resendreq only packet
				seqNumber = -1;
			} else {
				seqNumber = packets.allocateOutgoingPacketNumberNeverBlock();
			}
		}

		if(logMINOR) Logger.minor(this, "Sequence number (sending): "+seqNumber+" ("+packetNumber+") to "+tracker.pn.getPeer());

		/** The last sent sequence number, so that we can refer to packets
		 * sent after this packet was originally sent (it may be a resend) */
		int realSeqNumber;

		int otherSideSeqNumber;

		try {
		synchronized(tracker) {
			acks = packets.grabAcks();
			forgotPackets = packets.grabForgotten();
			resendRequests = packets.grabResendRequests();
			ackRequests = packets.grabAckRequests();
			realSeqNumber = packets.getLastOutgoingSeqNumber();
			otherSideSeqNumber = packets.highestReceivedIncomingSeqNumber();
			if(logMINOR) Logger.minor(this, "Sending packet to "+tracker.pn.getPeer()+", other side max seqno: "+otherSideSeqNumber);
		}
		} catch (StillNotAckedException e) {
			Logger.error(this, "Forcing disconnect on "+tracker.pn+" for "+tracker+" because packets not acked after 10 minutes!");
			tracker.pn.forceDisconnect(true);
			disconnectedStillNotAcked(tracker);
			throw new NotConnectedException();
		}

		int packetLength = 4 + // seq number
		RANDOM_BYTES_LENGTH + // random junk
		1 + // version
		((packetNumber == -1) ? 4 : 1) + // highest sent seqno - 4 bytes if seqno = -1
		4 + // other side's seqno
		1 + // number of acks
		acks.length + // acks
		1 + // number of resend reqs
		resendRequests.length + // resend requests
		1 + // number of ack requests
		ackRequests.length + // ack requests
		1 + // number of forgotten packets
		forgotPackets.length +
		length; // the payload !

		boolean paddThisPacket = crypto.config.paddDataPackets();
		int paddedLen;
		if(paddThisPacket) {
			if(logMINOR)
				Logger.minor(this, "Pre-padding length: " + packetLength);

			// Padding
			// This will do an adequate job of disguising the contents, and a poor (but not totally
			// worthless) job of disguising the traffic. FIXME!!!!!
			// Ideally we'd mimic the size profile - and the session bytes! - of a common protocol.

			if(packetLength < 64) {
				// Up to 37 bytes of payload (after base overhead above of 27 bytes), padded size 96-128 bytes.
				// Most small messages, and most ack only packets.
				paddedLen = 64 + node.fastWeakRandom.nextInt(32);
			} else {
				// Up to 69 bytes of payload, final size 128-192 bytes (CHK request, CHK insert, opennet announcement, CHK offer, swap reply)
				// Up to 133 bytes of payload, final size 192-256 bytes (SSK request, get offered CHK, offer SSK[, SSKInsertRequestNew], get offered SSK)
				// Up to 197 bytes of payload, final size 256-320 bytes (swap commit/complete[, SSKDataFoundNew, SSKInsertRequestAltNew])
				// Up to 1093 bytes of payload, final size 1152-1216 bytes (bulk transmit, block transmit, time deltas, SSK pubkey[, SSKData, SSKDataInsert])
				packetLength += 32;
				paddedLen = ((packetLength + 63) / 64) * 64;
				paddedLen += node.fastWeakRandom.nextInt(64);
				// FIXME get rid of this, we shouldn't be sending packets anywhere near this size unless
				// we've done PMTU...
				if(packetLength <= 1280 && paddedLen > 1280)
					paddedLen = 1280;
				int maxPacketSize = sock.getMaxPacketSize();
				if(packetLength <= maxPacketSize && paddedLen > maxPacketSize)
					paddedLen = maxPacketSize;
				packetLength -= 32;
				paddedLen -= 32;
			}
		} else {
			if(logMINOR)
				Logger.minor(this, "Don't padd the packet: we have been asked not to.");
			paddedLen = packetLength;
		}

		if(paddThisPacket)
			packetLength = paddedLen;

		if(logMINOR) Logger.minor(this, "Packet length: "+packetLength+" ("+length+")");

		byte[] plaintext = new byte[packetLength];

		byte[] randomJunk = new byte[RANDOM_BYTES_LENGTH];

		int ptr = offset;

		plaintext[ptr++] = (byte)(seqNumber >> 24);
		plaintext[ptr++] = (byte)(seqNumber >> 16);
		plaintext[ptr++] = (byte)(seqNumber >> 8);
		plaintext[ptr++] = (byte)seqNumber;

		if(logMINOR) Logger.minor(this, "Getting random junk");
		node.random.nextBytes(randomJunk);
		System.arraycopy(randomJunk, 0, plaintext, ptr, RANDOM_BYTES_LENGTH);
		ptr += RANDOM_BYTES_LENGTH;

		plaintext[ptr++] = 0; // version number

		if(seqNumber == -1) {
			plaintext[ptr++] = (byte)(realSeqNumber >> 24);
			plaintext[ptr++] = (byte)(realSeqNumber >> 16);
			plaintext[ptr++] = (byte)(realSeqNumber >> 8);
			plaintext[ptr++] = (byte)realSeqNumber;
		} else {
			plaintext[ptr++] = (byte)(realSeqNumber - seqNumber);
		}

		plaintext[ptr++] = (byte)(otherSideSeqNumber >> 24);
		plaintext[ptr++] = (byte)(otherSideSeqNumber >> 16);
		plaintext[ptr++] = (byte)(otherSideSeqNumber >> 8);
		plaintext[ptr++] = (byte)otherSideSeqNumber;

		plaintext[ptr++] = (byte) acks.length;
		for(int i=0;i<acks.length;i++) {
			int ackSeq = acks[i];
			if(logMINOR) Logger.minor(this, "Acking "+ackSeq);
			int offsetSeq = otherSideSeqNumber - ackSeq;
			if((offsetSeq > 255) || (offsetSeq < 0))
				throw new PacketSequenceException("bad ack offset "+offsetSeq+
						" - seqNumber="+otherSideSeqNumber+", ackNumber="+ackSeq+" talking to "+tracker.pn.getPeer());
			plaintext[ptr++] = (byte)offsetSeq;
		}

		plaintext[ptr++] = (byte) resendRequests.length;
		for(int i=0;i<resendRequests.length;i++) {
			int reqSeq = resendRequests[i];
			if(logMINOR) Logger.minor(this, "Resend req: "+reqSeq);
			int offsetSeq = otherSideSeqNumber - reqSeq;
			if((offsetSeq > 255) || (offsetSeq < 0))
				throw new PacketSequenceException("bad resend request offset "+offsetSeq+
						" - reqSeq="+reqSeq+", otherSideSeqNumber="+otherSideSeqNumber+" talking to "+tracker.pn.getPeer());
			plaintext[ptr++] = (byte)offsetSeq;
		}

		plaintext[ptr++] = (byte) ackRequests.length;
		if(logMINOR) Logger.minor(this, "Ackrequests: "+ackRequests.length);
		for(int i=0;i<ackRequests.length;i++) {
			int ackReqSeq = ackRequests[i];
			if(logMINOR) Logger.minor(this, "Ack request "+i+": "+ackReqSeq);
			// Relative to packetNumber - we are asking them to ack
			// a packet we sent to them.
			int offsetSeq = realSeqNumber - ackReqSeq;
			if((offsetSeq > 255) || (offsetSeq < 0))
				throw new PacketSequenceException("bad ack requests offset: "+offsetSeq+
						" - ackReqSeq="+ackReqSeq+", packetNumber="+realSeqNumber+" talking to "+tracker.pn.getPeer());
			plaintext[ptr++] = (byte)offsetSeq;
		}

		byte[] forgotOffsets = null;
		int forgotCount = 0;

		if(forgotPackets.length > 0) {
			for(int i=0;i<forgotPackets.length;i++) {
				int seq = forgotPackets[i];
				if(logMINOR) Logger.minor(this, "Forgot packet "+i+": "+seq);
				int offsetSeq = realSeqNumber - seq;
				if((offsetSeq > 255) || (offsetSeq < 0)) {
					if(packets.isDeprecated()) {
						// Oh well
						Logger.error(this, "Dropping forgot-packet notification on deprecated tracker: "+seq+" on "+tracker+" - real seq="+realSeqNumber);
						// Ignore it
						continue;
					} else {
						Logger.error(this, "bad forgot packet offset: "+offsetSeq+
								" - forgotSeq="+seq+", packetNumber="+realSeqNumber+" talking to "+tracker.pn.getPeer(), new Exception("error"));
					}
				} else {
					if(forgotOffsets == null)
						forgotOffsets = new byte[forgotPackets.length - i];

					if(forgotCount >= 256) {
						packets.requeueForgot(forgotPackets, forgotCount, forgotPackets.length - forgotCount);
						break;
					} else {
						forgotOffsets[forgotCount++] = (byte) offsetSeq;
					}
				}
			}
			if(forgotCount >= 256) forgotCount = 255;
		}

		plaintext[ptr++] = (byte) forgotCount;

		if(forgotOffsets != null) {
			System.arraycopy(forgotOffsets, 0, plaintext, ptr, forgotCount);
			ptr += forgotCount;
		}

		System.arraycopy(buf, offset, plaintext, ptr, length);
		ptr += length;

		if(paddThisPacket) {
			byte[] padding = new byte[packetLength - ptr];
			node.fastWeakRandom.nextBytes(padding);

			System.arraycopy(padding, 0, plaintext, ptr, padding.length);
			ptr += padding.length;
		} else if(ptr != plaintext.length) {
			Logger.error(this, "Inconsistent length: "+plaintext.length+" buffer but "+(ptr)+" actual");
			byte[] newBuf = new byte[ptr];
			System.arraycopy(plaintext, 0, newBuf, 0, ptr);
			plaintext = newBuf;
		}

		if(seqNumber != -1) {
			byte[] saveable = new byte[length];
			System.arraycopy(buf, offset, saveable, 0, length);
			packets.sentPacket(saveable, seqNumber, callbacks, priority);
		}

		if(logMINOR) Logger.minor(this, "Sending... "+seqNumber);

		int ret = processOutgoingFullyFormatted(plaintext, tracker);
		if(logMINOR) Logger.minor(this, "Sent packet "+seqNumber);
		return ret;
	}

	private HashSet<Peer> peersWithProblems = new HashSet<Peer>();

	private void disconnectedStillNotAcked(SessionKey tracker) {
		synchronized(peersWithProblems) {
			peersWithProblems.add(tracker.pn.getPeer());
			if(peersWithProblems.size() > 1) return;
		}
		if(node.clientCore == null || node.clientCore.alerts == null)
			return;
		// FIXME XXX: We have had this alert enabled for MONTHS which got us hundreds of bug reports about it. Unfortunately, nobody spend any work on fixing
		// the issue after the alert was added so I have disabled it to quit annoying our users. We should not waste their time if we don't do anything. xor
		// Notice that the same alert is commented out in PacketSender.
		// node.clientCore.alerts.register(disconnectedStillNotAckedAlert);
	}

	@SuppressWarnings("unused")
	private UserAlert disconnectedStillNotAckedAlert = new AbstractUserAlert() {

		public String anchor() {
			return "disconnectedStillNotAcked";
		}

		public String dismissButtonText() {
			return NodeL10n.getBase().getString("UserAlert.hide");
		}

		public short getPriorityClass() {
			return UserAlert.ERROR;
		}

		public String getShortText() {
			int sz;
			synchronized(peersWithProblems) {
				sz = peersWithProblems.size();
			}
			return l10n("somePeersDisconnectedStillNotAcked", "count", Integer.toString(sz));
		}

		public HTMLNode getHTMLText() {
			HTMLNode div = new HTMLNode("div");
			Peer[] peers;
			synchronized(peersWithProblems) {
				peers = peersWithProblems.toArray(new Peer[peersWithProblems.size()]);
			}
			NodeL10n.getBase().addL10nSubstitution(div, "FNPPacketMangler.somePeersDisconnectedStillNotAckedDetail",
					new String[] { "count", "link", "/link" }
					, new String[] { Integer.toString(peers.length), "<a href=\"/?_CHECKED_HTTP_=https://bugs.freenetproject.org/view.php?id=2692\">", "</a>" });
			HTMLNode list = div.addChild("ul");
			for(Peer peer : peers) {
				list.addChild("li", peer.toString());
			}
			return div;
		}

		public String getText() {
			StringBuffer sb = new StringBuffer();
			Peer[] peers;
			synchronized(peersWithProblems) {
				peers = peersWithProblems.toArray(new Peer[peersWithProblems.size()]);
			}
			sb.append(l10n("somePeersDisconnectedStillNotAckedDetail",
					new String[] { "count", "link", "/link" },
					new String[] { Integer.toString(peers.length), "", "" } ));
			sb.append('\n');
			for(Peer peer : peers) {
				sb.append('\t');
				sb.append(peer.toString());
				sb.append('\n');
			}
			return sb.toString();
		}

		public String getTitle() {
			return getShortText();
		}

		public Object getUserIdentifier() {
			return FNPPacketMangler.this;
		}

		public boolean isEventNotification() {
			return false;
		}

		public boolean isValid() {
			return true;
		}

		public void isValid(boolean validity) {
			// Ignore
		}

		public void onDismiss() {
			// Ignore
		}

		public boolean shouldUnregisterOnDismiss() {
			return true;
		}

		public boolean userCanDismiss() {
			return true;
		}

	};

	/**
	 * Encrypt and send a packet.
	 * @param plaintext The packet's plaintext, including all formatting,
	 * including acks and resend requests. Is clobbered.
	 */
	private int processOutgoingFullyFormatted(byte[] plaintext, SessionKey kt) {
		BlockCipher sessionCipher = kt.sessionCipher;
		if(logMINOR) Logger.minor(this, "Encrypting with "+HexUtil.bytesToHex(kt.sessionKey));
		if(sessionCipher == null) {
			Logger.error(this, "Dropping packet send - have not handshaked yet");
			return 0;
		}
		int blockSize = sessionCipher.getBlockSize() >> 3;
		if(sessionCipher.getKeySize() != sessionCipher.getBlockSize()) {
			throw new IllegalStateException("Block size must be half key size: blockSize="+
					sessionCipher.getBlockSize()+", keySize="+sessionCipher.getKeySize());
		}

		MessageDigest md = SHA256.getMessageDigest();

		int digestLength = md.getDigestLength();

		if(digestLength != blockSize) {
			throw new IllegalStateException("Block size must be digest length!");
		}

		byte[] output = new byte[plaintext.length + digestLength];
		System.arraycopy(plaintext, 0, output, digestLength, plaintext.length);

		md.update(plaintext);

		//Logger.minor(this, "Plaintext:\n"+HexUtil.bytesToHex(plaintext));

		byte[] digestTemp;

		digestTemp = md.digest();

		SHA256.returnMessageDigest(md); md = null;

		if(logMINOR) Logger.minor(this, "\nHash:      "+HexUtil.bytesToHex(digestTemp));

		// Put encrypted digest in output
		sessionCipher.encipher(digestTemp, digestTemp);

		// Now copy it back
		System.arraycopy(digestTemp, 0, output, 0, digestLength);
		// Yay, we have an encrypted hash

		if(logMINOR) Logger.minor(this, "\nEncrypted: "+HexUtil.bytesToHex(digestTemp)+" ("+plaintext.length+" bytes plaintext)");

		PCFBMode pcfb = PCFBMode.create(sessionCipher, digestTemp);
		pcfb.blockEncipher(output, digestLength, plaintext.length);

		//Logger.minor(this, "Ciphertext:\n"+HexUtil.bytesToHex(output, digestLength, plaintext.length));

		// We have a packet
		// Send it

		if(logMINOR) Logger.minor(this,"Sending packet of length "+output.length+" (" + Fields.hashCode(output) + ") to "+kt.pn);

		// pn.getPeer() cannot be null
		try {
			sendPacket(output, kt.pn.getPeer(), kt.pn);
//			System.err.println(kt.pn.getIdentityString()+" : sent packet length "+output.length);
		} catch (LocalAddressException e) {
			Logger.error(this, "Tried to send data packet to local address: "+kt.pn.getPeer()+" for "+kt.pn.allowLocalAddresses());
		}
		kt.pn.sentPacket();
		return output.length + sock.getHeadersLength();
	}

	protected String l10n(String key, String[] patterns, String[] values) {
		return NodeL10n.getBase().getString("FNPPacketMangler."+key, patterns, values);
	}

	protected String l10n(String key, String pattern, String value) {
		return NodeL10n.getBase().getString("FNPPacketMangler."+key, pattern, value);
	}

	/* (non-Javadoc)
	 * @see freenet.node.OutgoingPacketMangler#sendHandshake(freenet.node.PeerNode)
	 */
	public void sendHandshake(PeerNode pn, boolean notRegistered) {
		int negType = pn.selectNegType(this);
		if(negType == -1) {
			// Pick a random negType from what I do support
			int[] negTypes = supportedNegTypes();
			negType = negTypes[node.random.nextInt(negTypes.length)];
			Logger.normal(this, "Cannot send handshake to "+pn+" because no common negTypes, choosing random negType of "+negType);
		}
		if(logMINOR) Logger.minor(this, "Possibly sending handshake to "+pn+" negotiation type "+negType);

		Peer peer = pn.getHandshakeIP();
		if(peer == null) {
			pn.couldNotSendHandshake(notRegistered);
			return;
		}
		Peer oldPeer = peer;
		peer = peer.dropHostName();
		if(peer == null) {
			Logger.error(this, "No address for peer "+oldPeer+" so cannot send handshake");
			pn.couldNotSendHandshake(notRegistered);
			return;
		}
		sendJFKMessage1(pn, peer, pn.handshakeUnknownInitiator(), pn.handshakeSetupType(), negType);
		if(logMINOR)
			Logger.minor(this, "Sending handshake to "+peer+" for "+pn);
		pn.sentHandshake(notRegistered);
	}

	/* (non-Javadoc)
	 * @see freenet.node.OutgoingPacketMangler#isDisconnected(freenet.io.comm.PeerContext)
	 */
	public boolean isDisconnected(PeerContext context) {
		if(context == null) return false;
		return !context.isConnected();
	}

	public void resend(ResendPacketItem item, SessionKey tracker) throws PacketSequenceException, WouldBlockException, KeyChangedException, NotConnectedException {
		int size = processOutgoingPreformatted(item.buf, 0, item.buf.length, tracker, item.packetNumber, item.callbacks, item.priority);
		item.pn.resendByteCounter.sentBytes(size);
	}

	public int[] supportedNegTypes() {
		return new int[] { 2, 4 };
	}

	public int fullHeadersLengthOneMessage() {
		return fullHeadersLengthOneMessage;
	}

	public SocketHandler getSocketHandler() {
		return sock;
	}

	public Peer[] getPrimaryIPAddress() {
		return crypto.detector.getPrimaryPeers();
	}

	public byte[] getCompressedNoderef() {
		return crypto.myCompressedFullRef();
	}

	public boolean alwaysAllowLocalAddresses() {
		return crypto.config.alwaysAllowLocalAddresses();
	}

	private DiffieHellmanLightContext _genLightDiffieHellmanContext() {
		final DiffieHellmanLightContext ctx = DiffieHellman.generateLightContext();
		ctx.setSignature(crypto.sign(SHA256.digest(assembleDHParams(ctx.myExponential, crypto.getCryptoGroup()))));

		return ctx;
	}

	private final void _fillJFKDHFIFOOffThread() {
		// do it off-thread
		node.executor.execute(new PrioRunnable() {
			public void run() {
				_fillJFKDHFIFO();
			}
			public int getPriority() {
				return NativeThread.HIGH_PRIORITY;
			}
		}, "DiffieHellman exponential signing");
	}

	private void _fillJFKDHFIFO() {
		synchronized (dhContextFIFO) {
			if(dhContextFIFO.size() + 1 > DH_CONTEXT_BUFFER_SIZE) {
				DiffieHellmanLightContext result = null;
				long oldestSeen = Long.MAX_VALUE;

				for (DiffieHellmanLightContext tmp: dhContextFIFO) {
					if(tmp.lifetime < oldestSeen) {
						oldestSeen = tmp.lifetime;
						result = tmp;
					}
				}
				dhContextFIFO.remove(dhContextToBePrunned = result);
			}

			dhContextFIFO.addLast(_genLightDiffieHellmanContext());
		}
	}

	/**
	 * Change the DH Exponents on a regular basis but at most once every 30sec
	 *
	 * @return {@link DiffieHellmanLightContext}
	 */
	private DiffieHellmanLightContext getLightDiffieHellmanContext() {
		final long now = System.currentTimeMillis();
		DiffieHellmanLightContext result = null;

		synchronized (dhContextFIFO) {
			result = dhContextFIFO.removeFirst();

			// Shall we replace one element of the queue ?
			if((jfkDHLastGenerationTimestamp + DH_GENERATION_INTERVAL) < now) {
				jfkDHLastGenerationTimestamp = now;
				_fillJFKDHFIFOOffThread();
			}

			dhContextFIFO.addLast(result);
		}

		Logger.minor(this, "getLightDiffieHellmanContext() is serving "+result.hashCode());
		return result;
	}

	/**
	 * Used in processJFK[3|4]
	 * That's O^(n) ... but we have only a few elements and
	 * we call it only once a round-trip has been done
	 *
	 * @param exponential
	 * @return the corresponding DiffieHellmanLightContext with the right exponent
	 */
	private DiffieHellmanLightContext findContextByExponential(BigInteger exponential) {
		synchronized (dhContextFIFO) {
			for (DiffieHellmanLightContext result : dhContextFIFO) {
				if(exponential.equals(result.myExponential)) {
					return result;
				}
			}

			if((dhContextToBePrunned != null) && ((dhContextToBePrunned.myExponential).equals(exponential)))
				return dhContextToBePrunned;
		}
		return null;
	}

	/*
	 * Prepare DH parameters of message2 for them to be signed (useful in message3 to check the sig)
	 */
	private byte[] assembleDHParams(BigInteger exponential, DSAGroup group) {
		byte[] _myExponential = stripBigIntegerToNetworkFormat(exponential);
		byte[] _myGroup = group.getP().toByteArray();
		byte[] toSign = new byte[_myExponential.length + _myGroup.length];

		System.arraycopy(_myExponential, 0, toSign, 0, _myExponential.length);
		System.arraycopy(_myGroup, 0, toSign, _myExponential.length, _myGroup.length);

		return toSign;
	}

	private byte[] assembleDHParams(byte[] nonceInitiator,byte[] nonceResponder,BigInteger initiatorExponential, BigInteger responderExponential, byte[] id, byte[] sa) {
		byte[] _initiatorExponential = stripBigIntegerToNetworkFormat(initiatorExponential);
		byte[] _responderExponential = stripBigIntegerToNetworkFormat(responderExponential);
		byte[] result = new byte[nonceInitiator.length + nonceResponder.length + _initiatorExponential.length + _responderExponential.length + id.length + sa.length];
		int offset = 0;

		System.arraycopy(nonceInitiator, 0,result,offset,nonceInitiator.length);
		offset += nonceInitiator.length;
		System.arraycopy(nonceResponder,0 ,result,offset,nonceResponder.length);
		offset += nonceResponder.length;
		System.arraycopy(_initiatorExponential, 0, result,offset, _initiatorExponential.length);
		offset += _initiatorExponential.length;
		System.arraycopy(_responderExponential, 0, result, offset, _responderExponential.length);
		offset += _responderExponential.length;
		System.arraycopy(id, 0, result , offset,id.length);
		offset += id.length;
		System.arraycopy(sa, 0, result , offset,sa.length);

		return result;
	}

	private byte[] getTransientKey() {
		synchronized (authenticatorCache) {
			return transientKey;
		}
	}

	private byte[] computeJFKSharedKey(BigInteger exponential, byte[] nI, byte[] nR, String what) {
		assert("0".equals(what) || "1".equals(what) || "2".equals(what));
		byte[] number = null;
		try {
			number = what.getBytes("UTF-8");
		} catch (UnsupportedEncodingException e) {
			throw new Error("Impossible: JVM doesn't support UTF-8: " + e, e);
		}

		byte[] toHash = new byte[NONCE_SIZE * 2 + number.length];
		int offset = 0;
		System.arraycopy(nI, 0, toHash, offset, NONCE_SIZE);
		offset += NONCE_SIZE;
		System.arraycopy(nR, 0, toHash, offset, NONCE_SIZE);
		offset += NONCE_SIZE;
		System.arraycopy(number, 0, toHash, offset, number.length);

		return HMAC.macWithSHA256(exponential.toByteArray(), toHash, HASH_LENGTH);
	}

	private long timeLastReset = -1;

	/**
	 * How big can the authenticator get before we flush it ?
	 * roughly n*(sizeof(message3|message4) + H(authenticator))
	 *
	 * We push to it until we reach the cap where we rekey
	 */
	private int getAuthenticatorCacheSize() {
		if(crypto.isOpennet) {
			if(node.wantAnonAuth())
				return 300;
			else
				return OpennetManager.MAX_PEERS_FOR_SCALING * 2 + 10;
		} else
			return 100;
	}
	
	/**
	 * Change the transient key used by JFK.
	 *
	 * It will determine the PFS interval, hence we call it at least once every 30mins.
	 *
	 * @return True if we reset the transient key and therefore the authenticator cache.
	 */
	private boolean maybeResetTransientKey() {
		long now = System.currentTimeMillis();
		boolean isCacheTooBig = true;
		int authenticatorCacheSize = 0;
		int AUTHENTICATOR_CACHE_SIZE = getAuthenticatorCacheSize();
		synchronized (authenticatorCache) {
			authenticatorCacheSize = authenticatorCache.size();
			if(authenticatorCacheSize < AUTHENTICATOR_CACHE_SIZE) {
				isCacheTooBig = false;
				if(now - timeLastReset < TRANSIENT_KEY_REKEYING_MIN_INTERVAL)
					return false;
			}
			timeLastReset = now;

			node.random.nextBytes(transientKey);

			// reset the authenticator cache
			authenticatorCache.clear();
		}
		node.getTicker().queueTimedJob(transientKeyRekeyer, "JFKmaybeResetTransientKey"+now, TRANSIENT_KEY_REKEYING_MIN_INTERVAL, false, false);
		Logger.normal(this, "JFK's TransientKey has been changed and the message cache flushed because "+(isCacheTooBig ? ("the cache is oversized ("+authenticatorCacheSize+')') : "it's time to rekey")+ " on " + this);
		return true;
	}

	private byte[] stripBigIntegerToNetworkFormat(BigInteger exponential) {
		byte[] data = exponential.toByteArray();
		int targetLength = DiffieHellman.modulusLengthInBytes();

		if(data.length != targetLength) {
			byte[] newData = new byte[targetLength];
			if((data.length == targetLength+1) && (data[0] == 0)) {
				// Sign bit
				System.arraycopy(data, 1, newData, 0, targetLength);
			} else if(data.length < targetLength) {
				System.arraycopy(data, 0, newData, targetLength-data.length, data.length);
			} else {
				throw new IllegalStateException("Too long!");
			}
			data = newData;
		}
		return data;
	}

	public int getConnectivityStatus() {
		if(crypto.config.alwaysHandshakeAggressively())
			return AddressTracker.DEFINITELY_NATED;
		return sock.getDetectedConnectivityStatus();
	}

	public boolean allowConnection(PeerNode pn, FreenetInetAddress addr) {
		return crypto.allowConnection(pn, addr);
	}

	public void setPortForwardingBroken() {
		crypto.setPortForwardingBroken();
	}

}<|MERGE_RESOLUTION|>--- conflicted
+++ resolved
@@ -120,16 +120,6 @@
 	private long jfkDHLastGenerationTimestamp = 0;
 
 	protected static final int NONCE_SIZE = 8;
-<<<<<<< HEAD
-	/**
-	 * How big can the authenticator get before we flush it ?
-	 * roughly n*(sizeof(message3|message4) + H(authenticator))
-	 *
-	 * We push to it until we reach the cap where we rekey
-	 */
-	private static int AUTHENTICATOR_CACHE_SIZE;
-=======
->>>>>>> 2564ccb7
 	private static final int MAX_PACKETS_IN_FLIGHT = 256;
 	private static final int RANDOM_BYTES_LENGTH = 12;
 	private static final int HASH_LENGTH = SHA256.getDigestLength();
@@ -183,10 +173,6 @@
 		fnpTimingSource = new EntropySource();
 		myPacketDataSource = new EntropySource();
 		authenticatorCache = new HashMap<ByteArrayWrapper, byte[]>();
-
-                //We want a bigger cache for seednodes
-                AUTHENTICATOR_CACHE_SIZE = (node.wantAnonAuth() ? 300 : OpennetManager.MAX_PEERS_FOR_SCALING * 2 + 10);
-
 		fullHeadersLengthMinimum = HEADERS_LENGTH_MINIMUM + sock.getHeadersLength();
 		fullHeadersLengthOneMessage = HEADERS_LENGTH_ONE_MESSAGE + sock.getHeadersLength();
 	}
