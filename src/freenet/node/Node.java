--- conflicted
+++ resolved
@@ -4451,17 +4451,10 @@
 	 * @param preferInsert
 	 */
 	public CHKInsertSender makeInsertSender(NodeCHK key, short htl, long uid, InsertTag tag, PeerNode source,
-<<<<<<< HEAD
 			byte[] headers, PartiallyReceivedBlock prb, boolean fromStore, boolean canWriteClientCache, boolean forkOnCacheable, boolean preferInsert, boolean ignoreLowBackoff, boolean realTimeFlag) {
 		if(logMINOR) Logger.minor(this, "makeInsertSender("+key+ ',' +htl+ ',' +uid+ ',' +source+",...,"+fromStore);
 		CHKInsertSender is = null;
 		is = new CHKInsertSender(key, uid, tag, headers, htl, source, this, prb, fromStore, canWriteClientCache, forkOnCacheable, preferInsert, ignoreLowBackoff,realTimeFlag);
-=======
-			byte[] headers, PartiallyReceivedBlock prb, boolean fromStore, boolean canWriteClientCache, boolean forkOnCacheable, boolean preferInsert, boolean ignoreLowBackoff) {
-		if(logMINOR) Logger.minor(this, "makeInsertSender("+key+ ',' +htl+ ',' +uid+ ',' +source+",...,"+fromStore);
-		CHKInsertSender is = null;
-		is = new CHKInsertSender(key, uid, tag, headers, htl, source, this, prb, fromStore, canWriteClientCache, forkOnCacheable, preferInsert, ignoreLowBackoff);
->>>>>>> a7aa7288
 		is.start();
 		// CHKInsertSender adds itself to insertSenders
 		return is;
@@ -4481,11 +4474,7 @@
 	 * @param preferInsert
 	 */
 	public SSKInsertSender makeInsertSender(SSKBlock block, short htl, long uid, InsertTag tag, PeerNode source,
-<<<<<<< HEAD
 			boolean fromStore, boolean canWriteClientCache, boolean canWriteDatastore, boolean forkOnCacheable, boolean preferInsert, boolean ignoreLowBackoff, boolean realTimeFlag) {
-=======
-			boolean fromStore, boolean canWriteClientCache, boolean canWriteDatastore, boolean forkOnCacheable, boolean preferInsert, boolean ignoreLowBackoff) {
->>>>>>> a7aa7288
 		NodeSSK key = block.getKey();
 		if(key.getPubKey() == null) {
 			throw new IllegalArgumentException("No pub key when inserting");
@@ -4494,11 +4483,7 @@
 		getPubKey.cacheKey(key.getPubKeyHash(), key.getPubKey(), false, canWriteClientCache, canWriteDatastore, false, writeLocalToDatastore);
 		Logger.minor(this, "makeInsertSender("+key+ ',' +htl+ ',' +uid+ ',' +source+",...,"+fromStore);
 		SSKInsertSender is = null;
-<<<<<<< HEAD
 		is = new SSKInsertSender(block, uid, tag, htl, source, this, fromStore, canWriteClientCache, forkOnCacheable, preferInsert, ignoreLowBackoff, realTimeFlag);
-=======
-		is = new SSKInsertSender(block, uid, tag, htl, source, this, fromStore, canWriteClientCache, forkOnCacheable, preferInsert, ignoreLowBackoff);
->>>>>>> a7aa7288
 		is.start();
 		return is;
 	}
@@ -4595,13 +4580,8 @@
 		}
 	}
 	
-<<<<<<< HEAD
 	public synchronized CountedRequests countRequests(boolean local, boolean ssk, boolean insert, boolean offer, boolean realTimeFlag, int transfersPerInsert, boolean ignoreLocalVsRemote) {
 		HashMap<Long, ? extends UIDTag> map = getTracker(local, ssk, insert, offer, realTimeFlag);
-=======
-	public synchronized CountedRequests countRequests(boolean local, boolean ssk, boolean insert, boolean offer, int transfersPerInsert, boolean ignoreLocalVsRemote) {
-		HashMap<Long, ? extends UIDTag> map = getTracker(local, ssk, insert, offer);
->>>>>>> a7aa7288
 		synchronized(map) {
 			int count = 0;
 			int transfersOut = 0;
@@ -4617,13 +4597,8 @@
 		}
 	}
 	
-<<<<<<< HEAD
 	public CountedRequests countRequests(PeerNode source, boolean requestsToNode, boolean local, boolean ssk, boolean insert, boolean offer, boolean realTimeFlag, int transfersPerInsert, boolean ignoreLocalVsRemote) {
 		HashMap<Long, ? extends UIDTag> map = getTracker(local, ssk, insert, offer, realTimeFlag);
-=======
-	public CountedRequests countRequests(PeerNode source, boolean requestsToNode, boolean local, boolean ssk, boolean insert, boolean offer, int transfersPerInsert, boolean ignoreLocalVsRemote) {
-		HashMap<Long, ? extends UIDTag> map = getTracker(local, ssk, insert, offer);
->>>>>>> a7aa7288
 		synchronized(map) {
 		int count = 0;
 		int transfersOut = 0;
@@ -4643,52 +4618,6 @@
 				} else if(logDEBUG) Logger.debug(this, "Not counting "+entry.getKey());
 			}
 			return new CountedRequests(count, transfersOut, transfersIn);
-<<<<<<< HEAD
-=======
-		} else {
-			// FIXME improve efficiency!
-			for(Map.Entry<Long, ? extends UIDTag> entry : map.entrySet()) {
-				UIDTag tag = entry.getValue();
-				// Ordinary requests can be routed to an offered key.
-				// So we *DO NOT* care whether it's an ordinary routed relayed request or a GetOfferedKey, if we are counting outgoing requests.
-				if(tag.currentlyFetchingOfferedKeyFrom(source)) {
-					if(logMINOR) Logger.minor(this, "Counting "+tag+" to "+entry.getKey());
-					transfersOut += tag.expectedTransfersOut(ignoreLocalVsRemote, transfersPerInsert);
-					transfersIn += tag.expectedTransfersIn(ignoreLocalVsRemote, transfersPerInsert);
-					count++;
-				} else if(tag.currentlyRoutingTo(source)) {
-					if(logMINOR) Logger.minor(this, "Counting "+tag+" to "+entry.getKey());
-					transfersOut += tag.expectedTransfersOut(ignoreLocalVsRemote, transfersPerInsert);
-					transfersIn += tag.expectedTransfersIn(ignoreLocalVsRemote, transfersPerInsert);
-					count++;
-				} else if(logDEBUG) Logger.debug(this, "Not counting "+entry.getKey());
-			}
-			if(logMINOR) Logger.minor(this, "Counted for "+(local?"local":"remote")+" "+(ssk?"ssk":"chk")+" "+(insert?"insert":"request")+" "+(offer?"offer":"")+" : "+count+" of "+map.size()+" for "+source);
-			return new CountedRequests(count, transfersOut, transfersIn);
-		}
-		}
-	}
-	
-	void reassignTagToSelf(UIDTag tag) {
-		// The tag remains remote, but we flag it as adopted.
-		tag.reassignToSelf();
-	}
-	
-	private synchronized HashMap<Long, ? extends UIDTag> getTracker(boolean local, boolean ssk,
-			boolean insert, boolean offer) {
-		if(offer)
-			return getOfferTracker(ssk);
-		else if(insert)
-			return getInsertTracker(ssk, local);
-		else
-			return getRequestTracker(ssk, local);
-	}
-
-
-	private HashMap<Long, RequestTag> getRequestTracker(boolean ssk, boolean local) {
-		if(ssk) {
-			return local ? runningLocalSSKGetUIDs : runningSSKGetUIDs;
->>>>>>> a7aa7288
 		} else {
 			// FIXME improve efficiency!
 			for(Map.Entry<Long, ? extends UIDTag> entry : map.entrySet()) {
