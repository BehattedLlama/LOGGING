/* This code is part of Freenet. It is distributed under the GNU General
 * Public License, version 2 (or at your option any later version). See
 * http://www.gnu.org/ for further details of the GPL. */
/* Freenet 0.7 node. */
package freenet.node;

import static freenet.node.stats.DataStoreKeyType.CHK;
import static freenet.node.stats.DataStoreKeyType.PUB_KEY;
import static freenet.node.stats.DataStoreKeyType.SSK;
import static freenet.node.stats.DataStoreType.CACHE;
import static freenet.node.stats.DataStoreType.CLIENT;
import static freenet.node.stats.DataStoreType.SLASHDOT;
import static freenet.node.stats.DataStoreType.STORE;
import static java.util.concurrent.TimeUnit.DAYS;
import static java.util.concurrent.TimeUnit.MILLISECONDS;
import static java.util.concurrent.TimeUnit.MINUTES;
import static java.util.concurrent.TimeUnit.SECONDS;

import java.io.BufferedReader;
import java.io.EOFException;
import java.io.File;
import java.io.FileFilter;
import java.io.FileInputStream;
import java.io.FileOutputStream;
import java.io.IOException;
import java.io.InputStreamReader;
import java.io.RandomAccessFile;
import java.io.UnsupportedEncodingException;
import java.net.InetAddress;
import java.net.UnknownHostException;
import java.security.SecureRandom;
import java.util.HashMap;
import java.util.HashSet;
import java.util.LinkedHashMap;
import java.util.Locale;
import java.util.Map;
import java.util.MissingResourceException;
import java.util.Random;
import java.util.Set;

import freenet.node.useralerts.JVMVersionAlert;
import freenet.support.JVMVersion;
import org.tanukisoftware.wrapper.WrapperManager;

import com.db4o.Db4o;
import com.db4o.ObjectContainer;
import com.db4o.ObjectSet;
import com.db4o.config.Configuration;
import com.db4o.config.GlobalOnlyConfigException;
import com.db4o.diagnostic.ClassHasNoFields;
import com.db4o.diagnostic.Diagnostic;
import com.db4o.diagnostic.DiagnosticBase;
import com.db4o.diagnostic.DiagnosticListener;
import com.db4o.ext.Db4oException;
import com.db4o.io.IoAdapter;
import com.db4o.io.RandomAccessFileAdapter;

import freenet.client.FetchContext;
import freenet.clients.fcp.FCPMessage;
import freenet.clients.fcp.FeedMessage;
import freenet.clients.http.SecurityLevelsToadlet;
import freenet.clients.http.SimpleToadletServer;
import freenet.config.EnumerableOptionCallback;
import freenet.config.FreenetFilePersistentConfig;
import freenet.config.InvalidConfigValueException;
import freenet.config.NodeNeedRestartException;
import freenet.config.PersistentConfig;
import freenet.config.SubConfig;
import freenet.crypt.DSAPublicKey;
import freenet.crypt.DiffieHellman;
import freenet.crypt.ECDH;
import freenet.crypt.EncryptingIoAdapter;
import freenet.crypt.RandomSource;
import freenet.crypt.Yarrow;
import freenet.io.comm.DMT;
import freenet.io.comm.DisconnectedException;
import freenet.io.comm.FreenetInetAddress;
import freenet.io.comm.IOStatisticCollector;
import freenet.io.comm.Message;
import freenet.io.comm.MessageCore;
import freenet.io.comm.MessageFilter;
import freenet.io.comm.Peer;
import freenet.io.comm.PeerParseException;
import freenet.io.comm.ReferenceSignatureVerificationException;
import freenet.io.comm.UdpSocketHandler;
import freenet.io.xfer.PartiallyReceivedBlock;
import freenet.keys.CHKBlock;
import freenet.keys.CHKVerifyException;
import freenet.keys.ClientCHK;
import freenet.keys.ClientCHKBlock;
import freenet.keys.ClientKey;
import freenet.keys.ClientKeyBlock;
import freenet.keys.ClientSSK;
import freenet.keys.ClientSSKBlock;
import freenet.keys.Key;
import freenet.keys.KeyBlock;
import freenet.keys.KeyVerifyException;
import freenet.keys.NodeCHK;
import freenet.keys.NodeSSK;
import freenet.keys.SSKBlock;
import freenet.keys.SSKVerifyException;
import freenet.l10n.BaseL10n;
import freenet.l10n.NodeL10n;
import freenet.node.DarknetPeerNode.FRIEND_TRUST;
import freenet.node.DarknetPeerNode.FRIEND_VISIBILITY;
import freenet.node.NodeDispatcher.NodeDispatcherCallback;
import freenet.node.OpennetManager.ConnectionType;
import freenet.node.SecurityLevels.NETWORK_THREAT_LEVEL;
import freenet.node.SecurityLevels.PHYSICAL_THREAT_LEVEL;
import freenet.node.probe.Listener;
import freenet.node.probe.Type;
import freenet.node.stats.DataStoreInstanceType;
import freenet.node.stats.DataStoreStats;
import freenet.node.stats.NotAvailNodeStoreStats;
import freenet.node.stats.StoreCallbackStats;
import freenet.node.updater.NodeUpdateManager;
import freenet.node.updater.UpdateDeployContext;
import freenet.node.updater.UpdateDeployContext.CHANGED;
import freenet.node.useralerts.MeaningfulNodeNameUserAlert;
import freenet.node.useralerts.NotEnoughNiceLevelsUserAlert;
import freenet.node.useralerts.SimpleUserAlert;
import freenet.node.useralerts.TimeSkewDetectedUserAlert;
import freenet.node.useralerts.UserAlert;
import freenet.pluginmanager.ForwardPort;
import freenet.pluginmanager.PluginDownLoaderOfficialHTTPS;
import freenet.pluginmanager.PluginManager;
import freenet.pluginmanager.PluginStore;
import freenet.store.BlockMetadata;
import freenet.store.CHKStore;
import freenet.store.CachingFreenetStore;
import freenet.store.FreenetStore;
import freenet.store.KeyCollisionException;
import freenet.store.NullFreenetStore;
import freenet.store.PubkeyStore;
import freenet.store.RAMFreenetStore;
import freenet.store.SSKStore;
import freenet.store.SlashdotStore;
import freenet.store.StorableBlock;
import freenet.store.StoreCallback;
import freenet.store.saltedhash.ResizablePersistentIntBuffer;
import freenet.store.saltedhash.SaltedHashFreenetStore;
import freenet.support.Executor;
import freenet.support.Fields;
import freenet.support.HTMLNode;
import freenet.support.HexUtil;
import freenet.support.LogThresholdCallback;
import freenet.support.Logger;
import freenet.support.Logger.LogLevel;
import freenet.support.PooledExecutor;
import freenet.support.PrioritizedTicker;
import freenet.support.ShortBuffer;
import freenet.support.SimpleFieldSet;
import freenet.support.SizeUtil;
import freenet.support.Ticker;
import freenet.support.TokenBucket;
import freenet.support.api.BooleanCallback;
import freenet.support.api.IntCallback;
import freenet.support.api.LongCallback;
import freenet.support.api.ShortCallback;
import freenet.support.api.StringCallback;
import freenet.support.io.ArrayBucketFactory;
import freenet.support.io.Closer;
import freenet.support.io.FileUtil;
import freenet.support.io.NativeThread;
import freenet.support.math.MersenneTwister;
import freenet.support.transport.ip.HostnameSyntaxException;

/**
 * @author amphibian
 */
public class Node implements TimeSkewDetectorCallback {

	public class MigrateOldStoreData implements Runnable {

		private final boolean clientCache;

		public MigrateOldStoreData(boolean clientCache) {
			this.clientCache = clientCache;
			if(clientCache) {
				oldCHKClientCache = chkClientcache;
				oldPKClientCache = pubKeyClientcache;
				oldSSKClientCache = sskClientcache;
			} else {
				oldCHK = chkDatastore;
				oldPK = pubKeyDatastore;
				oldSSK = sskDatastore;
				oldCHKCache = chkDatastore;
				oldPKCache = pubKeyDatastore;
				oldSSKCache = sskDatastore;
			}
		}

		@Override
		public void run() {
			System.err.println("Migrating old "+(clientCache ? "client cache" : "datastore"));
			if(clientCache) {
				migrateOldStore(oldCHKClientCache, chkClientcache, true);
				StoreCallback<? extends StorableBlock> old;
				synchronized(Node.this) {
					old = oldCHKClientCache;
					oldCHKClientCache = null;
				}
				closeOldStore(old);
				migrateOldStore(oldPKClientCache, pubKeyClientcache, true);
				synchronized(Node.this) {
					old = oldPKClientCache;
					oldPKClientCache = null;
				}
				closeOldStore(old);
				migrateOldStore(oldSSKClientCache, sskClientcache, true);
				synchronized(Node.this) {
					old = oldSSKClientCache;
					oldSSKClientCache = null;
				}
				closeOldStore(old);
			} else {
				migrateOldStore(oldCHK, chkDatastore, false);
				oldCHK = null;
				migrateOldStore(oldPK, pubKeyDatastore, false);
				oldPK = null;
				migrateOldStore(oldSSK, sskDatastore, false);
				oldSSK = null;
				migrateOldStore(oldCHKCache, chkDatacache, false);
				oldCHKCache = null;
				migrateOldStore(oldPKCache, pubKeyDatacache, false);
				oldPKCache = null;
				migrateOldStore(oldSSKCache, sskDatacache, false);
				oldSSKCache = null;
			}
			System.err.println("Finished migrating old "+(clientCache ? "client cache" : "datastore"));
		}

	}

	volatile CHKStore oldCHK;
	volatile PubkeyStore oldPK;
	volatile SSKStore oldSSK;

	volatile CHKStore oldCHKCache;
	volatile PubkeyStore oldPKCache;
	volatile SSKStore oldSSKCache;

	volatile CHKStore oldCHKClientCache;
	volatile PubkeyStore oldPKClientCache;
	volatile SSKStore oldSSKClientCache;

	private <T extends StorableBlock> void migrateOldStore(StoreCallback<T> old, StoreCallback<T> newStore, boolean canReadClientCache) {
		FreenetStore<T> store = old.getStore();
		if(store instanceof RAMFreenetStore) {
			RAMFreenetStore<T> ramstore = (RAMFreenetStore<T>)store;
			try {
				ramstore.migrateTo(newStore, canReadClientCache);
			} catch (IOException e) {
				Logger.error(this, "Caught migrating old store: "+e, e);
			}
			ramstore.clear();
		} else if(store instanceof SaltedHashFreenetStore) {
			Logger.error(this, "Migrating from from a saltedhashstore not fully supported yet: will not keep old keys");
		}
	}


	public <T extends StorableBlock> void closeOldStore(StoreCallback<T> old) {
		FreenetStore<T> store = old.getStore();
		if(store instanceof SaltedHashFreenetStore) {
			SaltedHashFreenetStore<T> saltstore = (SaltedHashFreenetStore<T>) store;
			saltstore.close();
			saltstore.destruct();
		}
	}


	private static volatile boolean logMINOR;
	private static volatile boolean logDEBUG;

	static {
		Logger.registerLogThresholdCallback(new LogThresholdCallback(){
			@Override
			public void shouldUpdate(){
				logMINOR = Logger.shouldLog(LogLevel.MINOR, this);
				logDEBUG = Logger.shouldLog(LogLevel.DEBUG, this);
			}
		});
	}
	private static MeaningfulNodeNameUserAlert nodeNameUserAlert;
	private static TimeSkewDetectedUserAlert timeSkewDetectedUserAlert;

	public class NodeNameCallback extends StringCallback  {
		NodeNameCallback() {
		}
		@Override
		public String get() {
			String name;
			synchronized(this) {
				name = myName;
			}
			if(name.startsWith("Node id|")|| name.equals("MyFirstFreenetNode") || name.startsWith("Freenet node with no name #")){
				clientCore.alerts.register(nodeNameUserAlert);
			}else{
				clientCore.alerts.unregister(nodeNameUserAlert);
			}
			return name;
		}

		@Override
		public void set(String val) throws InvalidConfigValueException {
			if(get().equals(val)) return;
			else if(val.length() > 128)
				throw new InvalidConfigValueException("The given node name is too long ("+val+')');
			else if("".equals(val))
				val = "~none~";
			synchronized(this) {
				myName = val;
			}
			// We'll broadcast the new name to our connected darknet peers via a differential node reference
			SimpleFieldSet fs = new SimpleFieldSet(true);
			fs.putSingle("myName", myName);
			peers.locallyBroadcastDiffNodeRef(fs, true, false);
			// We call the callback once again to ensure MeaningfulNodeNameUserAlert
			// has been unregistered ... see #1595
			get();
		}
	}

	private class StoreTypeCallback extends StringCallback implements EnumerableOptionCallback {

		@Override
		public String get() {
			synchronized(Node.this) {
				return storeType;
			}
		}

		@Override
		public void set(String val) throws InvalidConfigValueException, NodeNeedRestartException {
			boolean found = false;
			for (String p : getPossibleValues()) {
				if (p.equals(val)) {
					found = true;
					break;
				}
			}
			if (!found)
				throw new InvalidConfigValueException("Invalid store type");

			String type;
			synchronized(Node.this) {
				type = storeType;
			}
			if(type.equals("ram")) {
				synchronized(this) { // Serialise this part.
					makeStore(val);
				}
			} else {
				synchronized(Node.this) {
					storeType = val;
				}
				throw new NodeNeedRestartException("Store type cannot be changed on the fly");
			}
		}

		@Override
		public String[] getPossibleValues() {
			return new String[] { "salt-hash", "ram" };
		}
	}

	private class ClientCacheTypeCallback extends StringCallback implements EnumerableOptionCallback {

		@Override
		public String get() {
			synchronized(Node.this) {
				return clientCacheType;
			}
		}

		@Override
		public void set(String val) throws InvalidConfigValueException, NodeNeedRestartException {
			boolean found = false;
			for (String p : getPossibleValues()) {
				if (p.equals(val)) {
					found = true;
					break;
				}
			}
			if (!found)
				throw new InvalidConfigValueException("Invalid store type");

			synchronized(this) { // Serialise this part.
				String suffix = getStoreSuffix();
				if (val.equals("salt-hash")) {
					byte[] key;
					synchronized(Node.this) {
						key = cachedClientCacheKey;
						cachedClientCacheKey = null;
					}
					if(key == null) {
						MasterKeys keys = null;
						try {
							if(securityLevels.physicalThreatLevel == PHYSICAL_THREAT_LEVEL.MAXIMUM) {
								key = new byte[32];
								random.nextBytes(key);
							} else {
								keys = MasterKeys.read(masterKeysFile, random, "");
								key = keys.clientCacheMasterKey;
								keys.clearAllNotClientCacheKey();
							}
						} catch (MasterKeysWrongPasswordException e1) {
							setClientCacheAwaitingPassword();
							synchronized(Node.this) {
								clientCacheType = val;
							}
							throw new InvalidConfigValueException("You must enter the password");
						} catch (MasterKeysFileSizeException e1) {
							throw new InvalidConfigValueException("Master keys file corrupted (too " + e1.sizeToString() + ")");
						} catch (IOException e1) {
							throw new InvalidConfigValueException("Master keys file cannot be accessed: "+e1);
						}
					}
					try {
						initSaltHashClientCacheFS(suffix, true, key);
					} catch (NodeInitException e) {
						Logger.error(this, "Unable to create new store", e);
						System.err.println("Unable to create new store: "+e);
						e.printStackTrace();
						// FIXME l10n both on the NodeInitException and the wrapper message
						throw new InvalidConfigValueException("Unable to create new store: "+e);
					} finally {
						MasterKeys.clear(key);
					}
				} else if(val.equals("ram")) {
					initRAMClientCacheFS();
				} else /*if(val.equals("none")) */{
					initNoClientCacheFS();
				}
				
				synchronized(Node.this) {
					clientCacheType = val;
				}
			}
		}

		@Override
		public String[] getPossibleValues() {
			return new String[] { "salt-hash", "ram", "none" };
		}
	}

	private static class L10nCallback extends StringCallback implements EnumerableOptionCallback {
		@Override
		public String get() {
			return NodeL10n.getBase().getSelectedLanguage().fullName;
		}

		@Override
		public void set(String val) throws InvalidConfigValueException {
			if(val == null || get().equalsIgnoreCase(val)) return;
			try {
				NodeL10n.getBase().setLanguage(BaseL10n.LANGUAGE.mapToLanguage(val));
			} catch (MissingResourceException e) {
				throw new InvalidConfigValueException(e.getLocalizedMessage());
			}
			PluginManager.setLanguage(NodeL10n.getBase().getSelectedLanguage());
		}

		@Override
		public String[] getPossibleValues() {
			return BaseL10n.LANGUAGE.valuesWithFullNames();
		}
	}

	final File dbFile;
	final File dbFileCrypt;
	/** db4o database for node and client layer.
	 * Other databases can be created for the datastore (since its usage
	 * patterns and content are completely different), or for plugins (for
	 * security reasons). */
	public ObjectContainer db;
	private volatile boolean hasPanicked;
	/** A fixed random number which identifies the top-level objects belonging to
	 * this node, as opposed to any others that might be stored in the same database
	 * (e.g. because of many-nodes-in-one-VM). */
	public long nodeDBHandle;

	private DatabaseKey databaseKey;

	/** Stats */
	public final NodeStats nodeStats;

	/** Config object for the whole node. */
	public final PersistentConfig config;

	// Static stuff related to logger

	/** Directory to log to */
	static File logDir;
	/** Maximum size of gzipped logfiles */
	static long maxLogSize;
	/** Log config handler */
	public static LoggingConfigHandler logConfigHandler;

	public static final int PACKETS_IN_BLOCK = 32;
	public static final int PACKET_SIZE = 1024;
	public static final double DECREMENT_AT_MIN_PROB = 0.25;
	public static final double DECREMENT_AT_MAX_PROB = 0.5;
	// Send keepalives every 7-14 seconds. Will be acked and if necessary resent.
	// Old behaviour was keepalives every 14-28. Even that was adequate for a 30 second
	// timeout. Most nodes don't need to send keepalives because they are constantly busy,
	// this is only an issue for disabled darknet connections, very quiet private networks
	// etc.
	public static final long KEEPALIVE_INTERVAL = SECONDS.toMillis(7);
	// If no activity for 30 seconds, node is dead
	// 35 seconds allows plenty of time for resends etc even if above is 14 sec as it is on older nodes.
	public static final long MAX_PEER_INACTIVITY = SECONDS.toMillis(35);
	/** Time after which a handshake is assumed to have failed. */
	public static final int HANDSHAKE_TIMEOUT = (int) MILLISECONDS.toMillis(4800); // Keep the below within the 30 second assumed timeout.
	// Inter-handshake time must be at least 2x handshake timeout
	public static final int MIN_TIME_BETWEEN_HANDSHAKE_SENDS = HANDSHAKE_TIMEOUT*2; // 10-20 secs
	public static final int RANDOMIZED_TIME_BETWEEN_HANDSHAKE_SENDS = HANDSHAKE_TIMEOUT*2; // avoid overlap when the two handshakes are at the same time
	public static final int MIN_TIME_BETWEEN_VERSION_PROBES = HANDSHAKE_TIMEOUT*4;
	public static final int RANDOMIZED_TIME_BETWEEN_VERSION_PROBES = HANDSHAKE_TIMEOUT*2; // 20-30 secs
	public static final int MIN_TIME_BETWEEN_VERSION_SENDS = HANDSHAKE_TIMEOUT*4;
	public static final int RANDOMIZED_TIME_BETWEEN_VERSION_SENDS = HANDSHAKE_TIMEOUT*2; // 20-30 secs
	public static final int MIN_TIME_BETWEEN_BURSTING_HANDSHAKE_BURSTS = HANDSHAKE_TIMEOUT*24; // 2-5 minutes
	public static final int RANDOMIZED_TIME_BETWEEN_BURSTING_HANDSHAKE_BURSTS = HANDSHAKE_TIMEOUT*36;
	public static final int MIN_BURSTING_HANDSHAKE_BURST_SIZE = 1; // 1-4 handshake sends per burst
	public static final int RANDOMIZED_BURSTING_HANDSHAKE_BURST_SIZE = 3;
	// If we don't receive any packets at all in this period, from any node, tell the user
	public static final long ALARM_TIME = MINUTES.toMillis(1);

	static final long MIN_INTERVAL_BETWEEN_INCOMING_SWAP_REQUESTS = MILLISECONDS.toMillis(900);
	static final long MIN_INTERVAL_BETWEEN_INCOMING_PROBE_REQUESTS = MILLISECONDS.toMillis(1000);
	public static final int SYMMETRIC_KEY_LENGTH = 32; // 256 bits - note that this isn't used everywhere to determine it

	/** Datastore directory */
	private final ProgramDirectory storeDir;

	/** Datastore properties */
	private String storeType;
	private boolean storeUseSlotFilters;
	private boolean storeSaltHashResizeOnStart;

	/** The number of bytes per key total in all the different datastores. All the datastores
	 * are always the same size in number of keys. */
	public static final int sizePerKey = CHKBlock.DATA_LENGTH + CHKBlock.TOTAL_HEADERS_LENGTH +
		DSAPublicKey.PADDED_SIZE + SSKBlock.DATA_LENGTH + SSKBlock.TOTAL_HEADERS_LENGTH;

	/** The maximum number of keys stored in each of the datastores, cache and store combined. */
	private long maxTotalKeys;
	long maxCacheKeys;
	long maxStoreKeys;
	/** The maximum size of the datastore. Kept to avoid rounding turning 5G into 5368698672 */
	private long maxTotalDatastoreSize;
	/** If true, store shrinks occur immediately even if they are over 10% of the store size. If false,
	 * we just set the storeSize and do an offline shrink on the next startup. Online shrinks do not
	 * preserve the most recently used data so are not recommended. */
	private boolean storeForceBigShrinks;

	private final SemiOrderedShutdownHook shutdownHook;
	/** The CHK datastore. Long term storage; data should only be inserted here if
	 * this node is the closest location on the chain so far, and it is on an
	 * insert (because inserts will always reach the most specialized node; if we
	 * allow requests to store here, then we get pollution by inserts for keys not
	 * close to our specialization). These conclusions derived from Oskar's simulations. */
	private CHKStore chkDatastore;
	/** The SSK datastore. See description for chkDatastore. */
	private SSKStore sskDatastore;
	/** The store of DSAPublicKeys (by hash). See description for chkDatastore. */
	private PubkeyStore pubKeyDatastore;

	/** Client cache store type */
	private String clientCacheType;
	/** Client cache could not be opened so is a RAMFS until the correct password is entered */
	private boolean clientCacheAwaitingPassword;
	private boolean databaseAwaitingPassword;
	/** Client cache maximum cached keys for each type */
	long maxClientCacheKeys;
	/** Maximum size of the client cache. Kept to avoid rounding problems. */
	private long maxTotalClientCacheSize;

	/** Cached client cache key if the user is in the first-time wizard */
	private byte[] cachedClientCacheKey;

	/** The CHK datacache. Short term cache which stores everything that passes
	 * through this node. */
	private CHKStore chkDatacache;
	/** The SSK datacache. Short term cache which stores everything that passes
	 * through this node. */
	private SSKStore sskDatacache;
	/** The public key datacache (by hash). Short term cache which stores
	 * everything that passes through this node. */
	private PubkeyStore pubKeyDatacache;

	/** The CHK client cache. Caches local requests only. */
	private CHKStore chkClientcache;
	/** The SSK client cache. Caches local requests only. */
	private SSKStore sskClientcache;
	/** The pubkey client cache. Caches local requests only. */
	private PubkeyStore pubKeyClientcache;

	// These only cache keys for 30 minutes.

	// FIXME make the first two configurable
	private long maxSlashdotCacheSize;
	private int maxSlashdotCacheKeys;
	static final long PURGE_INTERVAL = SECONDS.toMillis(60);

	private CHKStore chkSlashdotcache;
	private SlashdotStore<CHKBlock> chkSlashdotcacheStore;
	private SSKStore sskSlashdotcache;
	private SlashdotStore<SSKBlock> sskSlashdotcacheStore;
	private PubkeyStore pubKeySlashdotcache;
	private SlashdotStore<DSAPublicKey> pubKeySlashdotcacheStore;

	/** If false, only ULPRs will use the slashdot cache. If true, everything does. */
	private boolean useSlashdotCache;
	/** If true, we write stuff to the datastore even though we shouldn't because the HTL is
	 * too high. However it is flagged as old so it won't be included in the Bloom filter for
	 * sharing purposes. */
	private boolean writeLocalToDatastore;

	final NodeGetPubkey getPubKey;

	/** FetchContext for ARKs */
	public final FetchContext arkFetcherContext;

	/** IP detector */
	public final NodeIPDetector ipDetector;
	/** For debugging/testing, set this to true to stop the
	 * probabilistic decrement at the edges of the HTLs. */
	boolean disableProbabilisticHTLs;

	public final RequestTracker tracker;
	
	/** Semi-unique ID for swap requests. Used to identify us so that the
	 * topology can be reconstructed. */
	public long swapIdentifier;
	private String myName;
	public final LocationManager lm;
	/** My peers */
	public final PeerManager peers;
	/** Node-reference directory (node identity, peers, etc) */
	final ProgramDirectory nodeDir;
	/** Config directory (l10n overrides, etc) */
	final ProgramDirectory cfgDir;
	/** User data directory (bookmarks, download lists, etc) */
	final ProgramDirectory userDir;
	/** Run-time state directory (bootID, PRNG seed, etc) */
	final ProgramDirectory runDir;
	/** Plugin directory */
	final ProgramDirectory pluginDir;

	/** File to write crypto master keys into, possibly passworded */
	final File masterKeysFile;
	/** Directory to put extra peer data into */
	final File extraPeerDataDir;
	/** Strong RNG */
	public final RandomSource random;
	/** JCA-compliant strong RNG. WARNING: DO NOT CALL THIS ON THE MAIN NETWORK
	 * HANDLING THREADS! In some configurations it can block, potentially 
	 * forever, on nextBytes()! */
	public final SecureRandom secureRandom;
	/** Weak but fast RNG */
	public final Random fastWeakRandom;
	/** The object which handles incoming messages and allows us to wait for them */
	final MessageCore usm;

	// Darknet stuff

	NodeCrypto darknetCrypto;
	// Back compat
	private boolean showFriendsVisibilityAlert;

	// Opennet stuff

	private final NodeCryptoConfig opennetCryptoConfig;
	OpennetManager opennet;
	private volatile boolean isAllowedToConnectToSeednodes;
	private int maxOpennetPeers;
	private boolean acceptSeedConnections;
	private boolean passOpennetRefsThroughDarknet;

	// General stuff

	public final Executor executor;
	public final PacketSender ps;
	public final PrioritizedTicker ticker;
	final DNSRequester dnsr;
	final NodeDispatcher dispatcher;
	public final UptimeEstimator uptime;
	public final TokenBucket outputThrottle;
	public boolean throttleLocalData;
	private int outputBandwidthLimit;
	private int inputBandwidthLimit;
	boolean inputLimitDefault;
	final boolean enableARKs;
	final boolean enablePerNodeFailureTables;
	final boolean enableULPRDataPropagation;
	final boolean enableSwapping;
	private volatile boolean publishOurPeersLocation;
	private volatile boolean routeAccordingToOurPeersLocation;
	boolean enableSwapQueueing;
	boolean enablePacketCoalescing;
	public static final short DEFAULT_MAX_HTL = (short)18;
	private short maxHTL;
	private boolean skipWrapperWarning;
	private int maxPacketSize;
	/** Should inserts ignore low backoff times by default? */
	public static final boolean IGNORE_LOW_BACKOFF_DEFAULT = false;
	/** Definition of "low backoff times" for above. */
	public static final long LOW_BACKOFF = SECONDS.toMillis(30);
	/** Should inserts be fairly blatently prioritised on accept by default? */
	public static final boolean PREFER_INSERT_DEFAULT = false;
	/** Should inserts fork when the HTL reaches cacheability? */
	public static final boolean FORK_ON_CACHEABLE_DEFAULT = true;
	public final IOStatisticCollector collector;
	/** Type identifier for fproxy node to node messages, as sent on DMT.nodeToNodeMessage's */
	public static final int N2N_MESSAGE_TYPE_FPROXY = 1;
	/** Type identifier for differential node reference messages, as sent on DMT.nodeToNodeMessage's */
	public static final int N2N_MESSAGE_TYPE_DIFFNODEREF = 2;
	/** Identifier within fproxy messages for simple, short text messages to be displayed on the homepage as useralerts */
	public static final int N2N_TEXT_MESSAGE_TYPE_USERALERT = 1;
	/** Identifier within fproxy messages for an offer to transfer a file */
	public static final int N2N_TEXT_MESSAGE_TYPE_FILE_OFFER = 2;
	/** Identifier within fproxy messages for accepting an offer to transfer a file */
	public static final int N2N_TEXT_MESSAGE_TYPE_FILE_OFFER_ACCEPTED = 3;
	/** Identifier within fproxy messages for rejecting an offer to transfer a file */
	public static final int N2N_TEXT_MESSAGE_TYPE_FILE_OFFER_REJECTED = 4;
	/** Identified within friend feed for the recommendation of a bookmark */
	public static final int N2N_TEXT_MESSAGE_TYPE_BOOKMARK = 5;
	/** Identified within friend feed for the recommendation of a file */
	public static final int N2N_TEXT_MESSAGE_TYPE_DOWNLOAD = 6;
	public static final int EXTRA_PEER_DATA_TYPE_N2NTM = 1;
	public static final int EXTRA_PEER_DATA_TYPE_PEER_NOTE = 2;
	public static final int EXTRA_PEER_DATA_TYPE_QUEUED_TO_SEND_N2NM = 3;
	public static final int EXTRA_PEER_DATA_TYPE_BOOKMARK = 4;
	public static final int EXTRA_PEER_DATA_TYPE_DOWNLOAD = 5;
	public static final int PEER_NOTE_TYPE_PRIVATE_DARKNET_COMMENT = 1;

	/** The bootID of the last time the node booted up. Or -1 if we don't know due to
	 * permissions problems, or we suspect that the node has been booted and not
	 * written the file e.g. if we can't write it. So if we want to compare data
	 * gathered in the last session and only recorded to disk on a clean shutdown
	 * to data we have now, we just include the lastBootID. */
	public final long lastBootID;
	public final long bootID;
	public final long startupTime;

	private SimpleToadletServer toadlets;

	public final NodeClientCore clientCore;

	// ULPRs, RecentlyFailed, per node failure tables, are all managed by FailureTable.
	final FailureTable failureTable;

	// The version we were before we restarted.
	public int lastVersion;

	/** NodeUpdater **/
	public final NodeUpdateManager nodeUpdater;

	public final SecurityLevels securityLevels;

	// Things that's needed to keep track of
	public final PluginManager pluginManager;

	// Helpers
	public final InetAddress localhostAddress;
	public final FreenetInetAddress fLocalhostAddress;

	// The node starter
	private static NodeStarter nodeStarter;

	// The watchdog will be silenced until it's true
	private boolean hasStarted;
	private boolean isStopping = false;

	/**
	 * Minimum uptime for us to consider a node an acceptable place to store a key. We store a key
	 * to the datastore only if it's from an insert, and we are a sink, but when calculating whether
	 * we are a sink we ignore nodes which have less uptime (percentage) than this parameter.
	 */
	static final int MIN_UPTIME_STORE_KEY = 40;

	private volatile boolean isPRNGReady = false;

	private boolean storePreallocate;
	
	private boolean enableRoutedPing;

	/**
	 * Minimum bandwidth limit in bytes considered usable: 5 KiB. If there is an attempt to set a limit below this -
	 * excluding the reserved -1 for input bandwidth - the callback will throw. See the callbacks for
	 * outputBandwidthLimit and inputBandwidthLimit.
	 */
	private static final int minimumBandwidth = 5 * 1024;

	/*
	 * Gets minimum bandwidth in bytes considered usable.
	 *
	 * @see #minimumBandwidth
	 */
	public static int getMinimumBandwidth() {
		return minimumBandwidth;
	}

	/**
	 * Returns an exception with an explanation that the given bandwidth limit is too low.
	 *
	 * See the Node.bandwidthMinimum localization string.
	 * @param limit Bandwidth limit in bytes.
	 */
	private InvalidConfigValueException lowBandwidthLimit(int limit) {
		return new InvalidConfigValueException(l10n("bandwidthMinimum",
		    new String[] { "limit", "minimum" },
		    new String[] { Integer.toString(limit), Integer.toString(minimumBandwidth) }));
	}

	/**
	 * Dispatches a probe request with the specified settings
	 * @see freenet.node.probe.Probe#start(byte, long, Type, Listener)
	 */
	public void startProbe(final byte htl, final long uid, final Type type, final Listener listener) {
		dispatcher.probe.start(htl, uid, type, listener);
	}

	/**
	 * Read all storable settings (identity etc) from the node file.
	 * @param filename The name of the file to read from.
	 * @throws IOException throw when I/O error occur
	 */
	private void readNodeFile(String filename) throws IOException {
		// REDFLAG: Any way to share this code with NodePeer?
		FileInputStream fis = new FileInputStream(filename);
		InputStreamReader isr = new InputStreamReader(fis, "UTF-8");
		BufferedReader br = new BufferedReader(isr);
		SimpleFieldSet fs = new SimpleFieldSet(br, false, true);
		br.close();
		// Read contents
		String[] udp = fs.getAll("physical.udp");
		if((udp != null) && (udp.length > 0)) {
			for(String udpAddr : udp) {
				// Just keep the first one with the correct port number.
				Peer p;
				try {
					p = new Peer(udpAddr, false, true);
				} catch (HostnameSyntaxException e) {
					Logger.error(this, "Invalid hostname or IP Address syntax error while parsing our darknet node reference: "+udpAddr);
					System.err.println("Invalid hostname or IP Address syntax error while parsing our darknet node reference: "+udpAddr);
					continue;
				} catch (PeerParseException e) {
					throw (IOException)new IOException().initCause(e);
				}
				if(p.getPort() == getDarknetPortNumber()) {
					// DNSRequester doesn't deal with our own node
					ipDetector.setOldIPAddress(p.getFreenetAddress());
					break;
				}
			}
		}

		darknetCrypto.readCrypto(fs);

		swapIdentifier = Fields.bytesToLong(darknetCrypto.identityHashHash);
		String loc = fs.get("location");
		double locD = Location.getLocation(loc);
		if (locD == -1.0)
			throw new IOException("Invalid location: " + loc);
		lm.setLocation(locD);
		myName = fs.get("myName");
		if(myName == null) {
			myName = newName();
		}

		String verString = fs.get("version");
		if(verString == null) {
			Logger.error(this, "No version!");
			System.err.println("No version!");
		} else {
			lastVersion = Version.getArbitraryBuildNumber(verString, -1);
		}
	}

	public void makeStore(String val) throws InvalidConfigValueException {
		String suffix = getStoreSuffix();
		if (val.equals("salt-hash")) {
			try {
				initSaltHashFS(suffix, true, null);
			} catch (NodeInitException e) {
				Logger.error(this, "Unable to create new store", e);
				System.err.println("Unable to create new store: "+e);
				e.printStackTrace();
				// FIXME l10n both on the NodeInitException and the wrapper message
				throw new InvalidConfigValueException("Unable to create new store: "+e);
			}
		} else {
			initRAMFS();
		}

		synchronized(Node.this) {
			storeType = val;
		}
	}


	private String newName() {
		return "Freenet node with no name #"+random.nextLong();
	}

	private final Object writeNodeFileSync = new Object();

	public void writeNodeFile() {
		synchronized(writeNodeFileSync) {
			writeNodeFile(nodeDir.file("node-"+getDarknetPortNumber()), nodeDir.file("node-"+getDarknetPortNumber()+".bak"));
		}
	}

	public void writeOpennetFile() {
		OpennetManager om = opennet;
		if(om != null) om.writeFile();
	}

	private void writeNodeFile(File orig, File backup) {
		SimpleFieldSet fs = darknetCrypto.exportPrivateFieldSet();

		if(orig.exists()) backup.delete();

		FileOutputStream fos = null;
		try {
			fos = new FileOutputStream(backup);
			fs.writeTo(fos);
			fos.close();
			fos = null;
			FileUtil.renameTo(backup, orig);
		} catch (IOException ioe) {
			Logger.error(this, "IOE :"+ioe.getMessage(), ioe);
			return;
		} finally {
			Closer.close(fos);
		}
	}

	private void initNodeFileSettings() {
		Logger.normal(this, "Creating new node file from scratch");
		// Don't need to set getDarknetPortNumber()
		// FIXME use a real IP!
		darknetCrypto.initCrypto();
		swapIdentifier = Fields.bytesToLong(darknetCrypto.identityHashHash);
		myName = newName();
	}

	/**
	 * Read the config file from the arguments.
	 * Then create a node.
	 * Anything that needs static init should ideally be in here.
	 * @param args
	 */
	public static void main(String[] args) throws IOException {
		NodeStarter.main(args);
	}

	public boolean isUsingWrapper(){
		if(nodeStarter!=null && WrapperManager.isControlledByNativeWrapper())
			return true;
		else
			return false;
	}

	public NodeStarter getNodeStarter(){
		return nodeStarter;
	}

	/**
	 * Create a Node from a Config object.
	 * @param config The Config object for this node.
	 * @param r The random number generator for this node. Passed in because we may want
	 * to use a non-secure RNG for e.g. one-JVM live-code simulations. Should be a Yarrow in
	 * a production node. Yarrow will be used if that parameter is null
	 * @param weakRandom The fast random number generator the node will use. If null a MT
	 * instance will be used, seeded from the secure PRNG.
	 * @param lc logging config Handler
	 * @param ns NodeStarter
	 * @param executor Executor
	 * @throws NodeInitException If the node initialization fails.
	 */
	 Node(PersistentConfig config, RandomSource r, RandomSource weakRandom, LoggingConfigHandler lc, NodeStarter ns, Executor executor) throws NodeInitException {
		this.shutdownHook = SemiOrderedShutdownHook.get();
		// Easy stuff
		String tmp = "Initializing Node using Freenet Build #"+Version.buildNumber()+" r"+Version.cvsRevision()+" and freenet-ext Build #"+NodeStarter.extBuildNumber+" r"+NodeStarter.extRevisionNumber+" with "+System.getProperty("java.vendor")+" JVM version "+System.getProperty("java.version")+" running on "+System.getProperty("os.arch")+' '+System.getProperty("os.name")+' '+System.getProperty("os.version");
		fixCertsFiles();
		Logger.normal(this, tmp);
		System.out.println(tmp);
		collector = new IOStatisticCollector();
		this.executor = executor;
		nodeStarter=ns;
		if(logConfigHandler != lc)
			logConfigHandler=lc;
		getPubKey = new NodeGetPubkey(this);
		startupTime = System.currentTimeMillis();
		SimpleFieldSet oldConfig = config.getSimpleFieldSet();
		// Setup node-specific configuration
		final SubConfig nodeConfig = new SubConfig("node", config);
		final SubConfig installConfig = new SubConfig("node.install", config);

		int sortOrder = 0;

		// Directory for node-related files other than store
		this.userDir = setupProgramDir(installConfig, "userDir", ".",
		  "Node.userDir", "Node.userDirLong", nodeConfig);
		this.cfgDir = setupProgramDir(installConfig, "cfgDir", getUserDir().toString(),
		  "Node.cfgDir", "Node.cfgDirLong", nodeConfig);
		this.nodeDir = setupProgramDir(installConfig, "nodeDir", getUserDir().toString(),
		  "Node.nodeDir", "Node.nodeDirLong", nodeConfig);
		this.runDir = setupProgramDir(installConfig, "runDir", getUserDir().toString(),
		  "Node.runDir", "Node.runDirLong", nodeConfig);
		this.pluginDir = setupProgramDir(installConfig, "pluginDir",  userDir().file("plugins").toString(),
		  "Node.pluginDir", "Node.pluginDirLong", nodeConfig);

		// l10n stuffs
		nodeConfig.register("l10n", Locale.getDefault().getLanguage().toLowerCase(), sortOrder++, false, true,
				"Node.l10nLanguage",
				"Node.l10nLanguageLong",
				new L10nCallback());

		try {
			new NodeL10n(BaseL10n.LANGUAGE.mapToLanguage(nodeConfig.getString("l10n")), getCfgDir());
		} catch (MissingResourceException e) {
			try {
				new NodeL10n(BaseL10n.LANGUAGE.mapToLanguage(nodeConfig.getOption("l10n").getDefault()), getCfgDir());
			} catch (MissingResourceException e1) {
				new NodeL10n(BaseL10n.LANGUAGE.mapToLanguage(BaseL10n.LANGUAGE.getDefault().shortCode), getCfgDir());
			}
		}

		// FProxy config needs to be here too
		SubConfig fproxyConfig = new SubConfig("fproxy", config);
		try {
			toadlets = new SimpleToadletServer(fproxyConfig, new ArrayBucketFactory(), executor, this);
			fproxyConfig.finishedInitialization();
			toadlets.start();
		} catch (IOException e4) {
			Logger.error(this, "Could not start web interface: "+e4, e4);
			System.err.println("Could not start web interface: "+e4);
			e4.printStackTrace();
			throw new NodeInitException(NodeInitException.EXIT_COULD_NOT_START_FPROXY, "Could not start FProxy: "+e4);
		} catch (InvalidConfigValueException e4) {
			System.err.println("Invalid config value, cannot start web interface: "+e4);
			e4.printStackTrace();
			throw new NodeInitException(NodeInitException.EXIT_COULD_NOT_START_FPROXY, "Could not start FProxy: "+e4);
		}
		
		final NativeThread entropyGatheringThread = new NativeThread(new Runnable() {
			
			long tLastAdded = -1;

			private void recurse(File f) {
				if(isPRNGReady)
					return;
				extendTimeouts();
				File[] subDirs = f.listFiles(new FileFilter() {

					@Override
					public boolean accept(File pathname) {
						return pathname.exists() && pathname.canRead() && pathname.isDirectory();
					}
				});


				// @see http://bugs.sun.com/bugdatabase/view_bug.do?bug_id=5086412
				if(subDirs != null)
					for(File currentDir : subDirs)
						recurse(currentDir);
			}

			@Override
			public void run() {
				try {
					// Delay entropy generation helper hack if enough entropy available
					Thread.sleep(100);
				} catch (InterruptedException e) {
				}
				if(isPRNGReady)
					return;
				System.out.println("Not enough entropy available.");
				System.out.println("Trying to gather entropy (randomness) by reading the disk...");
				if(File.separatorChar == '/') {
					if(new File("/dev/hwrng").exists())
						System.out.println("/dev/hwrng exists - have you installed rng-tools?");
					else
						System.out.println("You should consider installing a better random number generator e.g. haveged.");
				}
				extendTimeouts();
				for(File root : File.listRoots()) {
					if(isPRNGReady)
						return;
					recurse(root);
				}
			}
			
			/** This is ridiculous, but for some users it can take more than an hour, and timing out sucks
			 * a few bytes and then times out again. :( */
			static final int EXTEND_BY = 60*60*1000;
			
			private void extendTimeouts() {
				long now = System.currentTimeMillis();
				if(now - tLastAdded < EXTEND_BY/2) return;
				long target = tLastAdded + EXTEND_BY;
				while(target < now)
					target += EXTEND_BY;
				long extend = target - now;
				assert(extend < Integer.MAX_VALUE);
				assert(extend > 0);
				WrapperManager.signalStarting((int)extend);
				tLastAdded = now;
			}

		}, "Entropy Gathering Thread", NativeThread.MIN_PRIORITY, true);

		// Setup RNG if needed : DO NOT USE IT BEFORE THAT POINT!
		if (r == null) {
			// Preload required freenet.crypt.Util and freenet.crypt.Rijndael classes (selftest can delay Yarrow startup and trigger false lack-of-enthropy message)
			freenet.crypt.Util.mdProviders.size();
			freenet.crypt.ciphers.Rijndael.getProviderName();

			File seed = userDir.file("prng.seed");
			FileUtil.setOwnerRW(seed);
			entropyGatheringThread.start();
			// Can block.
			this.random = new Yarrow(seed);
			DiffieHellman.init(random);
			// http://bugs.sun.com/view_bug.do;jsessionid=ff625daf459fdffffffffcd54f1c775299e0?bug_id=4705093
			// This might block on /dev/random while doing new SecureRandom(). Once it's created, it won't block.
			ECDH.blockingInit();
		} else {
			this.random = r;
			// if it's not null it's because we are running in the simulator
		}
		// This can block too.
		this.secureRandom = NodeStarter.getGlobalSecureRandom();
		isPRNGReady = true;
		toadlets.getStartupToadlet().setIsPRNGReady();
		if(weakRandom == null) {
			byte buffer[] = new byte[16];
			random.nextBytes(buffer);
			this.fastWeakRandom = new MersenneTwister(buffer);
		}else
			this.fastWeakRandom = weakRandom;

		nodeNameUserAlert = new MeaningfulNodeNameUserAlert(this);
		this.config = config;
		lm = new LocationManager(random, this);

		try {
			localhostAddress = InetAddress.getByName("127.0.0.1");
		} catch (UnknownHostException e3) {
			// Does not do a reverse lookup, so this is impossible
			throw new Error(e3);
		}
		fLocalhostAddress = new FreenetInetAddress(localhostAddress);

		this.securityLevels = new SecurityLevels(this, config);

		// Location of master key
		nodeConfig.register("masterKeyFile", "master.keys", sortOrder++, true, true, "Node.masterKeyFile", "Node.masterKeyFileLong",
			new StringCallback() {

				@Override
				public String get() {
					if(masterKeysFile == null) return "none";
					else return masterKeysFile.getPath();
				}

				@Override
				public void set(String val) throws InvalidConfigValueException, NodeNeedRestartException {
					// FIXME l10n
					// FIXME wipe the old one and move
					throw new InvalidConfigValueException("Node.masterKeyFile cannot be changed on the fly, you must shutdown, wipe the old file and reconfigure");
				}

		});
		String value = nodeConfig.getString("masterKeyFile");
		File f;
		if (value.equalsIgnoreCase("none")) {
			f = null;
		} else {
			f = new File(value);

			if(f.exists() && !(f.canWrite() && f.canRead()))
				throw new NodeInitException(NodeInitException.EXIT_CANT_WRITE_MASTER_KEYS, "Cannot read from and write to master keys file "+f);
		}
		masterKeysFile = f;
		FileUtil.setOwnerRW(masterKeysFile);
		
		nodeConfig.register("showFriendsVisibilityAlert", false, sortOrder++, true, false, "Node.showFriendsVisibilityAlert", "Node.showFriendsVisibilityAlertLong", new BooleanCallback() {

			@Override
			public Boolean get() {
				synchronized(Node.this) {
					return showFriendsVisibilityAlert;
				}
			}

			@Override
			public void set(Boolean val) throws InvalidConfigValueException,
					NodeNeedRestartException {
				synchronized(this) {
					if(val == showFriendsVisibilityAlert) return;
					if(val) return;
				}
				unregisterFriendsVisibilityAlert();
			}
			
			
			
		});
		
		showFriendsVisibilityAlert = nodeConfig.getBoolean("showFriendsVisibilityAlert");

		dbFile = userDir.file("node.db4o");
		dbFileCrypt = userDir.file("node.db4o.crypt");

        byte[] clientCacheKey = null;

        MasterKeys keys = null;
        for(int i=0;i<2; i++) {

            try {
                if(securityLevels.physicalThreatLevel == PHYSICAL_THREAT_LEVEL.MAXIMUM) {
                    clientCacheKey = new byte[32];
                    random.nextBytes(clientCacheKey);
                    databaseKey = DatabaseKey.createRandom(random);
                } else {
                    keys = MasterKeys.read(masterKeysFile, random, "");
                    clientCacheKey = keys.clientCacheMasterKey;
                    if(securityLevels.getPhysicalThreatLevel() == PHYSICAL_THREAT_LEVEL.HIGH) {
                        System.err.println("Physical threat level is set to HIGH but no password, resetting to NORMAL - probably timing glitch");
                        securityLevels.resetPhysicalThreatLevel(PHYSICAL_THREAT_LEVEL.NORMAL);
                        databaseKey = keys.createDatabaseKey(random);
                        break;
                    } else {
                        databaseKey = keys.createDatabaseKey(random);
                        break;
                    }
                }
            } catch (MasterKeysWrongPasswordException e) {
                break;
            } catch (MasterKeysFileSizeException e) {
                System.err.println("Impossible: master keys file "+masterKeysFile+" too " + e.sizeToString() + "! Deleting to enable startup, but you will lose your client cache.");
                masterKeysFile.delete();
            } catch (IOException e) {
                break;
            } finally {
                MasterKeys.clear(clientCacheKey);
            }
        }

        try {
            setupDatabase(databaseKey);
        } catch (MasterKeysWrongPasswordException e2) {
            System.out.println("Client database node.db4o is encrypted!");
            databaseAwaitingPassword = true;
        } catch (MasterKeysFileSizeException e2) {
            System.err.println("Unable to decrypt database: master.keys file too " + e2.sizeToString() + "!");
        } catch (IOException e2) {
            System.err.println("Unable to access master.keys file to decrypt database: "+e2);
            e2.printStackTrace();
        }
		// Boot ID
		bootID = random.nextLong();
		// Fixed length file containing boot ID. Accessed with random access file. So hopefully it will always be
		// written. Note that we set lastBootID to -1 if we can't _write_ our ID as well as if we can't read it,
		// because if we can't write it then we probably couldn't write it on the last bootup either.
		File bootIDFile = runDir.file("bootID");
		int BOOT_FILE_LENGTH = 64 / 4; // A long in padded hex bytes
		long oldBootID = -1;
		RandomAccessFile raf = null;
		try {
			raf = new RandomAccessFile(bootIDFile, "rw");
			if(raf.length() < BOOT_FILE_LENGTH) {
				oldBootID = -1;
			} else {
				byte[] buf = new byte[BOOT_FILE_LENGTH];
				raf.readFully(buf);
				String s = new String(buf, "ISO-8859-1");
				try {
					oldBootID = Fields.bytesToLong(HexUtil.hexToBytes(s));
				} catch (NumberFormatException e) {
					oldBootID = -1;
				}
				raf.seek(0);
			}
			String s = HexUtil.bytesToHex(Fields.longToBytes(bootID));
			byte[] buf = s.getBytes("ISO-8859-1");
			if(buf.length != BOOT_FILE_LENGTH)
				System.err.println("Not 16 bytes for boot ID "+bootID+" - WTF??");
			raf.write(buf);
		} catch (IOException e) {
			oldBootID = -1;
			// If we have an error in reading, *or in writing*, we don't reliably know the last boot ID.
		} finally {
			Closer.close(raf);
		}
		lastBootID = oldBootID;

		nodeConfig.register("disableProbabilisticHTLs", false, sortOrder++, true, false, "Node.disablePHTLS", "Node.disablePHTLSLong",
				new BooleanCallback() {

					@Override
					public Boolean get() {
						return disableProbabilisticHTLs;
					}

					@Override
					public void set(Boolean val) throws InvalidConfigValueException {
						disableProbabilisticHTLs = val;
					}

		});

		disableProbabilisticHTLs = nodeConfig.getBoolean("disableProbabilisticHTLs");

		nodeConfig.register("maxHTL", DEFAULT_MAX_HTL, sortOrder++, true, false, "Node.maxHTL", "Node.maxHTLLong", new ShortCallback() {

					@Override
					public Short get() {
						return maxHTL;
					}

					@Override
					public void set(Short val) throws InvalidConfigValueException {
						if(maxHTL < 0) throw new InvalidConfigValueException("Impossible max HTL");
						maxHTL = val;
					}
		}, false);

		maxHTL = nodeConfig.getShort("maxHTL");

		// FIXME maybe these should persist? They need to be private.
		decrementAtMax = random.nextDouble() <= DECREMENT_AT_MAX_PROB;
		decrementAtMin = random.nextDouble() <= DECREMENT_AT_MIN_PROB;

		// Determine where to bind to

		usm = new MessageCore(executor);

		// FIXME maybe these configs should actually be under a node.ip subconfig?
		ipDetector = new NodeIPDetector(this);
		sortOrder = ipDetector.registerConfigs(nodeConfig, sortOrder);

		// ARKs enabled?

		nodeConfig.register("enableARKs", true, sortOrder++, true, false, "Node.enableARKs", "Node.enableARKsLong", new BooleanCallback() {

			@Override
			public Boolean get() {
				return enableARKs;
			}

			@Override
			public void set(Boolean val) throws InvalidConfigValueException {
				throw new InvalidConfigValueException("Cannot change on the fly");
			}

			@Override
			public boolean isReadOnly() {
				        return true;
			        }
		});
		enableARKs = nodeConfig.getBoolean("enableARKs");

		nodeConfig.register("enablePerNodeFailureTables", true, sortOrder++, true, false, "Node.enablePerNodeFailureTables", "Node.enablePerNodeFailureTablesLong", new BooleanCallback() {

			@Override
			public Boolean get() {
				return enablePerNodeFailureTables;
			}

			@Override
			public void set(Boolean val) throws InvalidConfigValueException {
				throw new InvalidConfigValueException("Cannot change on the fly");
			}

			@Override
			public boolean isReadOnly() {
				        return true;
			      }
		});
		enablePerNodeFailureTables = nodeConfig.getBoolean("enablePerNodeFailureTables");

		nodeConfig.register("enableULPRDataPropagation", true, sortOrder++, true, false, "Node.enableULPRDataPropagation", "Node.enableULPRDataPropagationLong", new BooleanCallback() {

			@Override
			public Boolean get() {
				return enableULPRDataPropagation;
			}

			@Override
			public void set(Boolean val) throws InvalidConfigValueException {
				throw new InvalidConfigValueException("Cannot change on the fly");
			}

			@Override
			public boolean isReadOnly() {
				        return true;
			        }
		});
		enableULPRDataPropagation = nodeConfig.getBoolean("enableULPRDataPropagation");

		nodeConfig.register("enableSwapping", true, sortOrder++, true, false, "Node.enableSwapping", "Node.enableSwappingLong", new BooleanCallback() {

			@Override
			public Boolean get() {
				return enableSwapping;
			}

			@Override
			public void set(Boolean val) throws InvalidConfigValueException {
				throw new InvalidConfigValueException("Cannot change on the fly");
			}

			@Override
			public boolean isReadOnly() {
				        return true;
			        }
		});
		enableSwapping = nodeConfig.getBoolean("enableSwapping");

		/*
		 * Publish our peers' locations is enabled, even in MAXIMUM network security and/or HIGH friends security,
		 * because a node which doesn't publish its peers' locations will get dramatically less traffic.
		 *
		 * Publishing our peers' locations does make us slightly more vulnerable to some attacks, but I don't think
		 * it's a big difference: swapping reveals the same information, it just doesn't update as quickly. This
		 * may help slightly, but probably not dramatically against a clever attacker.
		 *
		 * FIXME review this decision.
		 */
		nodeConfig.register("publishOurPeersLocation", true, sortOrder++, true, false, "Node.publishOurPeersLocation", "Node.publishOurPeersLocationLong", new BooleanCallback() {

			@Override
			public Boolean get() {
				return publishOurPeersLocation;
			}

			@Override
			public void set(Boolean val) throws InvalidConfigValueException {
				publishOurPeersLocation = val;
			}
		});
		publishOurPeersLocation = nodeConfig.getBoolean("publishOurPeersLocation");

		nodeConfig.register("routeAccordingToOurPeersLocation", true, sortOrder++, true, false, "Node.routeAccordingToOurPeersLocation", "Node.routeAccordingToOurPeersLocationLong", new BooleanCallback() {

			@Override
			public Boolean get() {
				return routeAccordingToOurPeersLocation;
			}

			@Override
			public void set(Boolean val) throws InvalidConfigValueException {
				routeAccordingToOurPeersLocation = val;
			}
		});
		routeAccordingToOurPeersLocation = nodeConfig.getBoolean("routeAccordingToOurPeersLocation");

		nodeConfig.register("enableSwapQueueing", true, sortOrder++, true, false, "Node.enableSwapQueueing", "Node.enableSwapQueueingLong", new BooleanCallback() {
			@Override
			public Boolean get() {
				return enableSwapQueueing;
			}

			@Override
			public void set(Boolean val) throws InvalidConfigValueException {
				enableSwapQueueing = val;
			}

		});
		enableSwapQueueing = nodeConfig.getBoolean("enableSwapQueueing");

		nodeConfig.register("enablePacketCoalescing", true, sortOrder++, true, false, "Node.enablePacketCoalescing", "Node.enablePacketCoalescingLong", new BooleanCallback() {
			@Override
			public Boolean get() {
				return enablePacketCoalescing;
			}

			@Override
			public void set(Boolean val) throws InvalidConfigValueException {
				enablePacketCoalescing = val;
			}

		});
		enablePacketCoalescing = nodeConfig.getBoolean("enablePacketCoalescing");

		// Determine the port number
		// @see #191
		if(oldConfig != null && "-1".equals(oldConfig.get("node.listenPort")))
			throw new NodeInitException(NodeInitException.EXIT_COULD_NOT_BIND_USM, "Your freenet.ini file is corrupted! 'listenPort=-1'");
		NodeCryptoConfig darknetConfig = new NodeCryptoConfig(nodeConfig, sortOrder++, false, securityLevels);
		sortOrder += NodeCryptoConfig.OPTION_COUNT;

		darknetCrypto = new NodeCrypto(this, false, darknetConfig, startupTime, enableARKs);

		nodeDBHandle = darknetCrypto.getNodeHandle(db);

		if(db != null) {
			db.commit();
			if(logMINOR) Logger.minor(this, "COMMITTED");
		}

		// Must be created after darknetCrypto
		dnsr = new DNSRequester(this);
		ps = new PacketSender(this);
		ticker = new PrioritizedTicker(executor, getDarknetPortNumber());
		if(executor instanceof PooledExecutor)
			((PooledExecutor)executor).setTicker(ticker);

		Logger.normal(Node.class, "Creating node...");

		shutdownHook.addEarlyJob(new Thread() {
			@Override
			public void run() {
				if (opennet != null)
					opennet.stop(false);
			}
		});

		shutdownHook.addEarlyJob(new Thread() {
			@Override
			public void run() {
				darknetCrypto.stop();
			}
		});

		// Bandwidth limit

		nodeConfig.register("outputBandwidthLimit", "15K", sortOrder++, false, true, "Node.outBWLimit", "Node.outBWLimitLong", new IntCallback() {
			@Override
			public Integer get() {
				//return BlockTransmitter.getHardBandwidthLimit();
				return outputBandwidthLimit;
			}
			@Override
			public void set(Integer obwLimit) throws InvalidConfigValueException {
				checkOutputBandwidthLimit(obwLimit);
				try {
					outputThrottle.changeNanosAndBucketSize(SECONDS.toNanos(1) / obwLimit, obwLimit/2);
					nodeStats.setOutputLimit(obwLimit);
				} catch (IllegalArgumentException e) {
					throw new InvalidConfigValueException(e);
				}
				synchronized(Node.this) {
					outputBandwidthLimit = obwLimit;
				}
			}
		});

		int obwLimit = nodeConfig.getInt("outputBandwidthLimit");
		outputBandwidthLimit = obwLimit;
		try {
			checkOutputBandwidthLimit(outputBandwidthLimit);
		} catch (InvalidConfigValueException e) {
			throw new NodeInitException(NodeInitException.EXIT_BAD_BWLIMIT, e.getMessage());
		}

		// Bucket size of 0.5 seconds' worth of bytes.
		// Add them at a rate determined by the obwLimit.
		// Maximum forced bytes 80%, in other words, 20% of the bandwidth is reserved for
		// block transfers, so we will use that 20% for block transfers even if more than 80% of the limit is used for non-limited data (resends etc).
		int bucketSize = obwLimit/2;
		// Must have at least space for ONE PACKET.
		// FIXME: make compatible with alternate transports.
		bucketSize = Math.max(bucketSize, 2048);
		try {
		outputThrottle = new TokenBucket(bucketSize, SECONDS.toNanos(1) / obwLimit, obwLimit/2);
		} catch (IllegalArgumentException e) {
			throw new NodeInitException(NodeInitException.EXIT_BAD_BWLIMIT, e.getMessage());
		}

		nodeConfig.register("inputBandwidthLimit", "-1", sortOrder++, false, true, "Node.inBWLimit", "Node.inBWLimitLong",	new IntCallback() {
			@Override
			public Integer get() {
				if(inputLimitDefault) return -1;
				return inputBandwidthLimit;
			}
			@Override
			public void set(Integer ibwLimit) throws InvalidConfigValueException {
				synchronized(Node.this) {
					checkInputBandwidthLimit(ibwLimit);

					if(ibwLimit == -1) {
						inputLimitDefault = true;
						ibwLimit = outputBandwidthLimit * 4;
					} else {
						inputLimitDefault = false;
					}

					try {
						nodeStats.setInputLimit(ibwLimit);
					} catch (IllegalArgumentException e) {
						throw new InvalidConfigValueException(e);
					}

					inputBandwidthLimit = ibwLimit;
				}
			}
		});

		int ibwLimit = nodeConfig.getInt("inputBandwidthLimit");
		if(ibwLimit == -1) {
			inputLimitDefault = true;
			ibwLimit = obwLimit * 4;
		}
		inputBandwidthLimit = ibwLimit;
		try {
			checkInputBandwidthLimit(inputBandwidthLimit);
		} catch (InvalidConfigValueException e) {
			throw new NodeInitException(NodeInitException.EXIT_BAD_BWLIMIT, e.getMessage());
		}

		nodeConfig.register("throttleLocalTraffic", false, sortOrder++, true, false, "Node.throttleLocalTraffic", "Node.throttleLocalTrafficLong", new BooleanCallback() {

			@Override
			public Boolean get() {
				return throttleLocalData;
			}

			@Override
			public void set(Boolean val) throws InvalidConfigValueException {
				throttleLocalData = val;
			}

		});

		throttleLocalData = nodeConfig.getBoolean("throttleLocalTraffic");

		String s = "Testnet mode DISABLED. You may have some level of anonymity. :)\n"+
		"Note that this version of Freenet is still a very early alpha, and may well have numerous bugs and design flaws.\n"+
		"In particular: YOU ARE WIDE OPEN TO YOUR IMMEDIATE PEERS! They can eavesdrop on your requests with relatively little difficulty at present (correlation attacks etc).";
		Logger.normal(this, s);
		System.err.println(s);

		File nodeFile = nodeDir.file("node-"+getDarknetPortNumber());
		File nodeFileBackup = nodeDir.file("node-"+getDarknetPortNumber()+".bak");
		// After we have set up testnet and IP address, load the node file
		try {
			// FIXME should take file directly?
			readNodeFile(nodeFile.getPath());
		} catch (IOException e) {
			try {
				System.err.println("Trying to read node file backup ...");
				readNodeFile(nodeFileBackup.getPath());
			} catch (IOException e1) {
				if(nodeFile.exists() || nodeFileBackup.exists()) {
					System.err.println("No node file or cannot read, (re)initialising crypto etc");
					System.err.println(e1.toString());
					e1.printStackTrace();
					System.err.println("After:");
					System.err.println(e.toString());
					e.printStackTrace();
				} else {
					System.err.println("Creating new cryptographic keys...");
				}
				initNodeFileSettings();
			}
		}

		// Then read the peers
		peers = new PeerManager(this, shutdownHook);
		
		tracker = new RequestTracker(peers, ticker);

		usm.setDispatcher(dispatcher=new NodeDispatcher(this));

		uptime = new UptimeEstimator(runDir, ticker, darknetCrypto.identityHash);

		// ULPRs

		failureTable = new FailureTable(this);

		nodeStats = new NodeStats(this, sortOrder, new SubConfig("node.load", config), obwLimit, ibwLimit, lastVersion);

		// clientCore needs new load management and other settings from stats.
		clientCore = new NodeClientCore(this, config, nodeConfig, installConfig, getDarknetPortNumber(), sortOrder, oldConfig, fproxyConfig, toadlets, nodeDBHandle, databaseKey, db);
		toadlets.setCore(clientCore);

		if (JVMVersion.isTooOld()) {
			clientCore.alerts.register(new JVMVersionAlert());
		}

		if(showFriendsVisibilityAlert)
			registerFriendsVisibilityAlert();
		
		// Node updater support

		System.out.println("Initializing Node Updater");
		try {
			nodeUpdater = NodeUpdateManager.maybeCreate(this, config);
		} catch (InvalidConfigValueException e) {
			e.printStackTrace();
			throw new NodeInitException(NodeInitException.EXIT_COULD_NOT_START_UPDATER, "Could not create Updater: "+e);
		}

		// Opennet

		final SubConfig opennetConfig = new SubConfig("node.opennet", config);
		opennetConfig.register("connectToSeednodes", true, 0, true, false, "Node.withAnnouncement", "Node.withAnnouncementLong", new BooleanCallback() {
			@Override
			public Boolean get() {
				return isAllowedToConnectToSeednodes;
			}
			@Override
			public void set(Boolean val) throws InvalidConfigValueException, NodeNeedRestartException {
				if (get().equals(val))
					        return;
				synchronized(Node.this) {
					isAllowedToConnectToSeednodes = val;
					if(opennet != null)
						throw new NodeNeedRestartException(l10n("connectToSeednodesCannotBeChangedMustDisableOpennetOrReboot"));
				}
			}
		});
		isAllowedToConnectToSeednodes = opennetConfig.getBoolean("connectToSeednodes");

		// Can be enabled on the fly
		opennetConfig.register("enabled", false, 0, true, true, "Node.opennetEnabled", "Node.opennetEnabledLong", new BooleanCallback() {
			@Override
			public Boolean get() {
				synchronized(Node.this) {
					return opennet != null;
				}
			}
			@Override
			public void set(Boolean val) throws InvalidConfigValueException {
				OpennetManager o;
				synchronized(Node.this) {
					if(val == (opennet != null)) return;
					if(val) {
						try {
							o = opennet = new OpennetManager(Node.this, opennetCryptoConfig, System.currentTimeMillis(), isAllowedToConnectToSeednodes);
						} catch (NodeInitException e) {
							opennet = null;
							throw new InvalidConfigValueException(e.getMessage());
						}
					} else {
						o = opennet;
						opennet = null;
					}
				}
				if(val) o.start();
				else o.stop(true);
				ipDetector.ipDetectorManager.notifyPortChange(getPublicInterfacePorts());
			}
		});
		boolean opennetEnabled = opennetConfig.getBoolean("enabled");

		opennetConfig.register("maxOpennetPeers", OpennetManager.MAX_PEERS_FOR_SCALING, 1, true, false, "Node.maxOpennetPeers",
				"Node.maxOpennetPeersLong", new IntCallback() {
					@Override
					public Integer get() {
						return maxOpennetPeers;
					}
					@Override
					public void set(Integer inputMaxOpennetPeers) throws InvalidConfigValueException {
						if(inputMaxOpennetPeers < 0) throw new InvalidConfigValueException(l10n("mustBePositive"));
						if(inputMaxOpennetPeers > OpennetManager.MAX_PEERS_FOR_SCALING) throw new InvalidConfigValueException(l10n("maxOpennetPeersMustBeTwentyOrLess", "maxpeers", Integer.toString(OpennetManager.MAX_PEERS_FOR_SCALING)));
						maxOpennetPeers = inputMaxOpennetPeers;
						}
					}
		, false);

		maxOpennetPeers = opennetConfig.getInt("maxOpennetPeers");
		if(maxOpennetPeers > OpennetManager.MAX_PEERS_FOR_SCALING) {
			Logger.error(this, "maxOpennetPeers may not be over "+OpennetManager.MAX_PEERS_FOR_SCALING);
			maxOpennetPeers = OpennetManager.MAX_PEERS_FOR_SCALING;
		}

		opennetCryptoConfig = new NodeCryptoConfig(opennetConfig, 2 /* 0 = enabled */, true, securityLevels);

		if(opennetEnabled) {
			opennet = new OpennetManager(this, opennetCryptoConfig, System.currentTimeMillis(), isAllowedToConnectToSeednodes);
			// Will be started later
		} else {
			opennet = null;
		}

		securityLevels.addNetworkThreatLevelListener(new SecurityLevelListener<NETWORK_THREAT_LEVEL>() {

			@Override
			public void onChange(NETWORK_THREAT_LEVEL oldLevel, NETWORK_THREAT_LEVEL newLevel) {
				if(newLevel == NETWORK_THREAT_LEVEL.HIGH
						|| newLevel == NETWORK_THREAT_LEVEL.MAXIMUM) {
					OpennetManager om;
					synchronized(Node.this) {
						om = opennet;
						if(om != null)
							opennet = null;
					}
					if(om != null) {
						om.stop(true);
						ipDetector.ipDetectorManager.notifyPortChange(getPublicInterfacePorts());
					}
				} else if(newLevel == NETWORK_THREAT_LEVEL.NORMAL
						|| newLevel == NETWORK_THREAT_LEVEL.LOW) {
					OpennetManager o = null;
					synchronized(Node.this) {
						if(opennet == null) {
							try {
								o = opennet = new OpennetManager(Node.this, opennetCryptoConfig, System.currentTimeMillis(), isAllowedToConnectToSeednodes);
							} catch (NodeInitException e) {
								opennet = null;
								Logger.error(this, "UNABLE TO ENABLE OPENNET: "+e, e);
								clientCore.alerts.register(new SimpleUserAlert(false, l10n("enableOpennetFailedTitle"), l10n("enableOpennetFailed", "message", e.getLocalizedMessage()), l10n("enableOpennetFailed", "message", e.getLocalizedMessage()), UserAlert.ERROR));
							}
						}
					}
					if(o != null) {
						o.start();
						ipDetector.ipDetectorManager.notifyPortChange(getPublicInterfacePorts());
					}
				}
				Node.this.config.store();
			}

		});

		opennetConfig.register("acceptSeedConnections", false, 2, true, true, "Node.acceptSeedConnectionsShort", "Node.acceptSeedConnections", new BooleanCallback() {

			@Override
			public Boolean get() {
				return acceptSeedConnections;
			}

			@Override
			public void set(Boolean val) throws InvalidConfigValueException {
				acceptSeedConnections = val;
			}

		});

		acceptSeedConnections = opennetConfig.getBoolean("acceptSeedConnections");

		if(acceptSeedConnections && opennet != null)
			opennet.crypto.socket.getAddressTracker().setHugeTracker();

		opennetConfig.finishedInitialization();

		nodeConfig.register("passOpennetPeersThroughDarknet", true, sortOrder++, true, false, "Node.passOpennetPeersThroughDarknet", "Node.passOpennetPeersThroughDarknetLong",
				new BooleanCallback() {

					@Override
					public Boolean get() {
						synchronized(Node.this) {
							return passOpennetRefsThroughDarknet;
						}
					}

					@Override
					public void set(Boolean val) throws InvalidConfigValueException {
						synchronized(Node.this) {
							passOpennetRefsThroughDarknet = val;
						}
					}

		});

		passOpennetRefsThroughDarknet = nodeConfig.getBoolean("passOpennetPeersThroughDarknet");

		this.extraPeerDataDir = userDir.file("extra-peer-data-"+getDarknetPortNumber());
		if (!((extraPeerDataDir.exists() && extraPeerDataDir.isDirectory()) || (extraPeerDataDir.mkdir()))) {
			String msg = "Could not find or create extra peer data directory";
			throw new NodeInitException(NodeInitException.EXIT_BAD_DIR, msg);
		}

		// Name
		nodeConfig.register("name", myName, sortOrder++, false, true, "Node.nodeName", "Node.nodeNameLong",
						new NodeNameCallback());
		myName = nodeConfig.getString("name");

		// Datastore
		nodeConfig.register("storeForceBigShrinks", false, sortOrder++, true, false, "Node.forceBigShrink", "Node.forceBigShrinkLong",
				new BooleanCallback() {

					@Override
					public Boolean get() {
						synchronized(Node.this) {
							return storeForceBigShrinks;
						}
					}

					@Override
					public void set(Boolean val) throws InvalidConfigValueException {
						synchronized(Node.this) {
							storeForceBigShrinks = val;
						}
					}

		});

		// Datastore

		nodeConfig.register("storeType", "ram", sortOrder++, true, true, "Node.storeType", "Node.storeTypeLong", new StoreTypeCallback());

		storeType = nodeConfig.getString("storeType");

		/*
		 * Very small initial store size, since the node will preallocate it when starting up for the first time,
		 * BLOCKING STARTUP, and since everyone goes through the wizard anyway...
		 */
		nodeConfig.register("storeSize", "10M", sortOrder++, false, true, "Node.storeSize", "Node.storeSizeLong",
				new LongCallback() {

					@Override
					public Long get() {
						return maxTotalDatastoreSize;
					}

					@Override
					public void set(Long storeSize) throws InvalidConfigValueException {
						if((storeSize < 0) || (storeSize < (10 * 1024 * 1024)))
							throw new InvalidConfigValueException(l10n("invalidStoreSize"));
						long newMaxStoreKeys = storeSize / sizePerKey;
						if(newMaxStoreKeys == maxTotalKeys) return;
						// Update each datastore
						synchronized(Node.this) {
							maxTotalDatastoreSize = storeSize;
							maxTotalKeys = newMaxStoreKeys;
							maxStoreKeys = maxTotalKeys / 2;
							maxCacheKeys = maxTotalKeys - maxStoreKeys;
						}
						try {
							chkDatastore.setMaxKeys(maxStoreKeys, storeForceBigShrinks);
							chkDatacache.setMaxKeys(maxCacheKeys, storeForceBigShrinks);
							pubKeyDatastore.setMaxKeys(maxStoreKeys, storeForceBigShrinks);
							pubKeyDatacache.setMaxKeys(maxCacheKeys, storeForceBigShrinks);
							sskDatastore.setMaxKeys(maxStoreKeys, storeForceBigShrinks);
							sskDatacache.setMaxKeys(maxCacheKeys, storeForceBigShrinks);
						} catch (IOException e) {
							// FIXME we need to be able to tell the user.
							Logger.error(this, "Caught "+e+" resizing the datastore", e);
							System.err.println("Caught "+e+" resizing the datastore");
							e.printStackTrace();
						}
						//Perhaps a bit hackish...? Seems like this should be near it's definition in NodeStats.
						nodeStats.avgStoreCHKLocation.changeMaxReports((int)maxStoreKeys);
						nodeStats.avgCacheCHKLocation.changeMaxReports((int)maxCacheKeys);
						nodeStats.avgSlashdotCacheCHKLocation.changeMaxReports((int)maxCacheKeys);
						nodeStats.avgClientCacheCHKLocation.changeMaxReports((int)maxCacheKeys);

						nodeStats.avgStoreSSKLocation.changeMaxReports((int)maxStoreKeys);
						nodeStats.avgCacheSSKLocation.changeMaxReports((int)maxCacheKeys);
						nodeStats.avgSlashdotCacheSSKLocation.changeMaxReports((int)maxCacheKeys);
						nodeStats.avgClientCacheSSKLocation.changeMaxReports((int)maxCacheKeys);
					}
		}, true);

		maxTotalDatastoreSize = nodeConfig.getLong("storeSize");

		if(maxTotalDatastoreSize < 0 || maxTotalDatastoreSize < (32 * 1024 * 1024) && !storeType.equals("ram")) { // totally arbitrary minimum!
			throw new NodeInitException(NodeInitException.EXIT_INVALID_STORE_SIZE, "Invalid store size");
		}

		maxTotalKeys = maxTotalDatastoreSize / sizePerKey;
		
		nodeConfig.register("storeUseSlotFilters", true, sortOrder++, true, false, "Node.storeUseSlotFilters", "Node.storeUseSlotFiltersLong", new BooleanCallback() {

			public Boolean get() {
				synchronized(Node.this) {
					return storeUseSlotFilters;
				}
			}

			public void set(Boolean val) throws InvalidConfigValueException,
					NodeNeedRestartException {
				synchronized(Node.this) {
					storeUseSlotFilters = val;
				}
				
				// FIXME l10n
				throw new NodeNeedRestartException("Need to restart to change storeUseSlotFilters");
			}
			
		});
		
		storeUseSlotFilters = nodeConfig.getBoolean("storeUseSlotFilters");
		
		nodeConfig.register("storeSaltHashSlotFilterPersistenceTime", ResizablePersistentIntBuffer.DEFAULT_PERSISTENCE_TIME, sortOrder++, true, false, 
				"Node.storeSaltHashSlotFilterPersistenceTime", "Node.storeSaltHashSlotFilterPersistenceTimeLong", new IntCallback() {

					@Override
					public Integer get() {
						return ResizablePersistentIntBuffer.getPersistenceTime();
					}

					@Override
					public void set(Integer val)
							throws InvalidConfigValueException,
							NodeNeedRestartException {
						if(val >= -1)
							ResizablePersistentIntBuffer.setPersistenceTime(val);
						else
							throw new InvalidConfigValueException(l10n("slotFilterPersistenceTimeError"));
					}
			
		}, false);

		nodeConfig.register("storeSaltHashResizeOnStart", false, sortOrder++, true, false,
				"Node.storeSaltHashResizeOnStart", "Node.storeSaltHashResizeOnStartLong", new BooleanCallback() {
			@Override
			public Boolean get() {
				return storeSaltHashResizeOnStart;
			}

			@Override
			public void set(Boolean val) throws InvalidConfigValueException, NodeNeedRestartException {
				storeSaltHashResizeOnStart = val;
			}
		});
		storeSaltHashResizeOnStart = nodeConfig.getBoolean("storeSaltHashResizeOnStart");

		this.storeDir = setupProgramDir(installConfig, "storeDir", userDir().file("datastore").getPath(), "Node.storeDirectory", "Node.storeDirectoryLong", nodeConfig);
		installConfig.finishedInitialization();

		final String suffix = getStoreSuffix();

		maxStoreKeys = maxTotalKeys / 2;
		maxCacheKeys = maxTotalKeys - maxStoreKeys;

		/*
		 * On Windows, setting the file length normally involves writing lots of zeros.
		 * So it's an uninterruptible system call that takes a loooong time. On OS/X,
		 * presumably the same is true. If the RNG is fast enough, this means that
		 * setting the length and writing random data take exactly the same amount
		 * of time. On most versions of Unix, holes can be created. However on all
		 * systems, predictable disk usage is a good thing. So lets turn it on by
		 * default for now, on all systems. The datastore can be read but mostly not
		 * written while the random data is being written.
		 */
		nodeConfig.register("storePreallocate", true, sortOrder++, true, true, "Node.storePreallocate", "Node.storePreallocateLong",
				new BooleanCallback() {
					@Override
                    public Boolean get() {
	                    return storePreallocate;
                    }

					@Override
                    public void set(Boolean val) throws InvalidConfigValueException, NodeNeedRestartException {
						storePreallocate = val;
						if (storeType.equals("salt-hash")) {
							setPreallocate(chkDatastore, val);
							setPreallocate(chkDatacache, val);
							setPreallocate(pubKeyDatastore, val);
							setPreallocate(pubKeyDatacache, val);
							setPreallocate(sskDatastore, val);
							setPreallocate(sskDatacache, val);
						}
                    }

					private void setPreallocate(StoreCallback<?> datastore,
							boolean val) {
						// Avoid race conditions by checking first.
						FreenetStore<?> store = datastore.getStore();
						if(store instanceof SaltedHashFreenetStore)
							((SaltedHashFreenetStore<?>)store).setPreallocate(val);
					}}
		);
		storePreallocate = nodeConfig.getBoolean("storePreallocate");

		if(File.separatorChar == '/' && System.getProperty("os.name").toLowerCase().indexOf("mac os") < 0) {
			securityLevels.addPhysicalThreatLevelListener(new SecurityLevelListener<SecurityLevels.PHYSICAL_THREAT_LEVEL>() {

				@Override
				public void onChange(PHYSICAL_THREAT_LEVEL oldLevel, PHYSICAL_THREAT_LEVEL newLevel) {
					try {
						if(newLevel == PHYSICAL_THREAT_LEVEL.LOW)
							nodeConfig.set("storePreallocate", false);
						else
							nodeConfig.set("storePreallocate", true);
					} catch (NodeNeedRestartException e) {
						// Ignore
					} catch (InvalidConfigValueException e) {
						// Ignore
					}
				}
			});
		}

		securityLevels.addPhysicalThreatLevelListener(new SecurityLevelListener<SecurityLevels.PHYSICAL_THREAT_LEVEL>() {

			@Override
			public void onChange(PHYSICAL_THREAT_LEVEL oldLevel, PHYSICAL_THREAT_LEVEL newLevel) {
					if(newLevel == PHYSICAL_THREAT_LEVEL.MAXIMUM) {
						synchronized(this) {
							clientCacheAwaitingPassword = false;
							databaseAwaitingPassword = false;
						}
						try {
							killMasterKeysFile();
						} catch (IOException e) {
							masterKeysFile.delete();
							Logger.error(this, "Unable to securely delete "+masterKeysFile);
							System.err.println(NodeL10n.getBase().getString("SecurityLevels.cantDeletePasswordFile", "filename", masterKeysFile.getAbsolutePath()));
							clientCore.alerts.register(new SimpleUserAlert(true, NodeL10n.getBase().getString("SecurityLevels.cantDeletePasswordFileTitle"), NodeL10n.getBase().getString("SecurityLevels.cantDeletePasswordFile"), NodeL10n.getBase().getString("SecurityLevels.cantDeletePasswordFileTitle"), UserAlert.CRITICAL_ERROR));
						}
					}
				}

			});

		if(securityLevels.physicalThreatLevel == PHYSICAL_THREAT_LEVEL.MAXIMUM) {
			try {
				killMasterKeysFile();
			} catch (IOException e) {
				String msg = "Unable to securely delete old master.keys file when switching to MAXIMUM seclevel!!";
				System.err.println(msg);
				throw new NodeInitException(NodeInitException.EXIT_CANT_WRITE_MASTER_KEYS, msg);
			}
		}
		
		long defaultCacheSize;
		long memoryLimit = NodeStarter.getMemoryLimitBytes();
		// This is tricky because systems with low memory probably also have slow disks, but using 
		// up too much memory can be catastrophic...
		// Total alchemy, FIXME!
		if(memoryLimit == Long.MAX_VALUE || memoryLimit < 0)
			defaultCacheSize = 1024*1024;
		else if(memoryLimit <= 128*1024*1024)
			defaultCacheSize = 0; // Turn off completely for very small memory.
		else {
			// 9 stores, total should be 5% of memory, up to maximum of 1MB per store at 308MB+
			defaultCacheSize = Math.min(1024*1024, (memoryLimit - 128*1024*1024) / (20*9));
		}
		
		nodeConfig.register("cachingFreenetStoreMaxSize", defaultCacheSize, sortOrder++, true, false, "Node.cachingFreenetStoreMaxSize", "Node.cachingFreenetStoreMaxSizeLong",
			new LongCallback() {
				@Override
				public Long get() {
					synchronized(Node.this) {
						return cachingFreenetStoreMaxSize;
					}
				}

				@Override
				public void set(Long val) throws InvalidConfigValueException, NodeNeedRestartException {
					if(val < 0) throw new InvalidConfigValueException(l10n("invalidMemoryCacheSize"));
					// Any positive value is legal. In particular, e.g. 1200 bytes would cause us to cache SSKs but not CHKs.
					synchronized(Node.this) {
						cachingFreenetStoreMaxSize = val;
					}
					throw new NodeNeedRestartException("Caching Maximum Size cannot be changed on the fly");
				}
		}, true);
		
		cachingFreenetStoreMaxSize = nodeConfig.getLong("cachingFreenetStoreMaxSize");
		if(cachingFreenetStoreMaxSize < 0)
			throw new NodeInitException(NodeInitException.EXIT_BAD_CONFIG, l10n("invalidMemoryCacheSize"));
		
		nodeConfig.register("cachingFreenetStorePeriod", "300k", sortOrder++, true, false, "Node.cachingFreenetStorePeriod", "Node.cachingFreenetStorePeriod",
			new LongCallback() {
				@Override
				public Long get() {
					synchronized(Node.this) {
						return cachingFreenetStorePeriod;
					}
				}

				@Override
				public void set(Long val) throws InvalidConfigValueException, NodeNeedRestartException {
					synchronized(Node.this) {
						cachingFreenetStorePeriod = val;
					}
					throw new NodeNeedRestartException("Caching Period cannot be changed on the fly");
				}
		}, true);
		
		cachingFreenetStorePeriod = nodeConfig.getLong("cachingFreenetStorePeriod");

		boolean shouldWriteConfig = false;

		if(storeType.equals("bdb-index")) {
			System.err.println("Old format Berkeley DB datastore detected.");
			System.err.println("This datastore format is no longer supported.");
			System.err.println("The old datastore will be securely deleted.");
			storeType = "salt-hash";
			shouldWriteConfig = true;
			deleteOldBDBIndexStoreFiles();
		}
		if (storeType.equals("salt-hash")) {
			initRAMFS();
			// FIXME remove migration code
			final int lastVersionWithBloom = 1384;
			if(lastVersion > 0 && lastVersion <= lastVersionWithBloom) {
				// Check for a comment in wrapper.conf saying we've already upgraded, otherwise update it and restart.
				long extraMemory = maxTotalKeys * 3 * 4;
				int extraMemoryMB = (int)Math.min(Integer.MAX_VALUE, ((extraMemory + 1024 * 1024 - 1) / (1024 * 1024)));
				if(extraMemoryMB >= 10) {
					System.out.println("Need "+extraMemoryMB+"MB extra space in heap for slot filters.");
					UpdateDeployContext.CHANGED changed = 
						UpdateDeployContext.tryIncreaseMemoryLimit(extraMemoryMB, " Increased because of slot filters in "+(lastVersionWithBloom+1));
					if(changed == CHANGED.SUCCESS) {
						WrapperManager.restart();
						System.err.println("Unable to restart after increasing memory limit for the slot filters (the total memory usage is decreased relative to bloom filters but the heap size needs to grow). Probably due to not running in the wrapper.");
						System.err.println("If the node crashes due to out of memory, be it on your own head!");
						System.err.println("You need to increase wrapper.java.maxmemory by "+extraMemoryMB);
					} else if(changed == CHANGED.FAIL) {
						System.err.println("Unable to increase the memory limit for the slot filters (the total memory usage is decreased relative to bloom filters but the heap size needs to grow). Most likely due to being unable to write wrapper.conf or similar problem.");
						System.err.println("If the node crashes due to out of memory, be it on your own head!");
						System.err.println("You need to increase wrapper.java.maxmemory by "+extraMemoryMB);
					} else /*if(changed == CHANGED.ALREADY)*/ {
						System.err.println("Memory limit has already been increased for slot filters, continuing startup.");
					}
				}
			}
			initSaltHashFS(suffix, false, null);
		} else {
			initRAMFS();
		}

		if(databaseAwaitingPassword) createPasswordUserAlert();

		// Client cache

		// Default is 10MB, in memory only. The wizard will change this.

		nodeConfig.register("clientCacheType", "ram", sortOrder++, true, true, "Node.clientCacheType", "Node.clientCacheTypeLong", new ClientCacheTypeCallback());

		clientCacheType = nodeConfig.getString("clientCacheType");

		nodeConfig.register("clientCacheSize", "10M", sortOrder++, false, true, "Node.clientCacheSize", "Node.clientCacheSizeLong",
				new LongCallback() {

					@Override
					public Long get() {
						return maxTotalClientCacheSize;
					}

					@Override
					public void set(Long storeSize) throws InvalidConfigValueException {
						if((storeSize < 0))
							throw new InvalidConfigValueException(l10n("invalidStoreSize"));
						long newMaxStoreKeys = storeSize / sizePerKey;
						if(newMaxStoreKeys == maxClientCacheKeys) return;
						// Update each datastore
						synchronized(Node.this) {
							maxTotalClientCacheSize = storeSize;
							maxClientCacheKeys = newMaxStoreKeys;
						}
						try {
							chkClientcache.setMaxKeys(maxClientCacheKeys, storeForceBigShrinks);
							pubKeyClientcache.setMaxKeys(maxClientCacheKeys, storeForceBigShrinks);
							sskClientcache.setMaxKeys(maxClientCacheKeys, storeForceBigShrinks);
						} catch (IOException e) {
							// FIXME we need to be able to tell the user.
							Logger.error(this, "Caught "+e+" resizing the clientcache", e);
							System.err.println("Caught "+e+" resizing the clientcache");
							e.printStackTrace();
						}
					}
		}, true);

		maxTotalClientCacheSize = nodeConfig.getLong("clientCacheSize");

		if(maxTotalClientCacheSize < 0) {
			throw new NodeInitException(NodeInitException.EXIT_INVALID_STORE_SIZE, "Invalid client cache size");
		}

		maxClientCacheKeys = maxTotalClientCacheSize / sizePerKey;

		boolean startedClientCache = false;

		if (clientCacheType.equals("salt-hash")) {
<<<<<<< HEAD
		    if(clientCacheKey == null) {
		        System.err.println("Cannot open client-cache, it is passworded");
		        setClientCacheAwaitingPassword();
		    } else {
		        try {
		            initSaltHashClientCacheFS(suffix, false, clientCacheKey);
		            startedClientCache = true;
		        } finally {
		            MasterKeys.clear(clientCacheKey);
		        }
		    }
=======

			byte[] clientCacheKey = null;
			try {
				if(securityLevels.physicalThreatLevel == PHYSICAL_THREAT_LEVEL.MAXIMUM) {
					clientCacheKey = new byte[32];
					random.nextBytes(clientCacheKey);
				} else {
					keys = MasterKeys.read(masterKeysFile, random, "");
					clientCore.setupMasterSecret(keys);
					clientCacheKey = keys.clientCacheMasterKey;
					if(securityLevels.getPhysicalThreatLevel() == PHYSICAL_THREAT_LEVEL.HIGH) {
						System.err.println("Physical threat level is set to HIGH but no password, resetting to NORMAL - probably timing glitch");
						securityLevels.resetPhysicalThreatLevel(PHYSICAL_THREAT_LEVEL.NORMAL);
						key = keys.createDatabaseKey(random);
						synchronized(this) {
						    databaseKey = key;
						}
						shouldWriteConfig = true;
					} else {
						keys.clearAllNotClientCacheKey();
					}
				}
				initSaltHashClientCacheFS(suffix, false, clientCacheKey);
				startedClientCache = true;
			} catch (MasterKeysWrongPasswordException e) {
				System.err.println("Cannot open client-cache, it is passworded");
				setClientCacheAwaitingPassword();
				break;
			} catch (MasterKeysFileSizeException e) {
				System.err.println("Impossible: master keys file "+masterKeysFile+" too " + e.sizeToString() + "! Deleting to enable startup, but you will lose your client cache.");
				masterKeysFile.delete();
			} catch (IOException e) {
				break;
			} finally {
				MasterKeys.clear(clientCacheKey);
			}
>>>>>>> 56c7982c
		} else if(clientCacheType.equals("none")) {
			initNoClientCacheFS();
			startedClientCache = true;
		} else { // ram
			initRAMClientCacheFS();
			startedClientCache = true;
		}
		if(!startedClientCache)
			initRAMClientCacheFS();
		
		if(db == null && databaseKey != null)  {
			try {
				lateSetupDatabase(databaseKey);
			} catch (MasterKeysWrongPasswordException e2) {
				System.err.println("Impossible: "+e2);
				e2.printStackTrace();
			} catch (MasterKeysFileSizeException e2) {
				System.err.println("Impossible: "+e2);
				e2.printStackTrace();
			} catch (IOException e2) {
				System.err.println("Unable to load database: "+e2);
				e2.printStackTrace();
			}
			if(keys != null)
			    keys.clearAll();
		}

		nodeConfig.register("useSlashdotCache", true, sortOrder++, true, false, "Node.useSlashdotCache", "Node.useSlashdotCacheLong", new BooleanCallback() {

			@Override
			public Boolean get() {
				return useSlashdotCache;
			}

			@Override
			public void set(Boolean val) throws InvalidConfigValueException, NodeNeedRestartException {
				useSlashdotCache = val;
			}

		});
		useSlashdotCache = nodeConfig.getBoolean("useSlashdotCache");

		nodeConfig.register("writeLocalToDatastore", false, sortOrder++, true, false, "Node.writeLocalToDatastore", "Node.writeLocalToDatastoreLong", new BooleanCallback() {

			@Override
			public Boolean get() {
				return writeLocalToDatastore;
			}

			@Override
			public void set(Boolean val) throws InvalidConfigValueException, NodeNeedRestartException {
				writeLocalToDatastore = val;
			}

		});

		writeLocalToDatastore = nodeConfig.getBoolean("writeLocalToDatastore");

		// LOW network *and* physical seclevel = writeLocalToDatastore

		securityLevels.addNetworkThreatLevelListener(new SecurityLevelListener<NETWORK_THREAT_LEVEL>() {

			@Override
			public void onChange(NETWORK_THREAT_LEVEL oldLevel, NETWORK_THREAT_LEVEL newLevel) {
				if(newLevel == NETWORK_THREAT_LEVEL.LOW && securityLevels.getPhysicalThreatLevel() == PHYSICAL_THREAT_LEVEL.LOW)
					writeLocalToDatastore = true;
				else
					writeLocalToDatastore = false;
			}

		});

		securityLevels.addPhysicalThreatLevelListener(new SecurityLevelListener<PHYSICAL_THREAT_LEVEL>() {

			@Override
			public void onChange(PHYSICAL_THREAT_LEVEL oldLevel, PHYSICAL_THREAT_LEVEL newLevel) {
				if(newLevel == PHYSICAL_THREAT_LEVEL.LOW && securityLevels.getNetworkThreatLevel() == NETWORK_THREAT_LEVEL.LOW)
					writeLocalToDatastore = true;
				else
					writeLocalToDatastore = false;
			}

		});

		nodeConfig.register("slashdotCacheLifetime", MINUTES.toMillis(30), sortOrder++, true, false, "Node.slashdotCacheLifetime", "Node.slashdotCacheLifetimeLong", new LongCallback() {

			@Override
			public Long get() {
				return chkSlashdotcacheStore.getLifetime();
			}

			@Override
			public void set(Long val) throws InvalidConfigValueException, NodeNeedRestartException {
				if(val < 0) throw new InvalidConfigValueException("Must be positive!");
				chkSlashdotcacheStore.setLifetime(val);
				pubKeySlashdotcacheStore.setLifetime(val);
				sskSlashdotcacheStore.setLifetime(val);
			}

		}, false);

		long slashdotCacheLifetime = nodeConfig.getLong("slashdotCacheLifetime");

		nodeConfig.register("slashdotCacheSize", "10M", sortOrder++, false, true, "Node.slashdotCacheSize", "Node.slashdotCacheSizeLong",
				new LongCallback() {

					@Override
					public Long get() {
						return maxSlashdotCacheSize;
					}

					@Override
					public void set(Long storeSize) throws InvalidConfigValueException {
						if((storeSize < 0))
							throw new InvalidConfigValueException(l10n("invalidStoreSize"));
						int newMaxStoreKeys = (int) Math.min(storeSize / sizePerKey, Integer.MAX_VALUE);
						if(newMaxStoreKeys == maxSlashdotCacheKeys) return;
						// Update each datastore
						synchronized(Node.this) {
							maxSlashdotCacheSize = storeSize;
							maxSlashdotCacheKeys = newMaxStoreKeys;
						}
						try {
							chkSlashdotcache.setMaxKeys(maxSlashdotCacheKeys, storeForceBigShrinks);
							pubKeySlashdotcache.setMaxKeys(maxSlashdotCacheKeys, storeForceBigShrinks);
							sskSlashdotcache.setMaxKeys(maxSlashdotCacheKeys, storeForceBigShrinks);
						} catch (IOException e) {
							// FIXME we need to be able to tell the user.
							Logger.error(this, "Caught "+e+" resizing the slashdotcache", e);
							System.err.println("Caught "+e+" resizing the slashdotcache");
							e.printStackTrace();
						}
					}
		}, true);

		maxSlashdotCacheSize = nodeConfig.getLong("slashdotCacheSize");

		if(maxSlashdotCacheSize < 0) {
			throw new NodeInitException(NodeInitException.EXIT_INVALID_STORE_SIZE, "Invalid client cache size");
		}

		maxSlashdotCacheKeys = (int) Math.min(maxSlashdotCacheSize / sizePerKey, Integer.MAX_VALUE);

		chkSlashdotcache = new CHKStore();
		chkSlashdotcacheStore = new SlashdotStore<CHKBlock>(chkSlashdotcache, maxSlashdotCacheKeys, slashdotCacheLifetime, PURGE_INTERVAL, ticker, this.clientCore.tempBucketFactory);
		pubKeySlashdotcache = new PubkeyStore();
		pubKeySlashdotcacheStore = new SlashdotStore<DSAPublicKey>(pubKeySlashdotcache, maxSlashdotCacheKeys, slashdotCacheLifetime, PURGE_INTERVAL, ticker, this.clientCore.tempBucketFactory);
		getPubKey.setLocalSlashdotcache(pubKeySlashdotcache);
		sskSlashdotcache = new SSKStore(getPubKey);
		sskSlashdotcacheStore = new SlashdotStore<SSKBlock>(sskSlashdotcache, maxSlashdotCacheKeys, slashdotCacheLifetime, PURGE_INTERVAL, ticker, this.clientCore.tempBucketFactory);

		// MAXIMUM seclevel = no slashdot cache.

		securityLevels.addNetworkThreatLevelListener(new SecurityLevelListener<NETWORK_THREAT_LEVEL>() {

			@Override
			public void onChange(NETWORK_THREAT_LEVEL oldLevel, NETWORK_THREAT_LEVEL newLevel) {
				if(newLevel == NETWORK_THREAT_LEVEL.MAXIMUM)
					useSlashdotCache = false;
				else if(oldLevel == NETWORK_THREAT_LEVEL.MAXIMUM)
					useSlashdotCache = true;
			}

		});

		nodeConfig.register("skipWrapperWarning", false, sortOrder++, true, false, "Node.skipWrapperWarning", "Node.skipWrapperWarningLong", new BooleanCallback() {

			@Override
			public void set(Boolean value) throws InvalidConfigValueException, NodeNeedRestartException {
				skipWrapperWarning = value;
			}

			@Override
			public Boolean get() {
				return skipWrapperWarning;
			}
		});

		skipWrapperWarning = nodeConfig.getBoolean("skipWrapperWarning");

		nodeConfig.register("maxPacketSize", 1280, sortOrder++, true, true, "Node.maxPacketSize", "Node.maxPacketSizeLong", new IntCallback() {

			@Override
			public Integer get() {
				synchronized(Node.this) {
					return maxPacketSize;
				}
			}

			@Override
			public void set(Integer val) throws InvalidConfigValueException,
					NodeNeedRestartException {
				synchronized(Node.this) {
					if(val == maxPacketSize) return;
					if(val < UdpSocketHandler.MIN_MTU) throw new InvalidConfigValueException("Must be over 576");
					if(val > 1492) throw new InvalidConfigValueException("Larger than ethernet frame size unlikely to work!");
					maxPacketSize = val;
				}
				updateMTU();
			}

		}, true);

		maxPacketSize = nodeConfig.getInt("maxPacketSize");
		
		nodeConfig.register("enableRoutedPing", false, sortOrder++, true, false, "Node.enableRoutedPing", "Node.enableRoutedPingLong", new BooleanCallback() {

			@Override
			public Boolean get() {
				synchronized(Node.this) {
					return enableRoutedPing;
				}
			}

			@Override
			public void set(Boolean val) throws InvalidConfigValueException,
					NodeNeedRestartException {
				synchronized(Node.this) {
					enableRoutedPing = val;
				}
			}
			
		});
		enableRoutedPing = nodeConfig.getBoolean("enableRoutedPing");
		
		updateMTU();
		
		/* Take care that no configuration options are registered after this point; they will not persist
		 * between restarts.
		 */
		nodeConfig.finishedInitialization();
		if(shouldWriteConfig) config.store();
		writeNodeFile();

		// Initialize the plugin manager
		Logger.normal(this, "Initializing Plugin Manager");
		System.out.println("Initializing Plugin Manager");
		pluginManager = new PluginManager(this, lastVersion);

		shutdownHook.addEarlyJob(new NativeThread("Shutdown plugins", NativeThread.HIGH_PRIORITY, true) {
			@Override
			public void realRun() {
				pluginManager.stop(SECONDS.toMillis(30)); // FIXME make it configurable??
			}
		});

		// FIXME
		// Short timeouts and JVM timeouts with nothing more said than the above have been seen...
		// I don't know why... need a stack dump...
		// For now just give it an extra 2 minutes. If it doesn't start in that time,
		// it's likely (on reports so far) that a restart will fix it.
		// And we have to get a build out because ALL plugins are now failing to load,
		// including the absolutely essential (for most nodes) JSTUN and UPnP.
		WrapperManager.signalStarting((int) MINUTES.toMillis(2));

		FetchContext ctx = clientCore.makeClient((short)0, true, false).getFetchContext();

		ctx.allowSplitfiles = false;
		ctx.dontEnterImplicitArchives = true;
		ctx.maxArchiveRestarts = 0;
		ctx.maxMetadataSize = 256;
		ctx.maxNonSplitfileRetries = 10;
		ctx.maxOutputLength = 4096;
		ctx.maxRecursionLevel = 2;
		ctx.maxTempLength = 4096;

		this.arkFetcherContext = ctx;

		registerNodeToNodeMessageListener(N2N_MESSAGE_TYPE_FPROXY, fproxyN2NMListener);
		registerNodeToNodeMessageListener(Node.N2N_MESSAGE_TYPE_DIFFNODEREF, diffNoderefListener);

		// FIXME this is a hack
		// toadlet server should start after all initialized
		// see NodeClientCore line 437
		if (toadlets.isEnabled()) {
			toadlets.finishStart();
			toadlets.createFproxy();
			toadlets.removeStartupToadlet();
		}

		Logger.normal(this, "Node constructor completed");
		System.out.println("Node constructor completed");
	}

    /** Delete files from old BDB-index datastore. */
	private void deleteOldBDBIndexStoreFiles() {
		File dbDir = storeDir.file("database-"+getDarknetPortNumber());
		FileUtil.removeAll(dbDir);
		File dir = storeDir.dir();
		File[] list = dir.listFiles();
		for(File f : list) {
			String name = f.getName();
			if(f.isFile() && 
					name.toLowerCase().matches("((chk)|(ssk)|(pubkey))-[0-9]*\\.((store)|(cache))(\\.((keys)|(lru)))?")) {
				System.out.println("Deleting old datastore file \""+f+"\"");
				try {
					FileUtil.secureDelete(f);
				} catch (IOException e) {
					System.err.println("Failed to delete old datastore file \""+f+"\": "+e);
					e.printStackTrace();
				}
			}
		}
	}

	private void fixCertsFiles() {
		// Hack to update certificates file to fix update.cmd
		// startssl.pem: Might be useful for old versions of update.sh too?
		File certs = new File(PluginDownLoaderOfficialHTTPS.certfileOld);
		fixCertsFile(certs);
		if(FileUtil.detectedOS.isWindows) {
			// updater\startssl.pem: Needed for Windows update.cmd.
			certs = new File("updater", PluginDownLoaderOfficialHTTPS.certfileOld);
			fixCertsFile(certs);
		}
	}

	private void fixCertsFile(File certs) {
		long oldLength = certs.exists() ? certs.length() : -1;
		try {
			File tmpFile = File.createTempFile(PluginDownLoaderOfficialHTTPS.certfileOld, ".tmp", new File("."));
			PluginDownLoaderOfficialHTTPS.writeCertsTo(tmpFile);
			if(FileUtil.renameTo(tmpFile, certs)) {
				long newLength = certs.length();
				if(newLength != oldLength)
					System.err.println("Updated "+certs+" so that update scripts will work");
			} else {
				if(certs.length() != tmpFile.length()) {
					System.err.println("Cannot update "+certs+" : last-resort update scripts (in particular update.cmd on Windows) may not work");
					File manual = new File(PluginDownLoaderOfficialHTTPS.certfileOld+".new");
					manual.delete();
					if(tmpFile.renameTo(manual))
						System.err.println("Please delete "+certs+" and rename "+manual+" over it");
					else
						tmpFile.delete();
				}
			}
		} catch (IOException e) {
		}
	}

	/**
	** Sets up a program directory using the config value defined by the given
	** parameters.
	*/
	public ProgramDirectory setupProgramDir(SubConfig installConfig,
	  String cfgKey, String defaultValue, String shortdesc, String longdesc, String moveErrMsg,
	  SubConfig oldConfig) throws NodeInitException {
		ProgramDirectory dir = new ProgramDirectory(moveErrMsg);
		int sortOrder = ProgramDirectory.nextOrder();
		// forceWrite=true because currently it can't be changed on the fly, also for packages
		installConfig.register(cfgKey, defaultValue, sortOrder, true, true, shortdesc, longdesc, dir.getStringCallback());
		String dirName = installConfig.getString(cfgKey);
		try {
			dir.move(dirName);
		} catch (IOException e) {
			throw new NodeInitException(NodeInitException.EXIT_BAD_DIR, "could not set up directory: " + longdesc);
		}
		return dir;
	}

	protected ProgramDirectory setupProgramDir(SubConfig installConfig,
	  String cfgKey, String defaultValue, String shortdesc, String longdesc,
	  SubConfig oldConfig) throws NodeInitException {
		return setupProgramDir(installConfig, cfgKey, defaultValue, shortdesc, longdesc, null, oldConfig);
	}

	public void lateSetupDatabase(DatabaseKey databaseKey) throws MasterKeysWrongPasswordException, MasterKeysFileSizeException, IOException {
		if(db != null) return;
		System.out.println("Starting late database initialisation");
		setupDatabase(databaseKey);
		nodeDBHandle = darknetCrypto.getNodeHandle(db);

		if(db != null) {
			db.commit();
			if(logMINOR) Logger.minor(this, "COMMITTED");
			try {
				if(!clientCore.lateInitDatabase(nodeDBHandle, db, databaseKey))
					failLateInitDatabase();
			} catch (NodeInitException e) {
				failLateInitDatabase();
			}
		}
	}

	private void failLateInitDatabase() {
		System.err.println("Failed late initialisation of database, closing...");
		db.close();
		db = null;
	}

	private static class DB4ODiagnosticListener implements DiagnosticListener {
		private static volatile boolean logDEBUG;

		static {
			Logger.registerLogThresholdCallback(new LogThresholdCallback(){
				@Override
				public void shouldUpdate(){
					logDEBUG = Logger.shouldLog(LogLevel.DEBUG, this);
				}
			});
		}
			@Override
			public void onDiagnostic(Diagnostic arg0) {
				if(!logDEBUG)
					return;
				if(arg0 instanceof ClassHasNoFields)
					return; // Ignore
				if(arg0 instanceof DiagnosticBase) {
					DiagnosticBase d = (DiagnosticBase) arg0;
					Logger.debug(this, "Diagnostic: "+d.getClass()+" : "+d.problem()+" : "+d.solution()+" : "+d.reason(), new Exception("debug"));
				} else
					Logger.debug(this, "Diagnostic: "+arg0+" : "+arg0.getClass(), new Exception("debug"));
			}
	}
	/**
	 * @param databaseKey The encryption key to the database. Null if the database is not encrypted
	 * @return A new Db4o Configuration object which is fully configured to Fred's desired database settings.
	 */
	private Configuration getNewDatabaseConfiguration(DatabaseKey databaseKey) {
		Configuration dbConfig = Db4o.newConfiguration();
		/* On my db4o test node with lots of downloads, and several days old, com.db4o.internal.freespace.FreeSlotNode
		 * used 73MB out of the 128MB limit (117MB used). This memory was not reclaimed despite constant garbage collection.
		 * This is unacceptable, hence btree freespace. */
		dbConfig.freespace().useBTreeSystem();
		dbConfig.objectClass(freenet.client.async.InsertCompressor.class).objectField("nodeDBHandle").indexed(true);
		dbConfig.objectClass(freenet.clients.fcp.PersistentRequestClient.class).objectField("name").indexed(true);
		dbConfig.objectClass(freenet.client.FetchException.class).cascadeOnDelete(true);
		dbConfig.objectClass(PluginStore.class).cascadeOnDelete(true);
		/*
		 * HashMap: don't enable cascade on update/delete/activate, db4o handles this
		 * internally through the TMap translator.
		 */
		// LAZY appears to cause ClassCastException's relating to db4o objects inside db4o code. :(
		// Also it causes duplicates if we activate immediately.
		// And the performance gain for e.g. RegisterMeRunner isn't that great.
//		dbConfig.queries().evaluationMode(QueryEvaluationMode.LAZY);
		dbConfig.messageLevel(1);
		dbConfig.activationDepth(1);
		/* TURN OFF SHUTDOWN HOOK.
		 * The shutdown hook does auto-commit. We do NOT want auto-commit: if a
		 * transaction hasn't commit()ed, it's not safe to commit it. For example,
		 * a splitfile is started, gets half way through, then we shut down.
		 * The shutdown hook commits the half-finished transaction. When we start
		 * back up, we assume the whole transaction has been committed, and end
		 * up only registering the proportion of segments for which a RegisterMe
		 * has already been created. Yes, this has happened, yes, it sucks.
		 * Add our own hook to rollback and close... */
		dbConfig.automaticShutDown(false);
		/* Block size 8 should have minimal impact since pointers are this
		 * long, and allows databases of up to 16GB.
		 * FIXME make configurable by user. */
		dbConfig.blockSize(8);
		dbConfig.diagnostic().addListener(new DB4ODiagnosticListener());

		dbConfig.exceptionsOnNotStorable(false);

		System.err.println("Optimise native queries: "+dbConfig.optimizeNativeQueries());
		System.err.println("Query activation depth: "+dbConfig.activationDepth());

		// The database is encrypted.
		if(databaseKey != null) {
			IoAdapter baseAdapter = dbConfig.io();
			try {
				dbConfig.io(databaseKey.createEncryptingDb4oAdapter(baseAdapter));
			} catch (GlobalOnlyConfigException e) {
				// Fouled up after encrypting/decrypting.
				System.err.println("Caught "+e+" opening encrypted database.");
				e.printStackTrace();
				WrapperManager.restart();
				throw e;
			}
		}

		return dbConfig;
	}

	private void setupDatabase(DatabaseKey databaseKey) throws MasterKeysWrongPasswordException, MasterKeysFileSizeException, IOException {
		/* FIXME: Backup the database! */

		ObjectContainer database;

		File dbFileBackup = new File(dbFile.getPath()+".tmp");
		File dbFileCryptBackup = new File(dbFileCrypt.getPath()+".tmp");

		if(dbFileBackup.exists() && !dbFile.exists()) {
			if(!dbFileBackup.renameTo(dbFile)) {
				throw new IOException("Database backup file "+dbFileBackup+" exists but cannot be renamed to "+dbFile+". Not loading database, please fix permissions problems!");
			}
		}
		if(dbFileCryptBackup.exists() && !dbFileCrypt.exists()) {
			if(!dbFileCryptBackup.renameTo(dbFileCrypt)) {
				throw new IOException("Database backup file "+dbFileCryptBackup+" exists but cannot be renamed to "+dbFileCrypt+". Not loading database, please fix permissions problems!");
			}
		}

		try {
			if(securityLevels.getPhysicalThreatLevel() == PHYSICAL_THREAT_LEVEL.MAXIMUM) {
			    return; // No need to migrate
			} else if(dbFile.exists()) {
				// Just open it.
				database = Db4o.openFile(getNewDatabaseConfiguration(null), dbFile.toString());
			} else if((dbFileCrypt.exists())) {
				// Open encrypted, regardless of seclevel.
				database = openCryptDatabase(databaseKey);
			} else return;
		} catch (Db4oException e) {
			database = null;
			System.err.println("Failed to open database: "+e);
			e.printStackTrace();
		}
		// DUMP DATABASE CONTENTS
		if(logDEBUG && database != null) {
		try {
		System.err.println("DUMPING DATABASE CONTENTS:");
		ObjectSet<Object> contents = database.queryByExample(new Object());
		Map<String,Integer> map = new HashMap<String, Integer>();
		for(Object o: contents) {
			String name = o.getClass().getName();
			if((map.get(name)) != null) {
				map.put(name, map.get(name)+1);
			} else {
				map.put(name, 1);
			}
			// Activated to depth 1
			try {
				Logger.minor(this, "DATABASE: "+o.getClass()+":"+o+":"+database.ext().getID(o));
			} catch (Throwable t) {
				Logger.minor(this, "CAUGHT "+t+" FOR CLASS "+o.getClass());
			}
			database.deactivate(o, 1);
		}
		int total = 0;
		for(Map.Entry<String,Integer> entry : map.entrySet()) {
			System.err.println(entry.getKey()+" : "+entry.getValue());
			total += entry.getValue();
		}

		// Some structures e.g. collections are sensitive to the activation depth.
		// If they are activated to depth 1, they are broken, and activating them to
		// depth 2 does NOT un-break them! Hence we need to deactivate (above) and
		// GC here...
		System.gc();
		System.runFinalization();
		System.gc();
		System.runFinalization();
		System.err.println("END DATABASE DUMP: "+total+" objects");
		} catch (Db4oException e) {
			System.err.println("Unable to dump database contents. Treating as corrupt database.");
			e.printStackTrace();
			try {
				database.rollback();
			} catch (Throwable t) {} // ignore, closing
			try {
				database.close();
			} catch (Throwable t) {} // ignore, closing
			database = null;
		} catch (IllegalArgumentException e) {
			// Urrrrgh!
			System.err.println("Unable to dump database contents. Treating as corrupt database.");
			e.printStackTrace();
			try {
				database.rollback();
			} catch (Throwable t) {} // ignore, closing
			try {
				database.close();
			} catch (Throwable t) {} // ignore, closing
			database = null;
		}
		}

		db = database;

	}

	private ObjectContainer openCryptDatabase(DatabaseKey databaseKey) throws IOException {

		ObjectContainer database = Db4o.openFile(getNewDatabaseConfiguration(databaseKey), dbFileCrypt.toString());
		synchronized(this) {
			databaseAwaitingPassword = false;
		}
		return database;
	}

	public void killMasterKeysFile() throws IOException {
		MasterKeys.killMasterKeys(masterKeysFile);
	}


	private void setClientCacheAwaitingPassword() {
		createPasswordUserAlert();
		synchronized(this) {
			clientCacheAwaitingPassword = true;
		}
	}

	/** Called when the client layer (not necessarily the old db4o database) needs the decryption 
	 * password. */
    void setDatabaseAwaitingPassword() {
        synchronized(this) {
            databaseAwaitingPassword = true;
        }
    }

	private final UserAlert masterPasswordUserAlert = new UserAlert() {

		final long creationTime = System.currentTimeMillis();

		@Override
		public String anchor() {
			return "password";
		}

		@Override
		public String dismissButtonText() {
			return null;
		}

		@Override
		public long getUpdatedTime() {
			return creationTime;
		}

		@Override
		public FCPMessage getFCPMessage() {
			return new FeedMessage(getTitle(), getShortText(), getText(), getPriorityClass(), getUpdatedTime());
		}

		@Override
		public HTMLNode getHTMLText() {
			HTMLNode content = new HTMLNode("div");
			SecurityLevelsToadlet.generatePasswordFormPage(false, clientCore.getToadletContainer(), content, false, false, false, null, null);
			return content;
		}

		@Override
		public short getPriorityClass() {
			return UserAlert.ERROR;
		}

		@Override
		public String getShortText() {
			return NodeL10n.getBase().getString("SecurityLevels.enterPassword");
		}

		@Override
		public String getText() {
			return NodeL10n.getBase().getString("SecurityLevels.enterPassword");
		}

		@Override
		public String getTitle() {
			return NodeL10n.getBase().getString("SecurityLevels.enterPassword");
		}

		@Override
		public boolean isEventNotification() {
			return false;
		}

		@Override
		public boolean isValid() {
			synchronized(Node.this) {
				return clientCacheAwaitingPassword || databaseAwaitingPassword;
			}
		}

		@Override
		public void isValid(boolean validity) {
			// Ignore
		}

		@Override
		public void onDismiss() {
			// Ignore
		}

		@Override
		public boolean shouldUnregisterOnDismiss() {
			return false;
		}

		@Override
		public boolean userCanDismiss() {
			return false;
		}

	};
	private void createPasswordUserAlert() {
		this.clientCore.alerts.register(masterPasswordUserAlert);
	}

	private void initRAMClientCacheFS() {
		chkClientcache = new CHKStore();
		new RAMFreenetStore<CHKBlock>(chkClientcache, (int) Math.min(Integer.MAX_VALUE, maxClientCacheKeys));
		pubKeyClientcache = new PubkeyStore();
		new RAMFreenetStore<DSAPublicKey>(pubKeyClientcache, (int) Math.min(Integer.MAX_VALUE, maxClientCacheKeys));
		sskClientcache = new SSKStore(getPubKey);
		new RAMFreenetStore<SSKBlock>(sskClientcache, (int) Math.min(Integer.MAX_VALUE, maxClientCacheKeys));
	}

	private void initNoClientCacheFS() {
		chkClientcache = new CHKStore();
		new NullFreenetStore<CHKBlock>(chkClientcache);
		pubKeyClientcache = new PubkeyStore();
		new NullFreenetStore<DSAPublicKey>(pubKeyClientcache);
		sskClientcache = new SSKStore(getPubKey);
		new NullFreenetStore<SSKBlock>(sskClientcache);
	}

	private String getStoreSuffix() {
		return "-" + getDarknetPortNumber();
	}

	private void finishInitSaltHashFS(final String suffix, NodeClientCore clientCore) {
		if(clientCore.alerts == null) throw new NullPointerException();
		chkDatastore.getStore().setUserAlertManager(clientCore.alerts);
		chkDatacache.getStore().setUserAlertManager(clientCore.alerts);
		pubKeyDatastore.getStore().setUserAlertManager(clientCore.alerts);
		pubKeyDatacache.getStore().setUserAlertManager(clientCore.alerts);
		sskDatastore.getStore().setUserAlertManager(clientCore.alerts);
		sskDatacache.getStore().setUserAlertManager(clientCore.alerts);
	}

	private void initRAMFS() {
		chkDatastore = new CHKStore();
		new RAMFreenetStore<CHKBlock>(chkDatastore, (int) Math.min(Integer.MAX_VALUE, maxStoreKeys));
		chkDatacache = new CHKStore();
		new RAMFreenetStore<CHKBlock>(chkDatacache, (int) Math.min(Integer.MAX_VALUE, maxCacheKeys));
		pubKeyDatastore = new PubkeyStore();
		new RAMFreenetStore<DSAPublicKey>(pubKeyDatastore, (int) Math.min(Integer.MAX_VALUE, maxStoreKeys));
		pubKeyDatacache = new PubkeyStore();
		getPubKey.setDataStore(pubKeyDatastore, pubKeyDatacache);
		new RAMFreenetStore<DSAPublicKey>(pubKeyDatacache, (int) Math.min(Integer.MAX_VALUE, maxCacheKeys));
		sskDatastore = new SSKStore(getPubKey);
		new RAMFreenetStore<SSKBlock>(sskDatastore, (int) Math.min(Integer.MAX_VALUE, maxStoreKeys));
		sskDatacache = new SSKStore(getPubKey);
		new RAMFreenetStore<SSKBlock>(sskDatacache, (int) Math.min(Integer.MAX_VALUE, maxCacheKeys));
	}

	private long cachingFreenetStoreMaxSize;
	private long cachingFreenetStorePeriod;

	private void initSaltHashFS(final String suffix, boolean dontResizeOnStart, byte[] masterKey) throws NodeInitException {
		try {
			final CHKStore chkDatastore = new CHKStore();
			final FreenetStore<CHKBlock> chkDataFS = makeStore("CHK", true, chkDatastore, dontResizeOnStart, masterKey);
			final CHKStore chkDatacache = new CHKStore();
			final FreenetStore<CHKBlock> chkCacheFS = makeStore("CHK", false, chkDatacache, dontResizeOnStart, masterKey);
			((SaltedHashFreenetStore<CHKBlock>) chkCacheFS.getUnderlyingStore()).setAltStore(((SaltedHashFreenetStore<CHKBlock>) chkDataFS.getUnderlyingStore()));
			final PubkeyStore pubKeyDatastore = new PubkeyStore();
			final FreenetStore<DSAPublicKey> pubkeyDataFS = makeStore("PUBKEY", true, pubKeyDatastore, dontResizeOnStart, masterKey);
			final PubkeyStore pubKeyDatacache = new PubkeyStore();
			final FreenetStore<DSAPublicKey> pubkeyCacheFS = makeStore("PUBKEY", false, pubKeyDatacache, dontResizeOnStart, masterKey);
			((SaltedHashFreenetStore<DSAPublicKey>) pubkeyCacheFS.getUnderlyingStore()).setAltStore(((SaltedHashFreenetStore<DSAPublicKey>) pubkeyDataFS.getUnderlyingStore()));
			final SSKStore sskDatastore = new SSKStore(getPubKey);
			final FreenetStore<SSKBlock> sskDataFS = makeStore("SSK", true, sskDatastore, dontResizeOnStart, masterKey);
			final SSKStore sskDatacache = new SSKStore(getPubKey);
			final FreenetStore<SSKBlock> sskCacheFS = makeStore("SSK", false, sskDatacache, dontResizeOnStart, masterKey);
			((SaltedHashFreenetStore<SSKBlock>) sskCacheFS.getUnderlyingStore()).setAltStore(((SaltedHashFreenetStore<SSKBlock>) sskDataFS.getUnderlyingStore()));
			
			boolean delay =
				chkDataFS.start(ticker, false) |
				chkCacheFS.start(ticker, false) |
				pubkeyDataFS.start(ticker, false) |
				pubkeyCacheFS.start(ticker, false) |
				sskDataFS.start(ticker, false) |
				sskCacheFS.start(ticker, false);

			if(delay) {

				System.err.println("Delayed init of datastore");

				initRAMFS();

				final Runnable migrate = new MigrateOldStoreData(false);

				this.getTicker().queueTimedJob(new Runnable() {

					@Override
					public void run() {
						System.err.println("Starting delayed init of datastore");
						try {
							chkDataFS.start(ticker, true);
							chkCacheFS.start(ticker, true);
							pubkeyDataFS.start(ticker, true);
							pubkeyCacheFS.start(ticker, true);
							sskDataFS.start(ticker, true);
							sskCacheFS.start(ticker, true);
						} catch (IOException e) {
							Logger.error(this, "Failed to start datastore: "+e, e);
							System.err.println("Failed to start datastore: "+e);
							e.printStackTrace();
							return;
						}

						Node.this.chkDatastore = chkDatastore;
						Node.this.chkDatacache = chkDatacache;
						Node.this.pubKeyDatastore = pubKeyDatastore;
						Node.this.pubKeyDatacache = pubKeyDatacache;
						getPubKey.setDataStore(pubKeyDatastore, pubKeyDatacache);
						Node.this.sskDatastore = sskDatastore;
						Node.this.sskDatacache = sskDatacache;

						finishInitSaltHashFS(suffix, clientCore);

						System.err.println("Finishing delayed init of datastore");
						migrate.run();
					}

				}, "Start store", 0, true, false); // Use Ticker to guarantee that this runs *after* constructors have completed.

			} else {

				Node.this.chkDatastore = chkDatastore;
				Node.this.chkDatacache = chkDatacache;
				Node.this.pubKeyDatastore = pubKeyDatastore;
				Node.this.pubKeyDatacache = pubKeyDatacache;
				getPubKey.setDataStore(pubKeyDatastore, pubKeyDatacache);
				Node.this.sskDatastore = sskDatastore;
				Node.this.sskDatacache = sskDatacache;

				this.getTicker().queueTimedJob(new Runnable() {

					@Override
					public void run() {
						Node.this.chkDatastore = chkDatastore;
						Node.this.chkDatacache = chkDatacache;
						Node.this.pubKeyDatastore = pubKeyDatastore;
						Node.this.pubKeyDatacache = pubKeyDatacache;
						getPubKey.setDataStore(pubKeyDatastore, pubKeyDatacache);
						Node.this.sskDatastore = sskDatastore;
						Node.this.sskDatacache = sskDatacache;

						finishInitSaltHashFS(suffix, clientCore);
					}

				}, "Start store", 0, true, false);
			}

		} catch (IOException e) {
			System.err.println("Could not open store: " + e);
			e.printStackTrace();
			throw new NodeInitException(NodeInitException.EXIT_STORE_OTHER, e.getMessage());
		}
    }

	private void initSaltHashClientCacheFS(final String suffix, boolean dontResizeOnStart, byte[] clientCacheMasterKey) throws NodeInitException {

		try {
			final CHKStore chkClientcache = new CHKStore();
			final FreenetStore<CHKBlock> chkDataFS = makeClientcache("CHK", true, chkClientcache, dontResizeOnStart, clientCacheMasterKey);
			final PubkeyStore pubKeyClientcache = new PubkeyStore();
			final FreenetStore<DSAPublicKey> pubkeyDataFS = makeClientcache("PUBKEY", true, pubKeyClientcache, dontResizeOnStart, clientCacheMasterKey);
			final SSKStore sskClientcache = new SSKStore(getPubKey);
			final FreenetStore<SSKBlock> sskDataFS = makeClientcache("SSK", true, sskClientcache, dontResizeOnStart, clientCacheMasterKey);

			boolean delay =
				chkDataFS.start(ticker, false) |
				pubkeyDataFS.start(ticker, false) |
				sskDataFS.start(ticker, false);

			if(delay) {

				System.err.println("Delayed init of client-cache");

				initRAMClientCacheFS();

				final Runnable migrate = new MigrateOldStoreData(true);

				getTicker().queueTimedJob(new Runnable() {

					@Override
					public void run() {
						System.err.println("Starting delayed init of client-cache");
						try {
							chkDataFS.start(ticker, true);
							pubkeyDataFS.start(ticker, true);
							sskDataFS.start(ticker, true);
						} catch (IOException e) {
							Logger.error(this, "Failed to start client-cache: "+e, e);
							System.err.println("Failed to start client-cache: "+e);
							e.printStackTrace();
							return;
						}
						Node.this.chkClientcache = chkClientcache;
						Node.this.pubKeyClientcache = pubKeyClientcache;
						getPubKey.setLocalDataStore(pubKeyClientcache);
						Node.this.sskClientcache = sskClientcache;

						System.err.println("Finishing delayed init of client-cache");
						migrate.run();
					}
				}, "Migrate store", 0, true, false);
			} else {
				Node.this.chkClientcache = chkClientcache;
				Node.this.pubKeyClientcache = pubKeyClientcache;
				getPubKey.setLocalDataStore(pubKeyClientcache);
				Node.this.sskClientcache = sskClientcache;
			}

		} catch (IOException e) {
			System.err.println("Could not open store: " + e);
			e.printStackTrace();
			throw new NodeInitException(NodeInitException.EXIT_STORE_OTHER, e.getMessage());
		}
    }

	private <T extends StorableBlock> FreenetStore<T> makeClientcache(String type, boolean isStore, StoreCallback<T> cb, boolean dontResizeOnStart, byte[] clientCacheMasterKey) throws IOException {
		FreenetStore<T> store = makeStore(type, "clientcache", maxClientCacheKeys, cb, dontResizeOnStart, clientCacheMasterKey);
		return store;
	}

	private <T extends StorableBlock> FreenetStore<T> makeStore(String type, boolean isStore, StoreCallback<T> cb, boolean dontResizeOnStart, byte[] clientCacheMasterKey) throws IOException {
		String store = isStore ? "store" : "cache";
		long maxKeys = isStore ? maxStoreKeys : maxCacheKeys;
		return makeStore(type, store, maxKeys, cb, dontResizeOnStart, clientCacheMasterKey);
	}

	private <T extends StorableBlock> FreenetStore<T> makeStore(String type, String store, long maxKeys, StoreCallback<T> cb, boolean lateStart, byte[] clientCacheMasterKey) throws IOException {
		Logger.normal(this, "Initializing "+type+" Data"+store);
		System.out.println("Initializing "+type+" Data"+store+" (" + maxStoreKeys + " keys)");

		SaltedHashFreenetStore<T> fs = SaltedHashFreenetStore.<T>construct(getStoreDir(), type+"-"+store, cb,
		        random, maxKeys, storeUseSlotFilters, shutdownHook, storePreallocate, storeSaltHashResizeOnStart && !lateStart, lateStart ? ticker : null, clientCacheMasterKey);
		cb.setStore(fs);
		if(cachingFreenetStoreMaxSize > 0)
			return new CachingFreenetStore<T>(cb, cachingFreenetStoreMaxSize, cachingFreenetStorePeriod, fs, ticker);
		else
			return fs;
	}

	public void start(boolean noSwaps) throws NodeInitException {
		
		// IMPORTANT: Read the peers only after we have finished initializing Node.
		// Peer constructors are complex and can call methods on Node.
		peers.tryReadPeers(nodeDir.file("peers-"+getDarknetPortNumber()).getPath(), darknetCrypto, null, false, false);
		peers.updatePMUserAlert();
		
		dispatcher.start(nodeStats); // must be before usm
		dnsr.start();
		peers.start(); // must be before usm
		nodeStats.start();
		uptime.start();
		failureTable.start();

		darknetCrypto.start();
		if(opennet != null)
			opennet.start();
		ps.start(nodeStats);
		ticker.start();
		scheduleVersionTransition();
		usm.start(ticker);

		if(isUsingWrapper()) {
			Logger.normal(this, "Using wrapper correctly: "+nodeStarter);
			System.out.println("Using wrapper correctly: "+nodeStarter);
		} else {
			Logger.error(this, "NOT using wrapper (at least not correctly).  Your freenet-ext.jar <http://downloads.freenetproject.org/alpha/freenet-ext.jar> and/or wrapper.conf <https://emu.freenetproject.org/svn/trunk/apps/installer/installclasspath/config/wrapper.conf> need to be updated.");
			System.out.println("NOT using wrapper (at least not correctly).  Your freenet-ext.jar <http://downloads.freenetproject.org/alpha/freenet-ext.jar> and/or wrapper.conf <https://emu.freenetproject.org/svn/trunk/apps/installer/installclasspath/config/wrapper.conf> need to be updated.");
		}
		Logger.normal(this, "Freenet 0.7.5 Build #"+Version.buildNumber()+" r"+Version.cvsRevision());
		System.out.println("Freenet 0.7.5 Build #"+Version.buildNumber()+" r"+Version.cvsRevision());
		Logger.normal(this, "FNP port is on "+darknetCrypto.getBindTo()+ ':' +getDarknetPortNumber());
		System.out.println("FNP port is on "+darknetCrypto.getBindTo()+ ':' +getDarknetPortNumber());
		// Start services

//		SubConfig pluginManagerConfig = new SubConfig("pluginmanager3", config);
//		pluginManager3 = new freenet.plugin_new.PluginManager(pluginManagerConfig);

		ipDetector.start();

		// Start sending swaps
		lm.start();

		// Node Updater
		try{
			Logger.normal(this, "Starting the node updater");
			nodeUpdater.start();
		}catch (Exception e) {
			e.printStackTrace();
			throw new NodeInitException(NodeInitException.EXIT_COULD_NOT_START_UPDATER, "Could not start Updater: "+e);
		}

		/* TODO: Make sure that this is called BEFORE any instances of HTTPFilter are created.
		 * HTTPFilter uses checkForGCJCharConversionBug() which returns the value of the static
		 * variable jvmHasGCJCharConversionBug - and this is initialized in the following function.
		 * If this is not possible then create a separate function to check for the GCJ bug and
		 * call this function earlier.
		 */
		checkForEvilJVMBugs();

		if(!NativeThread.HAS_ENOUGH_NICE_LEVELS)
			clientCore.alerts.register(new NotEnoughNiceLevelsUserAlert());

		this.clientCore.start(config, db);

		tracker.startDeadUIDChecker();

		// After everything has been created, write the config file back to disk.
		if(config instanceof FreenetFilePersistentConfig) {
			FreenetFilePersistentConfig cfg = (FreenetFilePersistentConfig) config;
			cfg.finishedInit(this.ticker);
			cfg.setHasNodeStarted();
		}
		config.store();

		// Process any data in the extra peer data directory
		peers.readExtraPeerData();

		Logger.normal(this, "Started node");

		hasStarted = true;
	}

	private void scheduleVersionTransition() {
		long now = System.currentTimeMillis();
		long transition = Version.transitionTime();
		if(now < transition)
			ticker.queueTimedJob(new Runnable() {

				@Override
				public void run() {
					freenet.support.Logger.OSThread.logPID(this);
					for(PeerNode pn: peers.myPeers()) {
						pn.updateVersionRoutablity();
					}
				}
			}, transition - now);
	}


	private static boolean jvmHasGCJCharConversionBug=false;

	private void checkForEvilJVMBugs() {
		// Now check whether we are likely to get the EvilJVMBug.
		// If we are running a Sun/Oracle or Blackdown JVM, on Linux, and LD_ASSUME_KERNEL is not set, then we are.

		String jvmVendor = System.getProperty("java.vm.vendor");
		String jvmSpecVendor = System.getProperty("java.specification.vendor","");
		String javaVersion = System.getProperty("java.version");
		String jvmName = System.getProperty("java.vm.name");
		String osName = System.getProperty("os.name");
		String osVersion = System.getProperty("os.version");

		boolean isOpenJDK = false;
		//boolean isOracle = false;

		if(logMINOR) Logger.minor(this, "JVM vendor: "+jvmVendor+", JVM name: "+jvmName+", JVM version: "+javaVersion+", OS name: "+osName+", OS version: "+osVersion);

		if(jvmName.startsWith("OpenJDK ")) {
			isOpenJDK = true;
		}
		
		//Add some checks for "Oracle" to futureproof against them renaming from "Sun".
		//Should have no effect because if a user has downloaded a new enough file for Oracle to have changed the name these bugs shouldn't apply.
		//Still, one never knows and this code might be extended to cover future bugs.
		if((!isOpenJDK) && (jvmVendor.startsWith("Sun ") || jvmVendor.startsWith("Oracle ")) || (jvmVendor.startsWith("The FreeBSD Foundation") && (jvmSpecVendor.startsWith("Sun ") || jvmSpecVendor.startsWith("Oracle "))) || (jvmVendor.startsWith("Apple "))) {
			//isOracle = true;
			// Sun/Oracle bugs

			// Spurious OOMs
			// http://bugs.sun.com/bugdatabase/view_bug.do?bug_id=4855795
			// http://bugs.sun.com/bugdatabase/view_bug.do?bug_id=2138757
			// http://bugs.sun.com/bugdatabase/view_bug.do?bug_id=2138759
			// Fixed in 1.5.0_10 and 1.4.2_13

			boolean is150 = javaVersion.startsWith("1.5.0_");
			boolean is160 = javaVersion.startsWith("1.6.0_");

			if(is150 || is160) {
				String[] split = javaVersion.split("_");
				String secondPart = split[1];
				if(secondPart.indexOf("-") != -1) {
					split = secondPart.split("-");
					secondPart = split[0];
				}
				int subver = Integer.parseInt(secondPart);

				Logger.minor(this, "JVM version: "+javaVersion+" subver: "+subver+" from "+secondPart);

			}

		} else if (jvmVendor.startsWith("Apple ") || jvmVendor.startsWith("\"Apple ")) {
			//Note that Sun/Oracle does not produce VMs for the Macintosh operating system, dont ask the user to find one...
		} else if(!isOpenJDK) {
			if(jvmVendor.startsWith("Free Software Foundation")) {
				// GCJ/GIJ.
				try {
					javaVersion = System.getProperty("java.version").split(" ")[0].replaceAll("[.]","");
					int jvmVersionInt = Integer.parseInt(javaVersion);

					if(jvmVersionInt <= 422 && jvmVersionInt >= 100) // make sure that no bogus values cause true
						jvmHasGCJCharConversionBug=true;
				}

				catch(Throwable t) {
					Logger.error(this, "GCJ version check is broken!", t);
				}
				clientCore.alerts.register(new SimpleUserAlert(true, l10n("usingGCJTitle"), l10n("usingGCJ"), l10n("usingGCJTitle"), UserAlert.WARNING));
			}
		}

		if(!isUsingWrapper() && !skipWrapperWarning) {
			clientCore.alerts.register(new SimpleUserAlert(true, l10n("notUsingWrapperTitle"), l10n("notUsingWrapper"), l10n("notUsingWrapperShort"), UserAlert.WARNING));
		}
		
		// Unfortunately debian's version of OpenJDK appears to have segfaulting issues.
		// Which presumably are exploitable.
		// So we can't recommend people switch just yet. :(
		
//		if(isOracle && Rijndael.AesCtrProvider == null) {
//			if(!(FileUtil.detectedOS == FileUtil.OperatingSystem.Windows || FileUtil.detectedOS == FileUtil.OperatingSystem.MacOS))
//				clientCore.alerts.register(new SimpleUserAlert(true, l10n("usingOracleTitle"), l10n("usingOracle"), l10n("usingOracleTitle"), UserAlert.WARNING));
//		}
	}

	public static boolean checkForGCJCharConversionBug() {
		return jvmHasGCJCharConversionBug; // should be initialized on early startup
	}

	private String l10n(String key) {
		return NodeL10n.getBase().getString("Node."+key);
	}

	private String l10n(String key, String pattern, String value) {
		return NodeL10n.getBase().getString("Node."+key, pattern, value);
	}

	private String l10n(String key, String[] pattern, String[] value) {
		return NodeL10n.getBase().getString("Node."+key, pattern, value);
	}

	/**
	 * Export volatile data about the node as a SimpleFieldSet
	 */
	public SimpleFieldSet exportVolatileFieldSet() {
		return nodeStats.exportVolatileFieldSet();
	}

	/**
	 * Do a routed ping of another node on the network by its location.
	 * @param loc2 The location of the other node to ping. It must match
	 * exactly.
	 * @param pubKeyHash The hash of the pubkey of the target node. We match
	 * by location; this is just a shortcut if we get close.
	 * @return The number of hops it took to find the node, if it was found.
	 * Otherwise -1.
	 */
	public int routedPing(double loc2, byte[] pubKeyHash) {
		long uid = random.nextLong();
		int initialX = random.nextInt();
		Message m = DMT.createFNPRoutedPing(uid, loc2, maxHTL, initialX, pubKeyHash);
		Logger.normal(this, "Message: "+m);

		dispatcher.handleRouted(m, null);
		// FIXME: might be rejected
		MessageFilter mf1 = MessageFilter.create().setField(DMT.UID, uid).setType(DMT.FNPRoutedPong).setTimeout(5000);
		try {
			//MessageFilter mf2 = MessageFilter.create().setField(DMT.UID, uid).setType(DMT.FNPRoutedRejected).setTimeout(5000);
			// Ignore Rejected - let it be retried on other peers
			m = usm.waitFor(mf1/*.or(mf2)*/, null);
		} catch (DisconnectedException e) {
			Logger.normal(this, "Disconnected in waiting for pong");
			return -1;
		}
		if(m == null) return -1;
		if(m.getSpec() == DMT.FNPRoutedRejected) return -1;
		return m.getInt(DMT.COUNTER) - initialX;
	}

	/**
	 * Look for a block in the datastore, as part of a request.
	 * @param key The key to fetch.
	 * @param uid The UID of the request (for logging only).
	 * @param promoteCache Whether to promote the key if found.
	 * @param canReadClientCache If the request is local, we can read the client cache.
	 * @param canWriteClientCache If the request is local, and the client hasn't turned off
	 * writing to the client cache, we can write to the client cache.
	 * @param canWriteDatastore If the request HTL is too high, including if it is local, we
	 * cannot write to the datastore.
	 * @return A KeyBlock for the key requested or null.
	 */
	private KeyBlock makeRequestLocal(Key key, long uid, boolean canReadClientCache, boolean canWriteClientCache, boolean canWriteDatastore, boolean offersOnly) {
		KeyBlock kb = null;

		if (key instanceof NodeCHK) {
			kb = fetch(key, false, canReadClientCache, canWriteClientCache, canWriteDatastore, null);
		} else if (key instanceof NodeSSK) {
			NodeSSK sskKey = (NodeSSK) key;
			DSAPublicKey pubKey = sskKey.getPubKey();
			if (pubKey == null) {
				pubKey = getPubKey.getKey(sskKey.getPubKeyHash(), canReadClientCache, offersOnly, null);
				if (logMINOR)
					Logger.minor(this, "Fetched pubkey: " + pubKey);
				try {
					sskKey.setPubKey(pubKey);
				} catch (SSKVerifyException e) {
					Logger.error(this, "Error setting pubkey: " + e, e);
				}
			}
			if (pubKey != null) {
				if (logMINOR)
					Logger.minor(this, "Got pubkey: " + pubKey);
				kb = fetch(sskKey, canReadClientCache, canWriteClientCache, canWriteDatastore, false, null);
			} else {
				if (logMINOR)
					Logger.minor(this, "Not found because no pubkey: " + uid);
			}
		} else
			throw new IllegalStateException("Unknown key type: " + key.getClass());

		if (kb != null) {
			// Probably somebody waiting for it. Trip it.
			if (clientCore != null && clientCore.requestStarters != null) {
				if (kb instanceof CHKBlock) {
					clientCore.requestStarters.chkFetchSchedulerBulk.tripPendingKey(kb);
					clientCore.requestStarters.chkFetchSchedulerRT.tripPendingKey(kb);
				} else {
					clientCore.requestStarters.sskFetchSchedulerBulk.tripPendingKey(kb);
					clientCore.requestStarters.sskFetchSchedulerRT.tripPendingKey(kb);
				}
			}
			failureTable.onFound(kb);
			return kb;
		}

		return null;
	}

	/**
	 * Check the datastore, then if the key is not in the store,
	 * check whether another node is requesting the same key at
	 * the same HTL, and if all else fails, create a new
	 * RequestSender for the key/htl.
	 * @param closestLocation The closest location to the key so far.
	 * @param localOnly If true, only check the datastore.
	 * @return A KeyBlock if the data is in the store, otherwise
	 * a RequestSender, unless the HTL is 0, in which case NULL.
	 * RequestSender.
	 */
	public Object makeRequestSender(Key key, short htl, long uid, RequestTag tag, PeerNode source, boolean localOnly, boolean ignoreStore, boolean offersOnly, boolean canReadClientCache, boolean canWriteClientCache, boolean realTimeFlag) {
		boolean canWriteDatastore = canWriteDatastoreRequest(htl);
		if(logMINOR) Logger.minor(this, "makeRequestSender("+key+ ',' +htl+ ',' +uid+ ',' +source+") on "+getDarknetPortNumber());
		// In store?
		if(!ignoreStore) {
			KeyBlock kb = makeRequestLocal(key, uid, canReadClientCache, canWriteClientCache, canWriteDatastore, offersOnly);
			if (kb != null)
				return kb;
		}
		if(localOnly) return null;
		if(logMINOR) Logger.minor(this, "Not in store locally");

		// Transfer coalescing - match key only as HTL irrelevant
		RequestSender sender = key instanceof NodeCHK ? 
			tracker.getTransferringRequestSenderByKey((NodeCHK)key, realTimeFlag) : null;
		if(sender != null) {
			if(logMINOR) Logger.minor(this, "Data already being transferred: "+sender);
			sender.setTransferCoalesced();
			tag.setSender(sender, true);
			return sender;
		}

		// HTL == 0 => Don't search further
		if(htl == 0) {
			if(logMINOR) Logger.minor(this, "No HTL");
			return null;
		}

		sender = new RequestSender(key, null, htl, uid, tag, this, source, offersOnly, canWriteClientCache, canWriteDatastore, realTimeFlag);
		tag.setSender(sender, false);
		sender.start();
		if(logMINOR) Logger.minor(this, "Created new sender: "+sender);
		return sender;
	}

	/** Can we write to the datastore for a given request?
	 * We do not write to the datastore until 2 hops below maximum. This is an average of 4
	 * hops from the originator. Thus, data returned from local requests is never cached,
	 * finally solving The Register's attack, Bloom filter sharing doesn't give away your local
	 * requests and inserts, and *anything starting at high HTL* is not cached, including stuff
	 * from other nodes which hasn't been decremented far enough yet, so it's not ONLY local
	 * requests that don't get cached. */
	boolean canWriteDatastoreRequest(short htl) {
		return htl <= (maxHTL - 2);
	}

	/** Can we write to the datastore for a given insert?
	 * We do not write to the datastore until 3 hops below maximum. This is an average of 5
	 * hops from the originator. Thus, data sent by local inserts is never cached,
	 * finally solving The Register's attack, Bloom filter sharing doesn't give away your local
	 * requests and inserts, and *anything starting at high HTL* is not cached, including stuff
	 * from other nodes which hasn't been decremented far enough yet, so it's not ONLY local
	 * inserts that don't get cached. */
	boolean canWriteDatastoreInsert(short htl) {
		return htl <= (maxHTL - 3);
	}

	/**
	 * Fetch a block from the datastore.
	 * @param key
	 * @param canReadClientCache
	 * @param canWriteClientCache
	 * @param canWriteDatastore
	 * @param forULPR
	 * @param mustBeMarkedAsPostCachingChanges If true, the key must have the
	 * ENTRY_NEW_BLOCK flag (if saltedhash), indicating that it a) has been added
	 * since the caching changes in 1224 (since we didn't delete the stores), and b)
	 * that it wasn't added due to low network security caching everything, unless we
	 * are currently in low network security mode. Only applies to main store.
	 */
	public KeyBlock fetch(Key key, boolean canReadClientCache, boolean canWriteClientCache, boolean canWriteDatastore, boolean forULPR, BlockMetadata meta) {
		if(key instanceof NodeSSK)
			return fetch((NodeSSK)key, false, canReadClientCache, canWriteClientCache, canWriteDatastore, forULPR, meta);
		else if(key instanceof NodeCHK)
			return fetch((NodeCHK)key, false, canReadClientCache, canWriteClientCache, canWriteDatastore, forULPR, meta);
		else throw new IllegalArgumentException();
	}

	public SSKBlock fetch(NodeSSK key, boolean dontPromote, boolean canReadClientCache, boolean canWriteClientCache, boolean canWriteDatastore, boolean forULPR, BlockMetadata meta) {
		double loc=key.toNormalizedDouble();
		double dist=Location.distance(lm.getLocation(), loc);
		if(canReadClientCache) {
			try {
				SSKBlock block = sskClientcache.fetch(key, dontPromote || !canWriteClientCache, canReadClientCache, forULPR, false, meta);
				if(block != null) {
					nodeStats.avgClientCacheSSKSuccess.report(loc);
					if (dist > nodeStats.furthestClientCacheSSKSuccess)
					nodeStats.furthestClientCacheSSKSuccess=dist;
					if(logDEBUG) Logger.debug(this, "Found key "+key+" in client-cache");
					return block;
				}
			} catch (IOException e) {
				Logger.error(this, "Could not read from client cache: "+e, e);
			}
		}
		if(forULPR || useSlashdotCache || canReadClientCache) {
			try {
				SSKBlock block = sskSlashdotcache.fetch(key, dontPromote, canReadClientCache, forULPR, false, meta);
				if(block != null) {
					nodeStats.avgSlashdotCacheSSKSuccess.report(loc);
					if (dist > nodeStats.furthestSlashdotCacheSSKSuccess)
					nodeStats.furthestSlashdotCacheSSKSuccess=dist;
					if(logDEBUG) Logger.debug(this, "Found key "+key+" in slashdot-cache");
					return block;
				}
			} catch (IOException e) {
				Logger.error(this, "Could not read from slashdot/ULPR cache: "+e, e);
			}
		}
		boolean ignoreOldBlocks = !writeLocalToDatastore;
		if(canReadClientCache) ignoreOldBlocks = false;
		if(logMINOR) dumpStoreHits();
		try {

			nodeStats.avgRequestLocation.report(loc);
			SSKBlock block = sskDatastore.fetch(key, dontPromote || !canWriteDatastore, canReadClientCache, forULPR, ignoreOldBlocks, meta);
			if(block == null) {
				SSKStore store = oldSSK;
				if(store != null)
					block = store.fetch(key, dontPromote || !canWriteDatastore, canReadClientCache, forULPR, ignoreOldBlocks, meta);
			}
			if(block != null) {
			nodeStats.avgStoreSSKSuccess.report(loc);
			if (dist > nodeStats.furthestStoreSSKSuccess)
				nodeStats.furthestStoreSSKSuccess=dist;
				if(logDEBUG) Logger.debug(this, "Found key "+key+" in store");
				return block;
			}
			block=sskDatacache.fetch(key, dontPromote || !canWriteDatastore, canReadClientCache, forULPR, ignoreOldBlocks, meta);
			if(block == null) {
				SSKStore store = oldSSKCache;
				if(store != null)
					block = store.fetch(key, dontPromote || !canWriteDatastore, canReadClientCache, forULPR, ignoreOldBlocks, meta);
			}
			if (block != null) {
			nodeStats.avgCacheSSKSuccess.report(loc);
			if (dist > nodeStats.furthestCacheSSKSuccess)
				nodeStats.furthestCacheSSKSuccess=dist;
			}
			if(logDEBUG) Logger.debug(this, "Found key "+key+" in cache");
			return block;
		} catch (IOException e) {
			Logger.error(this, "Cannot fetch data: "+e, e);
			return null;
		}
	}

	public CHKBlock fetch(NodeCHK key, boolean dontPromote, boolean canReadClientCache, boolean canWriteClientCache, boolean canWriteDatastore, boolean forULPR, BlockMetadata meta) {
		double loc=key.toNormalizedDouble();
		double dist=Location.distance(lm.getLocation(), loc);
		if(canReadClientCache) {
			try {
				CHKBlock block = chkClientcache.fetch(key, dontPromote || !canWriteClientCache, false, meta);
				if(block != null) {
					nodeStats.avgClientCacheCHKSuccess.report(loc);
					if (dist > nodeStats.furthestClientCacheCHKSuccess)
					nodeStats.furthestClientCacheCHKSuccess=dist;
					return block;
				}
			} catch (IOException e) {
				Logger.error(this, "Could not read from client cache: "+e, e);
			}
		}
		if(forULPR || useSlashdotCache || canReadClientCache) {
			try {
				CHKBlock block = chkSlashdotcache.fetch(key, dontPromote, false, meta);
				if(block != null) {
					nodeStats.avgSlashdotCacheCHKSucess.report(loc);
					if (dist > nodeStats.furthestSlashdotCacheCHKSuccess)
					nodeStats.furthestSlashdotCacheCHKSuccess=dist;
					return block;
				}
			} catch (IOException e) {
				Logger.error(this, "Could not read from slashdot/ULPR cache: "+e, e);
			}
		}
		boolean ignoreOldBlocks = !writeLocalToDatastore;
		if(canReadClientCache) ignoreOldBlocks = false;
		if(logMINOR) dumpStoreHits();
		try {
			nodeStats.avgRequestLocation.report(loc);
			CHKBlock block = chkDatastore.fetch(key, dontPromote || !canWriteDatastore, ignoreOldBlocks, meta);
			if(block == null) {
				CHKStore store = oldCHK;
				if(store != null)
					block = store.fetch(key, dontPromote || !canWriteDatastore, ignoreOldBlocks, meta);
			}
			if (block != null) {
				nodeStats.avgStoreCHKSuccess.report(loc);
				if (dist > nodeStats.furthestStoreCHKSuccess)
					nodeStats.furthestStoreCHKSuccess=dist;
				return block;
			}
			block=chkDatacache.fetch(key, dontPromote || !canWriteDatastore, ignoreOldBlocks, meta);
			if(block == null) {
				CHKStore store = oldCHKCache;
				if(store != null)
					block = store.fetch(key, dontPromote || !canWriteDatastore, ignoreOldBlocks, meta);
			}
			if (block != null) {
				nodeStats.avgCacheCHKSuccess.report(loc);
				if (dist > nodeStats.furthestCacheCHKSuccess)
					nodeStats.furthestCacheCHKSuccess=dist;
			}
			return block;
		} catch (IOException e) {
			Logger.error(this, "Cannot fetch data: "+e, e);
			return null;
		}
	}

	CHKStore getChkDatacache() {
		return chkDatacache;
	}
	CHKStore getChkDatastore() {
		return chkDatastore;
	}
	SSKStore getSskDatacache() {
		return sskDatacache;
	}
	SSKStore getSskDatastore() {
		return sskDatastore;
	}

        CHKStore getChkSlashdotCache() {
            return chkSlashdotcache;
        }

        CHKStore getChkClientCache() {
            return chkClientcache;
        }

        SSKStore getSskSlashdotCache() {
            return sskSlashdotcache;
        }

        SSKStore getSskClientCache() {
            return sskClientcache;
        }

	/**
	 * This method returns all statistics info for our data store stats table
	 *
	 * @return map that has an entry for each data store instance type and corresponding stats
	 */
	public Map<DataStoreInstanceType, DataStoreStats> getDataStoreStats() {
		Map<DataStoreInstanceType, DataStoreStats> map = new LinkedHashMap<DataStoreInstanceType, DataStoreStats>();

		map.put(new DataStoreInstanceType(CHK, STORE), new StoreCallbackStats(chkDatastore, nodeStats.chkStoreStats()));
		map.put(new DataStoreInstanceType(CHK, CACHE), new StoreCallbackStats(chkDatacache, nodeStats.chkCacheStats()));
		map.put(new DataStoreInstanceType(CHK, SLASHDOT), new StoreCallbackStats(chkSlashdotcache,nodeStats.chkSlashDotCacheStats()));
		map.put(new DataStoreInstanceType(CHK, CLIENT), new StoreCallbackStats(chkClientcache, nodeStats.chkClientCacheStats()));

		map.put(new DataStoreInstanceType(SSK, STORE), new StoreCallbackStats(sskDatastore, nodeStats.sskStoreStats()));
		map.put(new DataStoreInstanceType(SSK, CACHE), new StoreCallbackStats(sskDatacache, nodeStats.sskCacheStats()));
		map.put(new DataStoreInstanceType(SSK, SLASHDOT), new StoreCallbackStats(sskSlashdotcache, nodeStats.sskSlashDotCacheStats()));
		map.put(new DataStoreInstanceType(SSK, CLIENT), new StoreCallbackStats(sskClientcache, nodeStats.sskClientCacheStats()));

		map.put(new DataStoreInstanceType(PUB_KEY, STORE), new StoreCallbackStats(pubKeyDatastore, new NotAvailNodeStoreStats()));
		map.put(new DataStoreInstanceType(PUB_KEY, CACHE), new StoreCallbackStats(pubKeyDatacache, new NotAvailNodeStoreStats()));
		map.put(new DataStoreInstanceType(PUB_KEY, SLASHDOT), new StoreCallbackStats(pubKeySlashdotcache, new NotAvailNodeStoreStats()));
		map.put(new DataStoreInstanceType(PUB_KEY, CLIENT), new StoreCallbackStats(pubKeyClientcache, new NotAvailNodeStoreStats()));

		return map;
	}

	public long getMaxTotalKeys() {
		return maxTotalKeys;
	}

	long timeLastDumpedHits;

	public void dumpStoreHits() {
		long now = System.currentTimeMillis();
		if(now - timeLastDumpedHits > 5000) {
			timeLastDumpedHits = now;
		} else return;
		Logger.minor(this, "Distribution of hits and misses over stores:\n"+
				"CHK Datastore: "+chkDatastore.hits()+ '/' +(chkDatastore.hits()+chkDatastore.misses())+ '/' +chkDatastore.keyCount()+
				"\nCHK Datacache: "+chkDatacache.hits()+ '/' +(chkDatacache.hits()+chkDatacache.misses())+ '/' +chkDatacache.keyCount()+
				"\nSSK Datastore: "+sskDatastore.hits()+ '/' +(sskDatastore.hits()+sskDatastore.misses())+ '/' +sskDatastore.keyCount()+
				"\nSSK Datacache: "+sskDatacache.hits()+ '/' +(sskDatacache.hits()+sskDatacache.misses())+ '/' +sskDatacache.keyCount());
	}

	public void storeShallow(CHKBlock block, boolean canWriteClientCache, boolean canWriteDatastore, boolean forULPR) {
		store(block, false, canWriteClientCache, canWriteDatastore, forULPR);
	}

	/**
	 * Store a datum.
	 * @param block
	 *      a KeyBlock
	 * @param deep If true, insert to the store as well as the cache. Do not set
	 * this to true unless the store results from an insert, and this node is the
	 * closest node to the target; see the description of chkDatastore.
	 */
	public void store(KeyBlock block, boolean deep, boolean canWriteClientCache, boolean canWriteDatastore, boolean forULPR) throws KeyCollisionException {
		if(block instanceof CHKBlock)
			store((CHKBlock)block, deep, canWriteClientCache, canWriteDatastore, forULPR);
		else if(block instanceof SSKBlock)
			store((SSKBlock)block, deep, false, canWriteClientCache, canWriteDatastore, forULPR);
		else throw new IllegalArgumentException("Unknown keytype ");
	}

	private void store(CHKBlock block, boolean deep, boolean canWriteClientCache, boolean canWriteDatastore, boolean forULPR) {
		try {
			double loc = block.getKey().toNormalizedDouble();
			if (canWriteClientCache) {
				chkClientcache.put(block, false);
				nodeStats.avgClientCacheCHKLocation.report(loc);
			}

			if ((forULPR || useSlashdotCache) && !(canWriteDatastore || writeLocalToDatastore)) {
				chkSlashdotcache.put(block, false);
				nodeStats.avgSlashdotCacheCHKLocation.report(loc);
			}
			if (canWriteDatastore || writeLocalToDatastore) {

				if (deep) {
					chkDatastore.put(block, !canWriteDatastore);
					nodeStats.avgStoreCHKLocation.report(loc);

				}
				chkDatacache.put(block, !canWriteDatastore);
				nodeStats.avgCacheCHKLocation.report(loc);
			}
			if (canWriteDatastore || forULPR || useSlashdotCache)
				failureTable.onFound(block);
		} catch (IOException e) {
			Logger.error(this, "Cannot store data: "+e, e);
		} catch (Throwable t) {
			System.err.println(t);
			t.printStackTrace();
			Logger.error(this, "Caught "+t+" storing data", t);
		}
		if(clientCore != null && clientCore.requestStarters != null) {
			clientCore.requestStarters.chkFetchSchedulerBulk.tripPendingKey(block);
			clientCore.requestStarters.chkFetchSchedulerRT.tripPendingKey(block);
		}
	}

	/** Store the block if this is a sink. Call for inserts. */
	public void storeInsert(SSKBlock block, boolean deep, boolean overwrite, boolean canWriteClientCache, boolean canWriteDatastore) throws KeyCollisionException {
		store(block, deep, overwrite, canWriteClientCache, canWriteDatastore, false);
	}

	/** Store only to the cache, and not the store. Called by requests,
	 * as only inserts cause data to be added to the store. */
	public void storeShallow(SSKBlock block, boolean canWriteClientCache, boolean canWriteDatastore, boolean fromULPR) throws KeyCollisionException {
		store(block, false, canWriteClientCache, canWriteDatastore, fromULPR);
	}

	public void store(SSKBlock block, boolean deep, boolean overwrite, boolean canWriteClientCache, boolean canWriteDatastore, boolean forULPR) throws KeyCollisionException {
		try {
			// Store the pubkey before storing the data, otherwise we can get a race condition and
			// end up deleting the SSK data.
			double loc = block.getKey().toNormalizedDouble();
			getPubKey.cacheKey((block.getKey()).getPubKeyHash(), (block.getKey()).getPubKey(), deep, canWriteClientCache, canWriteDatastore, forULPR || useSlashdotCache, writeLocalToDatastore);
			if(canWriteClientCache) {
				sskClientcache.put(block, overwrite, false);
				nodeStats.avgClientCacheSSKLocation.report(loc);
			}
			if((forULPR || useSlashdotCache) && !(canWriteDatastore || writeLocalToDatastore)) {
				sskSlashdotcache.put(block, overwrite, false);
				nodeStats.avgSlashdotCacheSSKLocation.report(loc);
			}
			if(canWriteDatastore || writeLocalToDatastore) {
				if(deep) {
					sskDatastore.put(block, overwrite, !canWriteDatastore);
					nodeStats.avgStoreSSKLocation.report(loc);
				}
				sskDatacache.put(block, overwrite, !canWriteDatastore);
				nodeStats.avgCacheSSKLocation.report(loc);
			}
			if(canWriteDatastore || forULPR || useSlashdotCache)
				failureTable.onFound(block);
		} catch (IOException e) {
			Logger.error(this, "Cannot store data: "+e, e);
		} catch (KeyCollisionException e) {
			throw e;
		} catch (Throwable t) {
			System.err.println(t);
			t.printStackTrace();
			Logger.error(this, "Caught "+t+" storing data", t);
		}
		if(clientCore != null && clientCore.requestStarters != null) {
			clientCore.requestStarters.sskFetchSchedulerBulk.tripPendingKey(block);
			clientCore.requestStarters.sskFetchSchedulerRT.tripPendingKey(block);
		}
	}

	final boolean decrementAtMax;
	final boolean decrementAtMin;

	/**
	 * Decrement the HTL according to the policy of the given
	 * NodePeer if it is non-null, or do something else if it is
	 * null.
	 */
	public short decrementHTL(PeerNode source, short htl) {
		if(source != null)
			return source.decrementHTL(htl);
		// Otherwise...
		if(htl >= maxHTL) htl = maxHTL;
		if(htl <= 0) {
			return 0;
		}
		if(htl == maxHTL) {
			if(decrementAtMax || disableProbabilisticHTLs) htl--;
			return htl;
		}
		if(htl == 1) {
			if(decrementAtMin || disableProbabilisticHTLs) htl--;
			return htl;
		}
		return --htl;
	}

	/**
	 * Fetch or create an CHKInsertSender for a given key/htl.
	 * @param key The key to be inserted.
	 * @param htl The current HTL. We can't coalesce inserts across
	 * HTL's.
	 * @param uid The UID of the caller's request chain, or a new
	 * one. This is obviously not used if there is already an
	 * CHKInsertSender running.
	 * @param source The node that sent the InsertRequest, or null
	 * if it originated locally.
	 * @param ignoreLowBackoff
	 * @param preferInsert
	 */
	public CHKInsertSender makeInsertSender(NodeCHK key, short htl, long uid, InsertTag tag, PeerNode source,
			byte[] headers, PartiallyReceivedBlock prb, boolean fromStore, boolean canWriteClientCache, boolean forkOnCacheable, boolean preferInsert, boolean ignoreLowBackoff, boolean realTimeFlag) {
		if(logMINOR) Logger.minor(this, "makeInsertSender("+key+ ',' +htl+ ',' +uid+ ',' +source+",...,"+fromStore);
		CHKInsertSender is = null;
		is = new CHKInsertSender(key, uid, tag, headers, htl, source, this, prb, fromStore, canWriteClientCache, forkOnCacheable, preferInsert, ignoreLowBackoff,realTimeFlag);
		is.start();
		// CHKInsertSender adds itself to insertSenders
		return is;
	}

	/**
	 * Fetch or create an SSKInsertSender for a given key/htl.
	 * @param key The key to be inserted.
	 * @param htl The current HTL. We can't coalesce inserts across
	 * HTL's.
	 * @param uid The UID of the caller's request chain, or a new
	 * one. This is obviously not used if there is already an
	 * SSKInsertSender running.
	 * @param source The node that sent the InsertRequest, or null
	 * if it originated locally.
	 * @param ignoreLowBackoff
	 * @param preferInsert
	 */
	public SSKInsertSender makeInsertSender(SSKBlock block, short htl, long uid, InsertTag tag, PeerNode source,
			boolean fromStore, boolean canWriteClientCache, boolean canWriteDatastore, boolean forkOnCacheable, boolean preferInsert, boolean ignoreLowBackoff, boolean realTimeFlag) {
		NodeSSK key = block.getKey();
		if(key.getPubKey() == null) {
			throw new IllegalArgumentException("No pub key when inserting");
		}

		getPubKey.cacheKey(key.getPubKeyHash(), key.getPubKey(), false, canWriteClientCache, canWriteDatastore, false, writeLocalToDatastore);
		Logger.minor(this, "makeInsertSender("+key+ ',' +htl+ ',' +uid+ ',' +source+",...,"+fromStore);
		SSKInsertSender is = null;
		is = new SSKInsertSender(block, uid, tag, htl, source, this, fromStore, canWriteClientCache, forkOnCacheable, preferInsert, ignoreLowBackoff, realTimeFlag);
		is.start();
		return is;
	}
	

	/**
	 * @return Some status information.
	 */
	public String getStatus() {
		StringBuilder sb = new StringBuilder();
		if (peers != null)
			sb.append(peers.getStatus());
		else
			sb.append("No peers yet");
		sb.append(tracker.getNumTransferringRequestSenders());
		sb.append('\n');
		return sb.toString();
	}

	/**
	 * @return TMCI peer list
	 */
	public String getTMCIPeerList() {
		StringBuilder sb = new StringBuilder();
		if (peers != null)
			sb.append(peers.getTMCIPeerList());
		else
			sb.append("No peers yet");
		return sb.toString();
	}

	/** Length of signature parameters R and S */
	static final int SIGNATURE_PARAMETER_LENGTH = 32;

	public ClientKeyBlock fetchKey(ClientKey key, boolean canReadClientCache, boolean canWriteClientCache, boolean canWriteDatastore) throws KeyVerifyException {
		if(key instanceof ClientCHK)
			return fetch((ClientCHK)key, canReadClientCache, canWriteClientCache, canWriteDatastore);
		else if(key instanceof ClientSSK)
			return fetch((ClientSSK)key, canReadClientCache, canWriteClientCache, canWriteDatastore);
		else
			throw new IllegalStateException("Don't know what to do with "+key);
	}

	public ClientKeyBlock fetch(ClientSSK clientSSK, boolean canReadClientCache, boolean canWriteClientCache, boolean canWriteDatastore) throws SSKVerifyException {
		DSAPublicKey key = clientSSK.getPubKey();
		if(key == null) {
			key = getPubKey.getKey(clientSSK.pubKeyHash, canReadClientCache, false, null);
		}
		if(key == null) return null;
		clientSSK.setPublicKey(key);
		SSKBlock block = fetch((NodeSSK)clientSSK.getNodeKey(true), false, canReadClientCache, canWriteClientCache, canWriteDatastore, false, null);
		if(block == null) {
			if(logMINOR)
				Logger.minor(this, "Could not find key for "+clientSSK);
			return null;
		}
		// Move the pubkey to the top of the LRU, and fix it if it
		// was corrupt.
		getPubKey.cacheKey(clientSSK.pubKeyHash, key, false, canWriteClientCache, canWriteDatastore, false, writeLocalToDatastore);
		return ClientSSKBlock.construct(block, clientSSK);
	}

	private ClientKeyBlock fetch(ClientCHK clientCHK, boolean canReadClientCache, boolean canWriteClientCache, boolean canWriteDatastore) throws CHKVerifyException {
		CHKBlock block = fetch(clientCHK.getNodeCHK(), false, canReadClientCache, canWriteClientCache, canWriteDatastore, false, null);
		if(block == null) return null;
		return new ClientCHKBlock(block, clientCHK);
	}

	public void exit(int reason) {
		try {
			this.park();
			System.out.println("Goodbye.");
			System.out.println(reason);
		} finally {
			System.exit(reason);
		}
	}

	public void exit(String reason){
		try {
			this.park();
			System.out.println("Goodbye. from "+this+" ("+reason+ ')');
		} finally {
			System.exit(0);
		}
	}

	/**
	 * Returns true if the node is shutting down.
	 * The packet receiver calls this for every packet, and boolean is atomic, so this method is not synchronized.
	 */
	public boolean isStopping() {
		return isStopping;
	}

	/**
	 * Get the node into a state where it can be stopped safely
	 * May be called twice - once in exit (above) and then again
	 * from the wrapper triggered by calling System.exit(). Beware!
	 */
	public void park() {
		synchronized(this) {
			if(isStopping) return;
			isStopping = true;
		}

		try {
			Message msg = DMT.createFNPDisconnect(false, false, -1, new ShortBuffer(new byte[0]));
			peers.localBroadcast(msg, true, false, peers.ctrDisconn);
		} catch (Throwable t) {
			try {
				// E.g. if we haven't finished startup
				Logger.error(this, "Failed to tell peers we are going down: "+t, t);
			} catch (Throwable t1) {
				// Ignore. We don't want to mess up the exit process!
			}
		}

		config.store();

		// TODO: find a smarter way of doing it not involving any casting
		Yarrow myRandom = (Yarrow) random;
		myRandom.write_seed(myRandom.seedfile, true);
	}

	public NodeUpdateManager getNodeUpdater(){
		return nodeUpdater;
	}

	public DarknetPeerNode[] getDarknetConnections() {
		return peers.getDarknetPeers();
	}

	public boolean addPeerConnection(PeerNode pn) {
		boolean retval = peers.addPeer(pn);
		peers.writePeersUrgent(pn.isOpennet());
		return retval;
	}

	public void removePeerConnection(PeerNode pn) {
		peers.disconnectAndRemove(pn, true, false, false);
	}

	public void onConnectedPeer() {
		if(logMINOR) Logger.minor(this, "onConnectedPeer()");
		ipDetector.onConnectedPeer();
	}

	public int getFNPPort(){
		return this.getDarknetPortNumber();
	}

	public boolean isOudated() {
		return peers.isOutdated();
	}

	private Map<Integer, NodeToNodeMessageListener> n2nmListeners = new HashMap<Integer, NodeToNodeMessageListener>();

	public synchronized void registerNodeToNodeMessageListener(int type, NodeToNodeMessageListener listener) {
		n2nmListeners.put(type, listener);
	}

	/**
	 * Handle a received node to node message
	 */
	public void receivedNodeToNodeMessage(Message m, PeerNode src) {
		int type = ((Integer) m.getObject(DMT.NODE_TO_NODE_MESSAGE_TYPE)).intValue();
		ShortBuffer messageData = (ShortBuffer) m.getObject(DMT.NODE_TO_NODE_MESSAGE_DATA);
		receivedNodeToNodeMessage(src, type, messageData, false);
	}

	public void receivedNodeToNodeMessage(PeerNode src, int type, ShortBuffer messageData, boolean partingMessage) {
		boolean fromDarknet = src instanceof DarknetPeerNode;

		NodeToNodeMessageListener listener = null;
		synchronized(this) {
			listener = n2nmListeners.get(type);
		}

		if(listener == null) {
			Logger.error(this, "Unknown n2nm ID: "+type+" - discarding packet length "+messageData.getLength());
			return;
		}

		listener.handleMessage(messageData.getData(), fromDarknet, src, type);
	}

	private NodeToNodeMessageListener diffNoderefListener = new NodeToNodeMessageListener() {

		@Override
		public void handleMessage(byte[] data, boolean fromDarknet, PeerNode src, int type) {
			Logger.normal(this, "Received differential node reference node to node message from "+src.getPeer());
			SimpleFieldSet fs = null;
			try {
				fs = new SimpleFieldSet(new String(data, "UTF-8"), false, true, false);
			} catch (IOException e) {
				Logger.error(this, "IOException while parsing node to node message data", e);
				return;
			}
			if(fs.get("n2nType") != null) {
				fs.removeValue("n2nType");
			}
			try {
				src.processDiffNoderef(fs);
			} catch (FSParseException e) {
				Logger.error(this, "FSParseException while parsing node to node message data", e);
				return;
			}
		}

	};

	private NodeToNodeMessageListener fproxyN2NMListener = new NodeToNodeMessageListener() {

		@Override
		public void handleMessage(byte[] data, boolean fromDarknet, PeerNode src, int type) {
			if(!fromDarknet) {
				Logger.error(this, "Got N2NTM from non-darknet node ?!?!?!: from "+src);
				return;
			}
			DarknetPeerNode darkSource = (DarknetPeerNode) src;
			Logger.normal(this, "Received N2NTM from '"+darkSource.getPeer()+"'");
			SimpleFieldSet fs = null;
			try {
				fs = new SimpleFieldSet(new String(data, "UTF-8"), false, true, false);
			} catch (UnsupportedEncodingException e) {
				throw new Error("Impossible: JVM doesn't support UTF-8: " + e, e);
			} catch (IOException e) {
				Logger.error(this, "IOException while parsing node to node message data", e);
				return;
			}
			fs.putOverwrite("n2nType", Integer.toString(type));
			fs.putOverwrite("receivedTime", Long.toString(System.currentTimeMillis()));
			fs.putOverwrite("receivedAs", "nodeToNodeMessage");
			int fileNumber = darkSource.writeNewExtraPeerDataFile( fs, EXTRA_PEER_DATA_TYPE_N2NTM);
			if( fileNumber == -1 ) {
				Logger.error( this, "Failed to write N2NTM to extra peer data file for peer "+darkSource.getPeer());
			}
			// Keep track of the fileNumber so we can potentially delete the extra peer data file later, the file is authoritative
			try {
				handleNodeToNodeTextMessageSimpleFieldSet(fs, darkSource, fileNumber);
			} catch (FSParseException e) {
				// Shouldn't happen
				throw new Error(e);
			}
		}

	};

	/**
	 * Handle a node to node text message SimpleFieldSet
	 * @throws FSParseException
	 */
	public void handleNodeToNodeTextMessageSimpleFieldSet(SimpleFieldSet fs, DarknetPeerNode source, int fileNumber) throws FSParseException {
		if(logMINOR)
			Logger.minor(this, "Got node to node message: \n"+fs);
		int overallType = fs.getInt("n2nType");
		fs.removeValue("n2nType");
		if(overallType == Node.N2N_MESSAGE_TYPE_FPROXY) {
			handleFproxyNodeToNodeTextMessageSimpleFieldSet(fs, source, fileNumber);
		} else {
			Logger.error(this, "Received unknown node to node message type '"+overallType+"' from "+source.getPeer());
		}
	}

	private void handleFproxyNodeToNodeTextMessageSimpleFieldSet(SimpleFieldSet fs, DarknetPeerNode source, int fileNumber) throws FSParseException {
		int type = fs.getInt("type");
		if(type == Node.N2N_TEXT_MESSAGE_TYPE_USERALERT) {
			source.handleFproxyN2NTM(fs, fileNumber);
		} else if(type == Node.N2N_TEXT_MESSAGE_TYPE_FILE_OFFER) {
			source.handleFproxyFileOffer(fs, fileNumber);
		} else if(type == Node.N2N_TEXT_MESSAGE_TYPE_FILE_OFFER_ACCEPTED) {
			source.handleFproxyFileOfferAccepted(fs, fileNumber);
		} else if(type == Node.N2N_TEXT_MESSAGE_TYPE_FILE_OFFER_REJECTED) {
			source.handleFproxyFileOfferRejected(fs, fileNumber);
		} else if(type == Node.N2N_TEXT_MESSAGE_TYPE_BOOKMARK) {
			source.handleFproxyBookmarkFeed(fs, fileNumber);
		} else if(type == Node.N2N_TEXT_MESSAGE_TYPE_DOWNLOAD) {
			source.handleFproxyDownloadFeed(fs, fileNumber);
		} else {
			Logger.error(this, "Received unknown fproxy node to node message sub-type '"+type+"' from "+source.getPeer());
		}
	}

	public String getMyName() {
		return myName;
	}

	public MessageCore getUSM() {
		return usm;
	}

	public LocationManager getLocationManager() {
		return lm;
	}

	public int getSwaps() {
		return LocationManager.swaps;
	}

	public int getNoSwaps() {
		return LocationManager.noSwaps;
	}

	public int getStartedSwaps() {
		return LocationManager.startedSwaps;
	}

	public int getSwapsRejectedAlreadyLocked() {
		return LocationManager.swapsRejectedAlreadyLocked;
	}

	public int getSwapsRejectedNowhereToGo() {
		return LocationManager.swapsRejectedNowhereToGo;
	}

	public int getSwapsRejectedRateLimit() {
		return LocationManager.swapsRejectedRateLimit;
	}

	public int getSwapsRejectedRecognizedID() {
		return LocationManager.swapsRejectedRecognizedID;
	}

	public PeerNode[] getPeerNodes() {
		return peers.myPeers();
	}

	public PeerNode[] getConnectedPeers() {
		return peers.connectedPeers();
	}

	/**
	 * Return a peer of the node given its ip and port, name or identity, as a String
	 */
	public PeerNode getPeerNode(String nodeIdentifier) {
		for(PeerNode pn: peers.myPeers()) {
			Peer peer = pn.getPeer();
			String nodeIpAndPort = "";
			if(peer != null) {
				nodeIpAndPort = peer.toString();
			}
			String identity = pn.getIdentityString();
			if(pn instanceof DarknetPeerNode) {
				DarknetPeerNode dpn = (DarknetPeerNode) pn;
				String name = dpn.myName;
				if(identity.equals(nodeIdentifier) || nodeIpAndPort.equals(nodeIdentifier) || name.equals(nodeIdentifier)) {
					return pn;
				}
			} else {
				if(identity.equals(nodeIdentifier) || nodeIpAndPort.equals(nodeIdentifier)) {
					return pn;
				}
			}
		}
		return null;
	}

	public boolean isHasStarted() {
		return hasStarted;
	}

	public void queueRandomReinsert(KeyBlock block) {
		clientCore.queueRandomReinsert(block);
	}

	public String getExtraPeerDataDir() {
		return extraPeerDataDir.getPath();
	}

	public boolean noConnectedPeers() {
		return !peers.anyConnectedPeers();
	}

	public double getLocation() {
		return lm.getLocation();
	}

	public double getLocationChangeSession() {
		return lm.getLocChangeSession();
	}

	public int getAverageOutgoingSwapTime() {
		return lm.getAverageSwapTime();
	}

	public long getSendSwapInterval() {
		return lm.getSendSwapInterval();
	}

	public int getNumberOfRemotePeerLocationsSeenInSwaps() {
		return lm.numberOfRemotePeerLocationsSeenInSwaps;
	}

	public boolean isAdvancedModeEnabled() {
		if(clientCore == null) return false;
		return clientCore.isAdvancedModeEnabled();
	}

	public boolean isFProxyJavascriptEnabled() {
		return clientCore.isFProxyJavascriptEnabled();
	}

	// FIXME convert these kind of threads to Checkpointed's and implement a handler
	// using the PacketSender/Ticker. Would save a few threads.

	public int getNumARKFetchers() {
		int x = 0;
		for(PeerNode p: peers.myPeers()) {
			if(p.isFetchingARK()) x++;
		}
		return x;
	}

	// FIXME put this somewhere else
	private volatile Object statsSync = new Object();

	/** The total number of bytes of real data i.e.&nbsp;payload sent by the node */
	private long totalPayloadSent;

	public void sentPayload(int len) {
		synchronized(statsSync) {
			totalPayloadSent += len;
		}
	}

	/**
	 * Get the total number of bytes of payload (real data) sent by the node
	 *
	 * @return Total payload sent in bytes
	 */
	public long getTotalPayloadSent() {
		synchronized(statsSync) {
			return totalPayloadSent;
		}
	}

	public void setName(String key) throws InvalidConfigValueException, NodeNeedRestartException {
		 config.get("node").getOption("name").setValue(key);
	}

	public Ticker getTicker() {
		return ticker;
	}

	public int getUnclaimedFIFOSize() {
		return usm.getUnclaimedFIFOSize();
	}

	/**
	 * Connect this node to another node (for purposes of testing)
	 */
	public void connectToSeednode(SeedServerTestPeerNode node) throws OpennetDisabledException, FSParseException, PeerParseException, ReferenceSignatureVerificationException {
		peers.addPeer(node,false,false);
	}
	public void connect(Node node, FRIEND_TRUST trust, FRIEND_VISIBILITY visibility) throws FSParseException, PeerParseException, ReferenceSignatureVerificationException {
		peers.connect(node.darknetCrypto.exportPublicFieldSet(), darknetCrypto.packetMangler, trust, visibility);
	}

	public short maxHTL() {
		return maxHTL;
	}

	public int getDarknetPortNumber() {
		return darknetCrypto.portNumber;
	}

	public synchronized int getOutputBandwidthLimit() {
		return outputBandwidthLimit;
	}

	public synchronized int getInputBandwidthLimit() {
		if(inputLimitDefault)
			return outputBandwidthLimit * 4;
		return inputBandwidthLimit;
	}

	/**
	 * @return total datastore size in bytes.
	 */
	public synchronized long getStoreSize() {
		return maxTotalDatastoreSize;
	}

	@Override
	public synchronized void setTimeSkewDetectedUserAlert() {
		if(timeSkewDetectedUserAlert == null) {
			timeSkewDetectedUserAlert = new TimeSkewDetectedUserAlert();
			clientCore.alerts.register(timeSkewDetectedUserAlert);
		}
	}

	public File getNodeDir() { return nodeDir.dir(); }
	public File getCfgDir() { return cfgDir.dir(); }
	public File getUserDir() { return userDir.dir(); }
	public File getRunDir() { return runDir.dir(); }
	public File getStoreDir() { return storeDir.dir(); }
	public File getPluginDir() { return pluginDir.dir(); }

	public ProgramDirectory nodeDir() { return nodeDir; }
	public ProgramDirectory cfgDir() { return cfgDir; }
	public ProgramDirectory userDir() { return userDir; }
	public ProgramDirectory runDir() { return runDir; }
	public ProgramDirectory storeDir() { return storeDir; }
	public ProgramDirectory pluginDir() { return pluginDir; }


	public DarknetPeerNode createNewDarknetNode(SimpleFieldSet fs, FRIEND_TRUST trust, FRIEND_VISIBILITY visibility) throws FSParseException, PeerParseException, ReferenceSignatureVerificationException {
		return new DarknetPeerNode(fs, this, darknetCrypto, peers, false, darknetCrypto.packetMangler, trust, visibility);
	}

	public OpennetPeerNode createNewOpennetNode(SimpleFieldSet fs) throws FSParseException, OpennetDisabledException, PeerParseException, ReferenceSignatureVerificationException {
		if(opennet == null) throw new OpennetDisabledException("Opennet is not currently enabled");
		return new OpennetPeerNode(fs, this, opennet.crypto, opennet, peers, false, opennet.crypto.packetMangler);
	}

	public SeedServerTestPeerNode createNewSeedServerTestPeerNode(SimpleFieldSet fs) throws FSParseException, OpennetDisabledException, PeerParseException, ReferenceSignatureVerificationException {
		if(opennet == null) throw new OpennetDisabledException("Opennet is not currently enabled");
		return new SeedServerTestPeerNode(fs, this, opennet.crypto, peers, true, opennet.crypto.packetMangler);
	}

	public OpennetPeerNode addNewOpennetNode(SimpleFieldSet fs, ConnectionType connectionType) throws FSParseException, PeerParseException, ReferenceSignatureVerificationException {
		// FIXME: perhaps this should throw OpennetDisabledExcemption rather than returing false?
		if(opennet == null) return null;
		return opennet.addNewOpennetNode(fs, connectionType, false);
	}

	public byte[] getOpennetPubKeyHash() {
		return opennet.crypto.pubKeyHash;
	}

	public byte[] getDarknetPubKeyHash() {
		return darknetCrypto.pubKeyHash;
	}

	public synchronized boolean isOpennetEnabled() {
		return opennet != null;
	}

	public SimpleFieldSet exportDarknetPublicFieldSet() {
		return darknetCrypto.exportPublicFieldSet();
	}

	public SimpleFieldSet exportOpennetPublicFieldSet() {
		return opennet.crypto.exportPublicFieldSet();
	}

	public SimpleFieldSet exportDarknetPrivateFieldSet() {
		return darknetCrypto.exportPrivateFieldSet();
	}

	public SimpleFieldSet exportOpennetPrivateFieldSet() {
		return opennet.crypto.exportPrivateFieldSet();
	}

	/**
	 * Should the IP detection code only use the IP address override and the bindTo information,
	 * rather than doing a full detection?
	 */
	public synchronized boolean dontDetect() {
		// Only return true if bindTo is set on all ports which are in use
		if(!darknetCrypto.getBindTo().isRealInternetAddress(false, true, false)) return false;
		if(opennet != null) {
			if(opennet.crypto.getBindTo().isRealInternetAddress(false, true, false)) return false;
		}
		return true;
	}

	public int getOpennetFNPPort() {
		if(opennet == null) return -1;
		return opennet.crypto.portNumber;
	}

	public OpennetManager getOpennet() {
		return opennet;
	}

	public synchronized boolean passOpennetRefsThroughDarknet() {
		return passOpennetRefsThroughDarknet;
	}

	/**
	 * Get the set of public ports that need to be forwarded. These are internal
	 * ports, not necessarily external - they may be rewritten by the NAT.
	 * @return A Set of ForwardPort's to be fed to port forward plugins.
	 */
	public Set<ForwardPort> getPublicInterfacePorts() {
		HashSet<ForwardPort> set = new HashSet<ForwardPort>();
		// FIXME IPv6 support
		set.add(new ForwardPort("darknet", false, ForwardPort.PROTOCOL_UDP_IPV4, darknetCrypto.portNumber));
		if(opennet != null) {
			NodeCrypto crypto = opennet.crypto;
			if(crypto != null) {
				set.add(new ForwardPort("opennet", false, ForwardPort.PROTOCOL_UDP_IPV4, crypto.portNumber));
			}
		}
		return set;
	}

	/**
	 * Get the time since the node was started in milliseconds.
	 *
	 * @return Uptime in milliseconds
	 */
	public long getUptime() {
		return System.currentTimeMillis() - usm.getStartedTime();
	}

	public synchronized UdpSocketHandler[] getPacketSocketHandlers() {
		// FIXME better way to get these!
		if(opennet != null) {
			return new UdpSocketHandler[] { darknetCrypto.socket, opennet.crypto.socket };
			// TODO Auto-generated method stub
		} else {
			return new UdpSocketHandler[] { darknetCrypto.socket };
		}
	}

	public int getMaxOpennetPeers() {
		return maxOpennetPeers;
	}

	public void onAddedValidIP() {
		OpennetManager om;
		synchronized(this) {
			om = opennet;
		}
		if(om != null) {
			Announcer announcer = om.announcer;
			if(announcer != null) {
				announcer.maybeSendAnnouncement();
			}
		}
	}

	public boolean isSeednode() {
		return acceptSeedConnections;
	}

	/**
	 * Returns true if the packet receiver should try to decode/process packets that are not from a peer (i.e. from a seed connection)
	 * The packet receiver calls this upon receiving an unrecognized packet.
	 */
	public boolean wantAnonAuth(boolean isOpennet) {
		if(isOpennet)
			return opennet != null && acceptSeedConnections;
		else
			return false;
	}

	// FIXME make this configurable
	// Probably should wait until we have non-opennet anon auth so we can add it to NodeCrypto.
	public boolean wantAnonAuthChangeIP(boolean isOpennet) {
		return !isOpennet;
	}

	public boolean opennetDefinitelyPortForwarded() {
		OpennetManager om;
		synchronized(this) {
			om = this.opennet;
		}
		if(om == null) return false;
		NodeCrypto crypto = om.crypto;
		if(crypto == null) return false;
		return crypto.definitelyPortForwarded();
	}

	public boolean darknetDefinitelyPortForwarded() {
		if(darknetCrypto == null) return false;
		return darknetCrypto.definitelyPortForwarded();
	}

	public boolean hasKey(Key key, boolean canReadClientCache, boolean forULPR) {
		// FIXME optimise!
		if(key instanceof NodeCHK)
			return fetch((NodeCHK)key, true, canReadClientCache, false, false, forULPR, null) != null;
		else
			return fetch((NodeSSK)key, true, canReadClientCache, false, false, forULPR, null) != null;
	}

	/**
	 * Warning: does not announce change in location!
	 */
	public void setLocation(double loc) {
		lm.setLocation(loc);
	}

	public boolean peersWantKey(Key key) {
		return failureTable.peersWantKey(key, null);
	}

	private SimpleUserAlert alertMTUTooSmall;

	public final RequestClient nonPersistentClientBulk = new RequestClient() {
		@Override
		public boolean persistent() {
			return false;
		}
		@Override
		public boolean realTimeFlag() {
			return false;
		}
	};
	public final RequestClient nonPersistentClientRT = new RequestClient() {
		@Override
		public boolean persistent() {
			return false;
		}
		@Override
		public boolean realTimeFlag() {
			return true;
		}
	};

	public void setDispatcherHook(NodeDispatcherCallback cb) {
		this.dispatcher.setHook(cb);
	}

	public boolean shallWePublishOurPeersLocation() {
		return publishOurPeersLocation;
	}

	public boolean shallWeRouteAccordingToOurPeersLocation() {
		return routeAccordingToOurPeersLocation;
	}

	public boolean objectCanNew(ObjectContainer container) {
		Logger.error(this, "Not storing Node in database", new Exception("error"));
		return false;
	}

	private boolean enteredPassword;

	public void setMasterPassword(String password, boolean inFirstTimeWizard) throws AlreadySetPasswordException, MasterKeysWrongPasswordException, MasterKeysFileSizeException, IOException {
		synchronized(this) {
			if(enteredPassword)
				throw new AlreadySetPasswordException();
		}
		if(securityLevels.getPhysicalThreatLevel() == PHYSICAL_THREAT_LEVEL.MAXIMUM)
			Logger.error(this, "Setting password while physical threat level is at MAXIMUM???");
		MasterKeys keys = MasterKeys.read(masterKeysFile, random, password);
		try {
			setPasswordInner(keys, inFirstTimeWizard);
		} finally {
			keys.clearAll();
		}
	}

	private void setPasswordInner(MasterKeys keys, boolean inFirstTimeWizard) throws MasterKeysWrongPasswordException, MasterKeysFileSizeException, IOException {
        clientCore.setupMasterSecret(keys);
		boolean wantClientCache = false;
		boolean wantDatabase = false;
		synchronized(this) {
			enteredPassword = true;
			if(!clientCacheAwaitingPassword) {
				if(inFirstTimeWizard) {
					cachedClientCacheKey = keys.clientCacheMasterKey.clone();
					// Wipe it if haven't specified datastore size in 10 minutes.
					ticker.queueTimedJob(new Runnable() {
						@Override
						public void run() {
							synchronized(Node.this) {
								MasterKeys.clear(cachedClientCacheKey);
								cachedClientCacheKey = null;
							}
						}

					}, MINUTES.toMillis(10));
				}
			} else wantClientCache = true;
			wantDatabase = db == null;
		}
		if(wantClientCache)
			activatePasswordedClientCache(keys);
		if(wantDatabase)
			lateSetupDatabase(keys.createDatabaseKey(random));
	}


	private void activatePasswordedClientCache(MasterKeys keys) {
		synchronized(this) {
			if(clientCacheType.equals("ram")) {
				System.err.println("RAM client cache cannot be passworded!");
				return;
			}
			if(!clientCacheType.equals("salt-hash")) {
				System.err.println("Unknown client cache type, cannot activate passworded store: "+clientCacheType);
				return;
			}
		}
		Runnable migrate = new MigrateOldStoreData(true);
		String suffix = getStoreSuffix();
		try {
			initSaltHashClientCacheFS(suffix, true, keys.clientCacheMasterKey);
		} catch (NodeInitException e) {
			Logger.error(this, "Unable to activate passworded client cache", e);
			System.err.println("Unable to activate passworded client cache: "+e);
			e.printStackTrace();
			return;
		}

		synchronized(this) {
			clientCacheAwaitingPassword = false;
		}

		executor.execute(migrate, "Migrate data from previous store");
	}

	public void changeMasterPassword(String oldPassword, String newPassword, boolean inFirstTimeWizard) throws MasterKeysWrongPasswordException, MasterKeysFileSizeException, IOException, AlreadySetPasswordException {
		if(securityLevels.getPhysicalThreatLevel() == PHYSICAL_THREAT_LEVEL.MAXIMUM)
			Logger.error(this, "Changing password while physical threat level is at MAXIMUM???");
		if(masterKeysFile.exists()) {
			MasterKeys keys = MasterKeys.read(masterKeysFile, random, oldPassword);
			keys.changePassword(masterKeysFile, newPassword, random);
			setPasswordInner(keys, inFirstTimeWizard);
			keys.clearAll();
		} else {
			setMasterPassword(newPassword, inFirstTimeWizard);
		}
	}

	public static class AlreadySetPasswordException extends Exception {

	   final private static long serialVersionUID = -7328456475029374032L;

	}

	public synchronized File getMasterPasswordFile() {
		return masterKeysFile;
	}
	
    boolean hasPanicked() {
        return hasPanicked;
    }

	public void panic() {
	    hasPanicked = true;
	    if(db != null) {
	        try {
	            db.close();
	        } catch (Throwable t) {
	            // Ignore
	        }
	        synchronized(this) {
	            db = null;
	        }
	    }
		try {
			FileUtil.secureDelete(dbFile);
			FileUtil.secureDelete(dbFileCrypt);
		} catch (IOException e) {
			// Ignore
		}
		dbFile.delete();
		dbFileCrypt.delete();
		clientCore.clientLayerPersister.panic();
		clientCore.clientLayerPersister.killAndWaitForNotRunning();
		try {
            MasterKeys.killMasterKeys(getMasterPasswordFile());
        } catch (IOException e) {
            System.err.println("Unable to wipe master passwords key file!");
            System.err.println("Please delete "+getMasterPasswordFile()+" to ensure that nobody can recover your old downloads.");
        }
		// persistent-temp will be cleaned on restart.
	}

	public void finishPanic() {
		WrapperManager.restart();
		System.exit(0);
	}


	public boolean awaitingPassword() {
		if(clientCacheAwaitingPassword) return true;
		if(databaseAwaitingPassword) return true;
		return false;
	}

	public boolean wantEncryptedDatabase() {
	    return this.securityLevels.getPhysicalThreatLevel() != PHYSICAL_THREAT_LEVEL.LOW;
	}
	
	public boolean wantNoPersistentDatabase() {
	    return this.securityLevels.getPhysicalThreatLevel() == PHYSICAL_THREAT_LEVEL.MAXIMUM;
	}

	public boolean hasDatabase() {
	    return !clientCore.clientLayerPersister.isKilledOrNotLoaded();
	}

        /**
         * @return canonical path of the database file in use.
         */
        public String getDatabasePath() throws IOException {
            return clientCore.clientLayerPersister.getWriteFilename().toString();
        }

	/** Should we commit the block to the store rather than the cache?
	 *
	 * <p>We used to check whether we are a sink by checking whether any peer has
	 * a closer location than we do. Then we made low-uptime nodes exempt from
	 * this calculation: if we route to a low uptime node with a closer location,
	 * we want to store it anyway since he may go offline. The problem was that
	 * if we routed to a low-uptime node, and there was another option that wasn't
	 * low-uptime but was closer to the target than we were, then we would not
	 * store in the store. Also, routing isn't always by the closest peer location:
	 * FOAF and per-node failure tables change it. So now, we consider the nodes
	 * we have actually routed to:</p>
	 *
	 * <p>Store in datastore if our location is closer to the target than:</p><ol>
	 * <li>the source location (if any, and ignoring if low-uptime)</li>
	 * <li>the locations of the nodes we just routed to (ditto)</li>
	 * </ol>
	 *
	 * @param key
	 * @param source
	 * @param routedTo
	 * @return
	 */
	public boolean shouldStoreDeep(Key key, PeerNode source, PeerNode[] routedTo) {
    	double myLoc = getLocation();
    	double target = key.toNormalizedDouble();
    	double myDist = Location.distance(myLoc, target);

    	// First, calculate whether we would have stored it using the old formula.
    	if(logMINOR) Logger.minor(this, "Should store for "+key+" ?");
    	// Don't sink store if any of the nodes we routed to, or our predecessor, is both high-uptime and closer to the target than we are.
    	if(source != null && !source.isLowUptime()) {
    		if(Location.distance(source, target) < myDist) {
    	    	if(logMINOR) Logger.minor(this, "Not storing because source is closer to target for "+key+" : "+source);
    			return false;
    		}
    	}
    	for(PeerNode pn : routedTo) {
    		if(Location.distance(pn, target) < myDist && !pn.isLowUptime()) {
    	    	if(logMINOR) Logger.minor(this, "Not storing because peer "+pn+" is closer to target for "+key+" his loc "+pn.getLocation()+" my loc "+myLoc+" target is "+target);
    			return false;
    		} else {
    			if(logMINOR) Logger.minor(this, "Should store maybe, peer "+pn+" loc = "+pn.getLocation()+" my loc is "+myLoc+" target is "+target+" low uptime is "+pn.isLowUptime());
    		}
    	}
    	if(logMINOR) Logger.minor(this, "Should store returning true for "+key+" target="+target+" myLoc="+myLoc+" peers: "+routedTo.length);
    	return true;
	}


	public boolean getWriteLocalToDatastore() {
		return writeLocalToDatastore;
	}

	public boolean getUseSlashdotCache() {
		return useSlashdotCache;
	}

	// FIXME remove the visibility alert after a few builds.

	public void createVisibilityAlert() {
		synchronized(this) {
			if(showFriendsVisibilityAlert) return;
			showFriendsVisibilityAlert = true;
		}
		// Wait until startup completed.
		this.getTicker().queueTimedJob(new Runnable() {

			@Override
			public void run() {
				config.store();
			}
		}, 0);
		registerFriendsVisibilityAlert();
	}
	
	private UserAlert visibilityAlert = new SimpleUserAlert(true, l10n("pleaseSetPeersVisibilityAlertTitle"), l10n("pleaseSetPeersVisibilityAlert"), l10n("pleaseSetPeersVisibilityAlert"), UserAlert.ERROR) {
		
		@Override
		public void onDismiss() {
			synchronized(Node.this) {
				showFriendsVisibilityAlert = false;
			}
			config.store();
			unregisterFriendsVisibilityAlert();
		}
		
	};
	
	private void registerFriendsVisibilityAlert() {
		if(clientCore == null || clientCore.alerts == null) {
			// Wait until startup completed.
			this.getTicker().queueTimedJob(new Runnable() {

				@Override
				public void run() {
					registerFriendsVisibilityAlert();
				}
				
			}, 0);
			return;
		}
		clientCore.alerts.register(visibilityAlert);
	}
	
	private void unregisterFriendsVisibilityAlert() {
		clientCore.alerts.unregister(visibilityAlert);
	}

	public int getMinimumMTU() {
		int mtu;
		synchronized(this) {
			mtu = maxPacketSize;
		}
		if(ipDetector != null) {
			int detected = ipDetector.getMinimumDetectedMTU();
			if(detected < mtu) return detected;
		}
		return mtu;
	}


	public void updateMTU() {
		this.darknetCrypto.socket.calculateMaxPacketSize();
		OpennetManager om = opennet;
		if(om != null) {
			om.crypto.socket.calculateMaxPacketSize();
		}
	}


	public static boolean isTestnetEnabled() {
		return false;
	}


	public MersenneTwister createRandom() {
		byte[] buf = new byte[16];
		random.nextBytes(buf);
		return new MersenneTwister(buf);
	}
	
	public boolean enableNewLoadManagement(boolean realTimeFlag) {
		NodeStats stats = this.nodeStats;
		if(stats == null) {
			Logger.error(this, "Calling enableNewLoadManagement before Node constructor completes! FIX THIS!", new Exception("error"));
			return false;
		}
		return stats.enableNewLoadManagement(realTimeFlag);
	}
	
	/** FIXME move to Probe.java? */
	public boolean enableRoutedPing() {
		return enableRoutedPing;
	}


	public boolean updateIsUrgent() {
		OpennetManager om = getOpennet();
		if(om != null) {
			if(om.announcer != null && om.announcer.isWaitingForUpdater())
				return true;
		}
		if(peers.getPeerNodeStatusSize(PeerManager.PEER_NODE_STATUS_TOO_NEW, true) > PeerManager.OUTDATED_MIN_TOO_NEW_DARKNET)
			return true;
		return false;
	}


    public byte[] getPluginStoreKey(String storeIdentifier) {
        DatabaseKey key;
        synchronized(this) {
            key = databaseKey;
        }
        if(key != null)
            return key.getPluginStoreKey(storeIdentifier);
        else
            return null;
    }

	private void checkOutputBandwidthLimit(int obwLimit) throws InvalidConfigValueException {
		if(obwLimit <= 0) throw new InvalidConfigValueException(l10n("bwlimitMustBePositive"));
		if (obwLimit < minimumBandwidth) throw lowBandwidthLimit(obwLimit);
	}

	private void checkInputBandwidthLimit(int ibwLimit) throws InvalidConfigValueException {
		// Reserved value for limit based on output limit.
		if (ibwLimit == -1) {
			return;
		}
		if(ibwLimit <= 1) throw new InvalidConfigValueException(l10n("bandwidthLimitMustBePositiveOrMinusOne"));
		if (ibwLimit < minimumBandwidth) throw lowBandwidthLimit(ibwLimit);
	}

	public PluginManager getPluginManager() {
		return pluginManager;
	}


    DatabaseKey getDatabaseKey() {
        return databaseKey;
    }
    
}<|MERGE_RESOLUTION|>--- conflicted
+++ resolved
@@ -2268,7 +2268,6 @@
 		boolean startedClientCache = false;
 
 		if (clientCacheType.equals("salt-hash")) {
-<<<<<<< HEAD
 		    if(clientCacheKey == null) {
 		        System.err.println("Cannot open client-cache, it is passworded");
 		        setClientCacheAwaitingPassword();
@@ -2280,44 +2279,6 @@
 		            MasterKeys.clear(clientCacheKey);
 		        }
 		    }
-=======
-
-			byte[] clientCacheKey = null;
-			try {
-				if(securityLevels.physicalThreatLevel == PHYSICAL_THREAT_LEVEL.MAXIMUM) {
-					clientCacheKey = new byte[32];
-					random.nextBytes(clientCacheKey);
-				} else {
-					keys = MasterKeys.read(masterKeysFile, random, "");
-					clientCore.setupMasterSecret(keys);
-					clientCacheKey = keys.clientCacheMasterKey;
-					if(securityLevels.getPhysicalThreatLevel() == PHYSICAL_THREAT_LEVEL.HIGH) {
-						System.err.println("Physical threat level is set to HIGH but no password, resetting to NORMAL - probably timing glitch");
-						securityLevels.resetPhysicalThreatLevel(PHYSICAL_THREAT_LEVEL.NORMAL);
-						key = keys.createDatabaseKey(random);
-						synchronized(this) {
-						    databaseKey = key;
-						}
-						shouldWriteConfig = true;
-					} else {
-						keys.clearAllNotClientCacheKey();
-					}
-				}
-				initSaltHashClientCacheFS(suffix, false, clientCacheKey);
-				startedClientCache = true;
-			} catch (MasterKeysWrongPasswordException e) {
-				System.err.println("Cannot open client-cache, it is passworded");
-				setClientCacheAwaitingPassword();
-				break;
-			} catch (MasterKeysFileSizeException e) {
-				System.err.println("Impossible: master keys file "+masterKeysFile+" too " + e.sizeToString() + "! Deleting to enable startup, but you will lose your client cache.");
-				masterKeysFile.delete();
-			} catch (IOException e) {
-				break;
-			} finally {
-				MasterKeys.clear(clientCacheKey);
-			}
->>>>>>> 56c7982c
 		} else if(clientCacheType.equals("none")) {
 			initNoClientCacheFS();
 			startedClientCache = true;
