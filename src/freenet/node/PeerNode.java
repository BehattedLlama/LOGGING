package freenet.node;

import java.io.BufferedReader;
import java.io.ByteArrayInputStream;
import java.io.IOException;
import java.io.InputStreamReader;
import java.io.UnsupportedEncodingException;
import java.io.Writer;
import java.lang.ref.WeakReference;
import java.math.BigInteger;
import java.net.InetAddress;
import java.net.MalformedURLException;
<<<<<<< HEAD
=======
import java.net.UnknownHostException;
>>>>>>> 1ea6e4f1
import java.util.ArrayList;
import java.util.Arrays;
import java.util.Collections;
import java.util.EnumMap;
import java.util.HashMap;
import java.util.HashSet;
import java.util.Hashtable;
import java.util.Iterator;
import java.util.LinkedHashMap;
import java.util.LinkedList;
import java.util.List;
import java.util.Random;
import java.util.Set;
import java.util.TreeMap;
import java.util.zip.DataFormatException;
import java.util.zip.Inflater;

import net.i2p.util.NativeBigInteger;
import freenet.client.FetchResult;
import freenet.client.async.USKRetriever;
import freenet.client.async.USKRetrieverCallback;
import freenet.crypt.BlockCipher;
import freenet.crypt.DSA;
import freenet.crypt.DSAGroup;
import freenet.crypt.DSAPublicKey;
import freenet.crypt.DSASignature;
import freenet.crypt.Global;
import freenet.crypt.HMAC;
import freenet.crypt.SHA256;
import freenet.crypt.UnsupportedCipherException;
import freenet.crypt.ciphers.Rijndael;
import freenet.io.comm.AsyncMessageCallback;
import freenet.io.comm.ByteCounter;
import freenet.io.comm.DMT;
import freenet.io.comm.DisconnectedException;
import freenet.io.comm.FreenetInetAddress;
import freenet.io.comm.Message;
import freenet.io.comm.MessageFilter;
import freenet.io.comm.NotConnectedException;
import freenet.io.comm.Peer;
import freenet.io.comm.PeerParseException;
import freenet.io.comm.ReferenceSignatureVerificationException;
import freenet.io.xfer.PacketThrottle;
import freenet.keys.ClientSSK;
import freenet.keys.FreenetURI;
import freenet.keys.Key;
import freenet.keys.USK;
import freenet.node.NodeStats.PeerLoadStats;
import freenet.node.NodeStats.RequestType;
import freenet.node.NodeStats.RunningRequestsSnapshot;
import freenet.node.OpennetManager.ConnectionType;
import freenet.node.PeerManager.PeerStatusChangeListener;
import freenet.node.TransportManager.TransportMode;
import freenet.pluginmanager.MalformedPluginAddressException;
import freenet.pluginmanager.PacketTransportPlugin;
import freenet.pluginmanager.PluginAddress;
import freenet.pluginmanager.StreamTransportPlugin;
import freenet.pluginmanager.TransportPlugin;
import freenet.pluginmanager.TransportPluginException;
import freenet.pluginmanager.UnsupportedIPAddressOperationException;
import freenet.support.Base64;
import freenet.support.Fields;
import freenet.support.HexUtil;
import freenet.support.IllegalBase64Exception;
import freenet.support.LogThresholdCallback;
import freenet.support.Logger;
import freenet.support.Logger.LogLevel;
import freenet.support.SimpleFieldSet;
import freenet.support.TimeUtil;
import freenet.support.WeakHashSet;
import freenet.support.math.MersenneTwister;
import freenet.support.math.RunningAverage;
import freenet.support.math.SimpleRunningAverage;
import freenet.support.math.TimeDecayingRunningAverage;
import freenet.support.transport.ip.IPUtil;

/**
 * @author amphibian
 *
 * Represents a peer we are connected to. One of the major issues
 * is that we can rekey, or a node can go down and come back up
 * while we are connected to it, and we want to reinitialize the
 * packet numbers when this happens. Hence we separate a lot of
 * code into SessionKey, which handles all communications to and
 * from this peer over the duration of a single key.
 * 
 * LOCKING: Can hold PeerManager and then lock PeerNode. Cannot hold
 * PeerNode and then lock PeerManager.
 */
public abstract class PeerNode implements USKRetrieverCallback, BasePeerNode {
	
	//public final TransportMode transportMode;

	private String lastGoodVersion;
	/**
	 * True if this peer has a build number older than our last-known-good build number.
	 * Note that even if this is true, the node can still be 'connected'.
	 */
	protected boolean unroutableOlderVersion;
	/**
	 * True if this peer reports that our build number is before their last-known-good build number.
	 * Note that even if this is true, the node can still be 'connected'.
	 */
	protected boolean unroutableNewerVersion;
	protected boolean disableRouting;
	protected boolean disableRoutingHasBeenSetLocally;
	protected boolean disableRoutingHasBeenSetRemotely;

	/**
	 * This deals with a PeerPacketTransport object that will have a list of active transports for which setup can be done.
	 */
	private HashMap<String, PeerPacketTransport> peerPacketTransportMap = new HashMap<String, PeerPacketTransport> ();
	
	/**
	 * This deals with a PeerStreamTransport object that will have a list of active transports for which setup can be done.
	 */
	private HashMap<String, PeerStreamTransport> peerStreamTransportMap = new HashMap<String, PeerStreamTransport> ();
	
	/** 
	 * Track all the transports our peer is using. Update it whenever possible.
	 * If a noderef contains a transport but we don't have it, store the addresses in the string format.
	 * Also we can in the future notify the user of this plugin.
	 */
	private HashMap<String, ArrayList<String>> peerEnabledTransports = new HashMap<String, ArrayList<String>> ();
	
	private Object packetTransportMapLock = new Object();
	private Object streamTransportMapLock = new Object();
	
	/** This is a hack. It is the address of the default udp transport */
	private Peer detectedPeer;
	/** The PeerNode's report of our IP address */
	private Peer remoteDetectedPeer;
	/** Is this a testnet node? */
	public final boolean testnetEnabled;
	/** When did we last receive a packet? */
	private long timeLastReceivedPacket;
	/** When did we last receive a non-auth packet? */
	private long timeLastReceivedDataPacket;
	/** When did we last receive an ack? */
	private long timeLastReceivedAck;
	/** When was isConnected() last true? */
	private long timeLastConnected;
	/** When was isRoutingCompatible() last true? */
	private long timeLastRoutable;
	/** Time added or restarted (reset on startup unlike peerAddedTime) */
	private long timeAddedOrRestarted;
	
	private long countSelectionsSinceConnected = 0;
	// 5mins; yes it's alchemy!
	public static final int SELECTION_SAMPLING_PERIOD = 5 * 60 * 1000;
	// 30%; yes it's alchemy too! and probably *way* too high to serve any purpose
	public static final int SELECTION_PERCENTAGE_WARNING = 30;
	// Minimum number of routable peers to have for the selection code to have any effect
	public static final int SELECTION_MIN_PEERS = 5;
	// Should be good enough provided we don't get selected more than 10 times per/sec
	// Lower the following value if you want to spare memory... or better switch from a TreeSet to a bit field.
	public static final int SELECTION_MAX_SAMPLES = 10 * SELECTION_SAMPLING_PERIOD / 1000;

	/** Are we connected? If not, we need to start trying to
	* handshake. This is the combined information from all transports.
	* Check isTransportConnected in PeerTransport for each connection.
	*/
	private boolean isConnected;
	private boolean isRoutable;

	/** Used by maybeOnConnect */
	private boolean wasDisconnected = true;
	
	/** Were we removed from the routing table? 
	 * Used as a cache to avoid accessing PeerManager if not needed. */
	private boolean removed;
	
	/**
	* ARK fetcher.
	*/
	private USKRetriever arkFetcher;
	/** My ARK SSK public key; edition is the next one, not the current one,
	* so this is what we want to fetch. */
	private USK myARK;
	/** Number of handshake attempts since last successful connection or ARK fetch */
	private int handshakeCount;
	/** After this many failed handshakes, we start the ARK fetcher. */
	private static final int MAX_HANDSHAKE_COUNT = 2;
	/** Current location in the keyspace, or -1 if it is unknown */
	private double currentLocation;
	/** Current locations of our peer's peers */
	private double[] currentPeersLocation;
	/** Time the location was set */
	private long locSetTime;
	/** Node identity; for now a block of data, in future a
	* public key (FIXME). Cannot be changed.
	*/
	final byte[] identity;
	final String identityAsBase64String;
	/** Hash of node identity. Used in setup key. */
	final byte[] identityHash;
	/** Hash of hash of node identity. Used in setup key. */
	final byte[] identityHashHash;
	/** Semi-unique ID used to help in mapping the network (see the code that uses it). Note this is for diagnostic
	* purposes only and should be removed along with the code that uses it eventually - FIXME */
	final long swapIdentifier;
	/** Negotiation types supported */
	int[] negTypes;
	/** Integer hash of node identity. Used as hashCode(). */
	final int hashCode;
	/** The Node we serve */
	final Node node;
	/** The PeerManager we serve */
	final PeerManager peers;
	/** MessageItem's to send ASAP.
	 * LOCKING: Lock on self, always take that lock last. Sometimes used inside PeerNode.this lock. */
	private final PeerMessageQueue messageQueue;
	/**
	 * The Message tracker that tracks in flight messages. All PeerTransport objects deal with it.
	 */
	private PeerMessageTracker pmt;
	/** When did we last receive a SwapRequest? */
	private long timeLastReceivedSwapRequest;
	/** Average interval between SwapRequest's */
	private final RunningAverage swapRequestsInterval;
	/** When did we last receive a probe request? */
	private long timeLastReceivedProbeRequest;
	/** Average interval between probe requests */
	private final RunningAverage probeRequestsInterval;
	/** Should we decrement HTL when it is at the maximum?
	* This decision is made once per node to prevent giving
	* away information that can make correlation attacks much
	* easier.
	*/
	final boolean decrementHTLAtMaximum;
	/** Should we decrement HTL when it is at the minimum (1)? */
	final boolean decrementHTLAtMinimum;

	/** Time at which we should send the next handshake request */
	protected long sendHandshakeTime;
<<<<<<< HEAD
=======
	/** Time after which we log message requeues while rate limiting */
	private long nextMessageRequeueLogTime;
	/** Interval between rate limited message requeue logs (in milliseconds) */
	private static final long messageRequeueLogRateLimitInterval = 1000;
	/** Number of messages to be requeued after which we rate limit logging of such */
	private static final int messageRequeueLogRateLimitThreshold = 15;
>>>>>>> 1ea6e4f1
	/** Version of the node */
	private String version;
	/** Total input */
	private long totalInputSinceStartup;
	/** Total output */
	private long totalOutputSinceStartup;
	/** Peer node crypto group; changing this means new noderef */
	final DSAGroup peerCryptoGroup;

	/** Peer node public key; changing this means new noderef */
	final DSAPublicKey peerPubKey;
	final byte[] pubKeyHash;
	final byte[] pubKeyHashHash;
	private boolean isSignatureVerificationSuccessfull;
	/** Incoming setup key. Used to decrypt incoming auth packets.
	* Specifically: K_node XOR H(setupKey).
	*/
	final byte[] incomingSetupKey;
	/** Outgoing setup key. Used to encrypt outgoing auth packets.
	* Specifically: setupKey XOR H(K_node).
	*/
	final byte[] outgoingSetupKey;
	/** Incoming setup cipher (see above) */
	final BlockCipher incomingSetupCipher;
	/** Outgoing setup cipher (see above) */
	final BlockCipher outgoingSetupCipher;
	/** Anonymous-connect cipher. This is used in link setup if
	 * we are trying to get a connection to this node even though
	 * it doesn't know us, e.g. as a seednode. */
	final BlockCipher anonymousInitiatorSetupCipher;
	/** The other side's boot ID. This is a random number generated
	* at startup.
	*/
	private long bootID;
	/** Our boot ID. This is set to a random number on startup, and then reset whenever
	 * we dump the in-flight messages and call disconnected() on their clients, i.e.
	 * whenever we call disconnected(true, ...) */
	private long myBootID;
	/** myBootID at the time of the last successful completed handshake. */
	protected long myLastSuccessfulBootID;

	/** If true, this means last time we tried, we got a bogus noderef */
	private boolean bogusNoderef;
	/** The time at which we last completed a connection setup. */
	private long connectedTime;
	/** The status of this peer node in terms of Node.PEER_NODE_STATUS_* */
	public int peerNodeStatus = PeerManager.PEER_NODE_STATUS_DISCONNECTED;

	static final int CHECK_FOR_SWAPPED_TRACKERS_INTERVAL = FNPPacketMangler.SESSION_KEY_REKEYING_INTERVAL / 30;

	static final byte[] TEST_AS_BYTES;
	static {
		try {
			TEST_AS_BYTES = "test".getBytes("UTF-8");
		} catch (UnsupportedEncodingException e) {
			throw new Error("Impossible: JVM doesn't support UTF-8: " + e, e);
		}
	}

	/** Holds a String-Long pair that shows which message types (as name) have been send to this peer. */
	private final Hashtable<String, Long> localNodeSentMessageTypes = new Hashtable<String, Long>();
	/** Holds a String-Long pair that shows which message types (as name) have been received by this peer. */
	private final Hashtable<String, Long> localNodeReceivedMessageTypes = new Hashtable<String, Long>();

	/** Hold collected IP addresses for handshake attempts, populated by DNSRequestor */
	private Peer[] handshakeIPs;
	/** True if we have never connected to this peer since it was added to this node */
	protected boolean neverConnected;
	/** When this peer was added to this node.
	 * This is used differently by opennet and darknet nodes.
	 * Darknet nodes clear it after connecting but persist it across restarts, and clear it on restart unless the peer has never connected, or if it is more than 30 days ago.
	 * Opennet nodes clear it after the post-connect grace period elapses, and don't persist it across restarts.
	 */
	protected long peerAddedTime = 1;
	/** Average proportion of requests which are rejected or timed out */
	private TimeDecayingRunningAverage pRejected;
	/** Total low-level input bytes */
	private long totalBytesIn;
	/** Total low-level output bytes */
	private long totalBytesOut;
	/** Times had routable connection when checked */
	private long hadRoutableConnectionCount;
	/** Times checked for routable connection */
	private long routableConnectionCheckCount;
	/** Delta between our clock and his clock (positive = his clock is fast, negative = our clock is fast) */
	private long clockDelta;
	/** Percentage uptime of this node, 0 if they haven't said */
	private byte uptime;

	/** If the clock delta is more than this constant, we don't talk to the node. Reason: It may not be up to date,
	* it will have difficulty resolving date-based content etc. */
	private static final long MAX_CLOCK_DELTA = 24L * 60L * 60L * 1000L;
	/** 1 hour after the node is disconnected, if it is still disconnected and hasn't connected in that time,
	 * clear the message queue */
	private static final long CLEAR_MESSAGE_QUEUE_AFTER = 60 * 60 * 1000L;
	/** A WeakReference to this object. Can be taken whenever a node object needs to refer to this object for a
	 * long time, but without preventing it from being GC'ed. */
	final WeakReference<PeerNode> myRef;
	/** The node is being disconnected, but it may take a while. */
	public boolean disconnecting;
	/** 
	 * When did we last disconnect? Not Disconnected because a discrete event
	 * This might now be more useful as when did we call the disconnectPeer method,
	 * since we have multiple transports.
	 * FIXME Check if sub classes of PeerNode are using it correctly
	 */
	long timeLastDisconnect;
	/** Previous time of disconnection */
	long timePrevDisconnect;

	// Burst-only mode
	/** True if we are currently sending this peer a burst of handshake requests */
	private boolean isBursting;
	/** Number of handshake attempts (while in ListenOnly mode) since the beginning of this burst */
	private int listeningHandshakeBurstCount;
	/** Total number of handshake attempts (while in ListenOnly mode) to be in this burst */
	private int listeningHandshakeBurstSize;

	/** The set of the listeners that needs to be notified when status changes. It uses WeakReference, so there is no need to deregister*/
	private Set<PeerManager.PeerStatusChangeListener> listeners=Collections.synchronizedSet(new WeakHashSet<PeerStatusChangeListener>());

	// NodeCrypto for the relevant node reference for this peer's type (Darknet or Opennet at this time))
	protected final NodeCrypto crypto;

	/**
	 * Some alchemy we use in PeerNode.shouldBeExcludedFromPeerList()
	 */
	public static final int BLACK_MAGIC_BACKOFF_PRUNING_TIME = 5 * 60 * 1000;
	public static final double BLACK_MAGIC_BACKOFF_PRUNING_PERCENTAGE = 0.9;

	/**
	 * For FNP link setup:
	 *  The initiator has to ensure that nonces send back by the
	 *  responder in message2 match what was chosen in message 1
	 */
	protected final LinkedList<byte[]> jfkNoncesSent = new LinkedList<byte[]>();
	private static volatile boolean logMINOR;
	private static volatile boolean logDEBUG;

	static {
		Logger.registerLogThresholdCallback(new LogThresholdCallback(){
			@Override
			public void shouldUpdate(){
				logMINOR = Logger.shouldLog(LogLevel.MINOR, this);
				logDEBUG = Logger.shouldLog(LogLevel.DEBUG, this);
			}
		});
	}

	MersenneTwister paddingGen;
	
	protected SimpleFieldSet fullFieldSet;

	/**
	 * If this returns true, we will generate the identity from the pubkey.
	 * Only set this if you don't want to send an identity, e.g. for anonymous
	 * initiator crypto where we need a small noderef and we don't use the
	 * identity anyway because we don't auto-reconnect.
	 */
	protected abstract boolean generateIdentityFromPubkey();

	protected boolean ignoreLastGoodVersion() {
		return false;
	}

	/**
	* Create a PeerNode from a SimpleFieldSet containing a
	* node reference for one. This must contain the following
	* fields:
	* - identity
	* - version
	* - location
	* - physical.udp
	* - setupKey
	* Do not add self to PeerManager.
	* @param fs The SimpleFieldSet to parse
	* @param node2 The running Node we are part of.
	*/
	public PeerNode(SimpleFieldSet fs, Node node2, NodeCrypto crypto, PeerManager peers, boolean fromLocal, boolean fromAnonymousInitiator, boolean isOpennet) throws FSParseException, PeerParseException, ReferenceSignatureVerificationException {
		boolean noSig = false;
		if(fromLocal || fromAnonymousInitiator) noSig = true;
		myRef = new WeakReference<PeerNode>(this);
		this.checkStatusAfterBackoff = new PeerNodeBackoffStatusChecker(myRef);
<<<<<<< HEAD
=======
		if(mangler == null) throw new NullPointerException();
		this.outgoingMangler = mangler;
>>>>>>> 1ea6e4f1
		this.node = node2;
		this.crypto = crypto;
		
		assert(crypto.isOpennet == (isOpennet() || isSeed()));
		this.peers = peers;
		this.backedOffPercent = new TimeDecayingRunningAverage(0.0, 180000, 0.0, 1.0, node);
		this.backedOffPercentRT = new TimeDecayingRunningAverage(0.0, 180000, 0.0, 1.0, node);
		this.backedOffPercentBulk = new TimeDecayingRunningAverage(0.0, 180000, 0.0, 1.0, node);
		this.myBootID = node2.bootID;
		version = fs.get("version");
		Version.seenVersion(version);
		try {
			simpleVersion = Version.getArbitraryBuildNumber(version);
		} catch (VersionParseException e2) {
			throw new FSParseException("Invalid version "+version+" : "+e2);
		}
		String locationString = fs.get("location");

		currentLocation = Location.getLocation(locationString);
		locSetTime = System.currentTimeMillis();

		disableRouting = disableRoutingHasBeenSetLocally = false;
		disableRoutingHasBeenSetRemotely = false; // Assume so

		lastGoodVersion = fs.get("lastGoodVersion");
		updateVersionRoutablity();

		testnetEnabled = fs.getBoolean("testnet", false);
		if(testnetEnabled) {
			String err = "Ignoring incompatible testnet node " + detectedPeer;
			Logger.error(this, err);
			throw new PeerParseException(err);
		}

		negTypes = fs.getIntArray("auth.negTypes");
		if(negTypes == null || negTypes.length == 0) {
			if(fromAnonymousInitiator)
				negTypes = FNPPacketMangler.supportedNegTypes(false); // Assume compatible. Anonymous initiator = short-lived, and we already connected so we know we are.
			else
				throw new FSParseException("No negTypes!");
		}

		if(fs.getBoolean("opennet", false) != isOpennet)
			throw new FSParseException("Trying to parse a darknet peer as opennet or an opennet peer as darknet isOpennet="+isOpennet+" boolean = "+fs.getBoolean("opennet", false)+" string = \""+fs.get("opennet")+"\"");

		/* Read the DSA key material for the peer */
		try {
			SimpleFieldSet sfs = fs.subset("dsaGroup");
			if(sfs == null)
				throw new FSParseException("No dsaGroup - very old reference?");
			else
				this.peerCryptoGroup = DSAGroup.create(sfs);

			sfs = fs.subset("dsaPubKey");
			if(sfs == null || peerCryptoGroup == null)
				throw new FSParseException("No dsaPubKey - very old reference?");
			else {
				this.peerPubKey = DSAPublicKey.create(sfs, peerCryptoGroup);
				pubKeyHash = SHA256.digest(peerPubKey.asBytes());
				pubKeyHashHash = SHA256.digest(pubKeyHash);
			}

			String signature = fs.get("sig");
			if(!noSig) {
				try {
					boolean failed = false;
					if(signature == null || peerCryptoGroup == null || peerPubKey == null)
						failed = true;
					else {
						fs.removeValue("sig");
						String toVerify = fs.toOrderedString();
						fs.putSingle("sig", signature);
						failed = !(DSA.verify(peerPubKey, new DSASignature(signature), new BigInteger(1, SHA256.digest(toVerify.getBytes("UTF-8"))), false));
					}
					if(failed) {
						String errCause = "";
						if(signature == null)
							errCause += " (No signature)";
						if(peerCryptoGroup == null)
							errCause += " (No peer crypto group)";
						if(peerPubKey == null)
							errCause += " (No peer public key)";
						if(failed)
							errCause += " (VERIFICATION FAILED)";
						Logger.error(this, "The integrity of the reference has been compromised!" + errCause + " fs was\n" + fs.toOrderedString());
						this.isSignatureVerificationSuccessfull = false;
						throw new ReferenceSignatureVerificationException("The integrity of the reference has been compromised!" + errCause);
					} else {
						this.isSignatureVerificationSuccessfull = true;
						if(!dontKeepFullFieldSet())
							this.fullFieldSet = fs;
					}
				} catch(NumberFormatException e) {
					Logger.error(this, "Invalid reference: " + e, e);
					throw new ReferenceSignatureVerificationException("The node reference you added is invalid: It does not have a valid signature.");
				} catch(UnsupportedEncodingException e) {
					throw new Error("Impossible: JVM doesn't support UTF-8: " + e, e);
				}
			} else {
				// Local is always good (assumed)
				this.isSignatureVerificationSuccessfull = true;
			}
		} catch(IllegalBase64Exception e) {
			Logger.error(this, "Caught " + e, e);
			throw new FSParseException(e);
		}

		// Identifier

		if(!generateIdentityFromPubkey()) {
			String identityString = fs.get("identity");
			if(identityString == null)
				throw new PeerParseException("No identity!");
			try {
				identity = Base64.decode(identityString);
			} catch(NumberFormatException e) {
				throw new FSParseException(e);
			} catch(IllegalBase64Exception e) {
				throw new FSParseException(e);
			}
		} else {
			identity = pubKeyHash;
		}

		if(identity == null)
			throw new FSParseException("No identity");
		identityAsBase64String = Base64.encode(identity);
		identityHash = SHA256.digest(identity);
		identityHashHash = SHA256.digest(identityHash);
		swapIdentifier = Fields.bytesToLong(identityHashHash);
		hashCode = Fields.hashCode(identityHash);

		// Setup incoming and outgoing setup ciphers
		byte[] nodeKey = crypto.identityHash;
		byte[] nodeKeyHash = crypto.identityHashHash;

		int digestLength = SHA256.getDigestLength();
		incomingSetupKey = new byte[digestLength];
		for(int i = 0; i < incomingSetupKey.length; i++)
			incomingSetupKey[i] = (byte) (nodeKey[i] ^ identityHashHash[i]);
		outgoingSetupKey = new byte[digestLength];
		for(int i = 0; i < outgoingSetupKey.length; i++)
			outgoingSetupKey[i] = (byte) (nodeKeyHash[i] ^ identityHash[i]);
		if(logMINOR)
			Logger.minor(this, "Keys:\nIdentity:  " + HexUtil.bytesToHex(crypto.myIdentity) +
				"\nThisIdent: " + HexUtil.bytesToHex(identity) +
				"\nNode:      " + HexUtil.bytesToHex(nodeKey) +
				"\nNode hash: " + HexUtil.bytesToHex(nodeKeyHash) +
				"\nThis:      " + HexUtil.bytesToHex(identityHash) +
				"\nThis hash: " + HexUtil.bytesToHex(identityHashHash) +
				"\nFor:       " + getPeer());

		try {
			incomingSetupCipher = new Rijndael(256, 256);
			incomingSetupCipher.initialize(incomingSetupKey);
			outgoingSetupCipher = new Rijndael(256, 256);
			outgoingSetupCipher.initialize(outgoingSetupKey);
			anonymousInitiatorSetupCipher = new Rijndael(256, 256);
			anonymousInitiatorSetupCipher.initialize(identityHash);
		} catch(UnsupportedCipherException e1) {
			Logger.error(this, "Caught: " + e1);
			throw new Error(e1);
		}
		
		/*
		 * Pass data to setTransportAddress. It checks what transports we have and they have and adds what is common.
		 * It records in PeerEnabledTransports what our peers have so we can use it later.
		 */
		SimpleFieldSet transports = fs.subset("physical");
		// Don't use purge unnecessarily. In this case since it a new transport we don't need to do it.
		setTransportAddress(transports, false, false);
		
		updateShortToString();


		timeLastReceivedPacket = -1;
		timeLastReceivedSwapRequest = -1;
		timeLastConnected = -1;
		timeLastRoutable = -1;
		timeAddedOrRestarted = System.currentTimeMillis();

		swapRequestsInterval = new SimpleRunningAverage(50, Node.MIN_INTERVAL_BETWEEN_INCOMING_SWAP_REQUESTS);
		probeRequestsInterval = new SimpleRunningAverage(50, Node.MIN_INTERVAL_BETWEEN_INCOMING_PROBE_REQUESTS);

		// Not connected yet; need to handshake
		isConnected = false;

		messageQueue = new PeerMessageQueue();

		decrementHTLAtMaximum = node.random.nextFloat() < Node.DECREMENT_AT_MAX_PROB;
		decrementHTLAtMinimum = node.random.nextFloat() < Node.DECREMENT_AT_MIN_PROB;

		pingNumber = node.random.nextLong();

		// A SimpleRunningAverage would be a bad choice because it would cause oscillations.
		// So go for a filter.
		pingAverage =
			// Short average otherwise we will reject for a *REALLY* long time after any spike.
			new TimeDecayingRunningAverage(1, 30 * 1000, 0, NodePinger.CRAZY_MAX_PING_TIME, node);

		// TDRA for probability of rejection
		pRejected =
			new TimeDecayingRunningAverage(0, 240 * 1000, 0.0, 1.0, node);

		// ARK stuff.

		parseARK(fs, true, false);

		// Now for the metadata.
		// The metadata sub-fieldset contains data about the node which is not part of the node reference.
		// It belongs to this node, not to the node being described.
		// Therefore, if we are parsing a remotely supplied ref, ignore it.

		long now = System.currentTimeMillis();
		if(fromLocal) {

			SimpleFieldSet metadata = fs.subset("metadata");

			if(metadata != null) {
				
				String[] peerLocationsString = fs.getAll("peersLocation");
				if(peerLocationsString != null) {
					double[] peerLocations = new double[peerLocationsString.length];
					for(int i = 0; i < peerLocationsString.length; i++)
						peerLocations[i] = Location.getLocation(peerLocationsString[i]);
					currentPeersLocation = peerLocations;
				}

				// Don't be tolerant of nonexistant domains; this should be an IP address.
				// Checks for metadata addresses and adds the new one.
				// Directly sets the new one as detectedTransportAddress
				SimpleFieldSet transportsMetadata = metadata.getSubset("detected");
				// Don't purge. We need old addresses too.
				setTransportAddress(transportsMetadata, true, false);

				updateShortToString();
				
				//FIXME this data is hard to be used for multiple transports
				String tempTimeLastReceivedPacketString = metadata.get("timeLastReceivedPacket");
				if(tempTimeLastReceivedPacketString != null) {
					long tempTimeLastReceivedPacket = Fields.parseLong(tempTimeLastReceivedPacketString, -1);
					timeLastReceivedPacket = tempTimeLastReceivedPacket;
				}
				String tempTimeLastConnectedString = metadata.get("timeLastConnected");
				if(tempTimeLastConnectedString != null) {
					long tempTimeLastConnected = Fields.parseLong(tempTimeLastConnectedString, -1);
					timeLastConnected = tempTimeLastConnected;
				}
				String tempTimeLastRoutableString = metadata.get("timeLastRoutable");
				if(tempTimeLastRoutableString != null) {
					long tempTimeLastRoutable = Fields.parseLong(tempTimeLastRoutableString, -1);
					timeLastRoutable = tempTimeLastRoutable;
				}
				if(timeLastConnected < 1 && timeLastReceivedPacket > 1)
					timeLastConnected = timeLastReceivedPacket;
				if(timeLastRoutable < 1 && timeLastReceivedPacket > 1)
					timeLastRoutable = timeLastReceivedPacket;
				String tempPeerAddedTimeString = metadata.get("peerAddedTime");
				if(tempPeerAddedTimeString != null) {
					long tempPeerAddedTime = Fields.parseLong(tempPeerAddedTimeString, 0);
					peerAddedTime = tempPeerAddedTime;
				} else
					peerAddedTime = 0; // This is normal: Not only do exported refs not include it, opennet peers don't either.
				neverConnected = Fields.stringToBool(metadata.get("neverConnected"), false);
				maybeClearPeerAddedTimeOnRestart(now);
				String tempHadRoutableConnectionCountString = metadata.get("hadRoutableConnectionCount");
				if(tempHadRoutableConnectionCountString != null) {
					long tempHadRoutableConnectionCount = Fields.parseLong(tempHadRoutableConnectionCountString, 0);
					hadRoutableConnectionCount = tempHadRoutableConnectionCount;
				} else
					hadRoutableConnectionCount = 0;
				String tempRoutableConnectionCheckCountString = metadata.get("routableConnectionCheckCount");
				if(tempRoutableConnectionCheckCountString != null) {
					long tempRoutableConnectionCheckCount = Fields.parseLong(tempRoutableConnectionCheckCountString, 0);
					routableConnectionCheckCount = tempRoutableConnectionCheckCount;
				} else
					routableConnectionCheckCount = 0;
			}
		} else {
			neverConnected = true;
			peerAddedTime = now;
		}
		// populate handshakeIPs so handshakes can start ASAP
		maybeUpdateHandshakeIPs(true);

		listeningHandshakeBurstCount = 0;
		listeningHandshakeBurstSize = Node.MIN_BURSTING_HANDSHAKE_BURST_SIZE
			+ node.random.nextInt(Node.RANDOMIZED_BURSTING_HANDSHAKE_BURST_SIZE);

		if(isBurstOnly()) {
			Logger.minor(this, "First BurstOnly mode handshake in "+(sendHandshakeTime - now)+"ms for "+shortToString()+" (count: "+listeningHandshakeBurstCount+", size: "+listeningHandshakeBurstSize+ ')');
		}

		if(fromLocal)
			innerCalcNextHandshakeAll(false, false, now); // Let them connect so we can recognise we are NATed

		else
			sendHandshakeTime = now;  // Be sure we're ready to handshake right away

		totalInputSinceStartup = fs.getLong("totalInput", 0);
		totalOutputSinceStartup = fs.getLong("totalOutput", 0);

		byte buffer[] = new byte[16];
		node.random.nextBytes(buffer);
		paddingGen = new MersenneTwister(buffer);
		
		if(fromLocal) {
			SimpleFieldSet f = fs.subset("full");
			if(fullFieldSet == null && f != null)
				fullFieldSet = f;
		}
		
	// status may have changed from PEER_NODE_STATUS_DISCONNECTED to PEER_NODE_STATUS_NEVER_CONNECTED
	}

	abstract boolean dontKeepFullFieldSet();

	protected abstract void maybeClearPeerAddedTimeOnRestart(long now);

	private boolean parseARK(SimpleFieldSet fs, boolean onStartup, boolean forDiffNodeRef) {
		USK ark = null;
		long arkNo = 0;
		try {
			String arkPubKey = fs.get("ark.pubURI");
			arkNo = fs.getLong("ark.number", -1);
			if(arkPubKey == null && arkNo <= -1) {
				// ark.pubURI and ark.number are always optional as a pair
				return false;
			} else if(arkPubKey != null && arkNo > -1) {
				if(onStartup) arkNo++;
				// this is the number of the ref we are parsing.
				// we want the number of the next edition.
				// on startup we want to fetch the old edition in case there's been a corruption.
				FreenetURI uri = new FreenetURI(arkPubKey);
				ClientSSK ssk = new ClientSSK(uri);
				ark = new USK(ssk, arkNo);
			} else if(forDiffNodeRef && arkPubKey == null && myARK != null && arkNo > -1) {
				// get the ARK URI from the previous ARK and the edition from the SFS
				ark = myARK.copy(arkNo);
			} else if(forDiffNodeRef && arkPubKey != null && myARK != null && arkNo <= -1) {
				// the SFS must contain an edition if it contains a arkPubKey
				Logger.error(this, "Got a differential node reference from " + this + " with an arkPubKey but no ARK edition");
				return false;
			} else return false;
		} catch(MalformedURLException e) {
			Logger.error(this, "Couldn't parse ARK info for " + this + ": " + e, e);
		} catch(NumberFormatException e) {
			Logger.error(this, "Couldn't parse ARK info for " + this + ": " + e, e);
		}

		synchronized(this) {
			if(ark != null) {
				if((myARK == null) || ((myARK != ark) && !myARK.equals(ark))) {
					myARK = ark;
					return true;
				}
			}
		}
		return false;
	}

	/**
	* Get my low-level address. This is the address that packets have been received from from this node.
	*
	* Normally this is the address that packets have been received from from this node.
	* However, if ignoreSourcePort is set, we will search for a similar address with a different port
	* number in the node reference.
	*/
	@Override
	public synchronized Peer getPeer() {
		return detectedPeer;
	}
	
	/**
	 * This method is needed since different Transports might have different Peers.
	 * This can be different port, different connection type(hence physical location itself)
	 * @param transportPlugin
	 */
	public PluginAddress getTransportAddress(TransportPlugin transportPlugin) {
		PeerTransport peerTransport = getPeerTransport(transportPlugin);
		if(peerTransport != null)
			return peerTransport.getAddress();
		return null;
	}
	
	/**
	* Returns an array with the advertised addresses and the detected one
	*/
	protected synchronized Peer[] getHandshakeIPs() {
		return handshakeIPs;
	}
	
	/**
	* Returns an array with the advertised addresses and the detected one
	*/
	protected synchronized PluginAddress[] getHandshakeAddresses(TransportPlugin transportPlugin) {
		PeerTransport peerTransport;
		if((peerTransport = getPeerTransport(transportPlugin)) != null)
			return peerTransport.handshakeTransportAddresses;
		return null; //Shouldn't occur
	}

	/**
	* Do occasional DNS requests, but ignoreHostnames should be true
	* on PeerNode construction
	*/
	public void maybeUpdateHandshakeIPs(boolean ignoreHostnames) {
		for(String transportName : peerPacketTransportMap.keySet()) {
			peerPacketTransportMap.get(transportName).maybeUpdateHandshakeAddresses(ignoreHostnames);
		}
		for(String transportName : peerStreamTransportMap.keySet()) {
			peerStreamTransportMap.get(transportName).maybeUpdateHandshakeAddresses(ignoreHostnames);
		}
	}

	/**
	* Returns this peer's current keyspace location, or -1 if it is unknown.
	*/
	public synchronized double getLocation() {
		return currentLocation;
	}

	public boolean shouldBeExcludedFromPeerList() {
		long now = System.currentTimeMillis();
		synchronized(this) {
			if(BLACK_MAGIC_BACKOFF_PRUNING_PERCENTAGE < backedOffPercent.currentValue())
				return true;
			else if(BLACK_MAGIC_BACKOFF_PRUNING_TIME + now < getRoutingBackedOffUntilMax())
				return true;
			else
				return false;
		}
	}

	public synchronized  double[] getPeersLocation() {
		return currentPeersLocation;
	}

	public synchronized long getLocSetTime() {
		return locSetTime;
	}

	/**
	* Returns a unique node identifier (usefull to compare two peernodes).
	*/
	public int getIdentityHash() {
		return hashCode;
	}

	/**
	 * Returns true if the last-known build number for this peer is to old to allow traffic to be routed to it.
	 * This does not give any indication as to the connection status of the peer.
	 */
	public synchronized boolean isUnroutableOlderVersion() {
		return unroutableOlderVersion;
	}

	/**
	 * Returns true if this (or another) peer has reported to us that our build number is too old for data to be routed
	 * to us. In turn, we will not route data to them either. Does not strictly indicate that the peer is connected.
	 */
	public synchronized boolean isUnroutableNewerVersion() {
		return unroutableNewerVersion;
	}

	/**
	* Returns true if requests can be routed through this peer. True if the peer's location is known, presently
	* connected, and routing-compatible. That is, ignoring backoff, the peer's location is known, build number
	* is compatible, and routing has not been explicitly disabled.
	*
	* Note possible deadlocks! PeerManager calls this, we call
	* PeerManager in e.g. verified.
	*/
	@Override
	public boolean isRoutable() {
		return isConnected() && isRoutingCompatible() &&
			!(currentLocation < 0.0 || currentLocation > 1.0);
	}
	
	synchronized boolean isInMandatoryBackoff(long now, boolean realTime) {
		long mandatoryBackoffUntil = realTime ? mandatoryBackoffUntilRT : mandatoryBackoffUntilBulk;
		if((mandatoryBackoffUntil > -1 && now < mandatoryBackoffUntil)) {
			if(logMINOR) Logger.minor(this, "In mandatory backoff");
			return true;
		}
		return false;
	}
	
	/**
	 * Returns true if (apart from actually knowing the peer's location), it is presumed that this peer could route requests.
	 * True if this peer's build number is not 'too-old' or 'too-new', actively connected, and not marked as explicity disabled.
	 * Does not reflect any 'backoff' logic.
	 */
	public boolean isRoutingCompatible() {
		long now = System.currentTimeMillis(); // no System.currentTimeMillis in synchronized
		synchronized(this) {
			if(isRoutable && !disableRouting) {
				timeLastRoutable = now;
				return true;
			}
			if(logMINOR) Logger.minor(this, "Not routing compatible");
			return false;
		}
	}

	/**
	 * We need to make this method generic and not specific to a transport.
	 * This method should check for all transports and report true if any one is connected.
	 */
	@Override
	public boolean isConnected() {
<<<<<<< HEAD
		isConnected = false;
		for(String transportName : peerPacketTransportMap.keySet()) {
			isConnected |= peerPacketTransportMap.get(transportName).isTransportConnected();
		}
		for(String transportName : peerStreamTransportMap.keySet()) {
			isConnected |= peerStreamTransportMap.get(transportName).isTransportConnected();
=======
		long now = System.currentTimeMillis(); // no System.currentTimeMillis in synchronized
		synchronized(this) {
			if(isConnected && currentTracker != null) {
				timeLastConnected = now;
				return true;
			}
			return false;
>>>>>>> 1ea6e4f1
		}
		if(isConnected)
			timeLastConnected = System.currentTimeMillis();
		return isConnected;
	}
	
	/**
	* Send a message, off-thread, to this node.
	* @param msg The message to be sent.
	* @param cb The callback to be called when the packet has been sent, or null.
	* @param ctr A callback to tell how many bytes were used to send this message.
	*/
	@Override
	public MessageItem sendAsync(Message msg, AsyncMessageCallback cb, ByteCounter ctr) throws NotConnectedException {
		if(ctr == null)
			Logger.error(this, "ByteCounter null, so bandwidth usage cannot be logged. Refusing to send.", new Exception("debug"));
		if(logMINOR)
			Logger.minor(this, "Sending async: " + msg + " : " + cb + " on " + this+" for "+node.getDarknetPortNumber()+" priority "+msg.getPriority());
		if(!isConnected()) {
			if(cb != null)
				cb.disconnected();
			throw new NotConnectedException();
		}
		if(msg.getSource() != null) {
			Logger.error(this, "Messages should NOT be relayed as-is, they should always be re-created to clear any sub-messages etc, see comments in Message.java!: "+msg, new Exception("error"));
		}
		addToLocalNodeSentMessagesToStatistic(msg);
		MessageItem item = new MessageItem(msg, cb == null ? null : new AsyncMessageCallback[]{cb}, ctr);
		long now = System.currentTimeMillis();
		reportBackoffStatus(now);
		int maxSize = getMaxPacketSize();
		int x = messageQueue.queueAndEstimateSize(item, maxSize);
		if(x > maxSize || !node.enablePacketCoalescing) {
			// If there is a packet's worth to send, wake up the packetsender.
			wakeUpSender();
		}
		// Otherwise we do not need to wake up the PacketSender
		// It will wake up before the maximum coalescing delay (100ms) because
		// it wakes up every 100ms *anyway*.
		return item;
	}
	
	@Override
	public void wakeUpSender() {
		if(logMINOR) Logger.minor(this, "Waking up PacketSender");
		node.ps.wakeUp();
	}

	@Override
	public boolean unqueueMessage(MessageItem message) {
		if(logMINOR) Logger.minor(this, "Unqueueing message on "+this+" : "+message);
		return messageQueue.removeMessage(message);
	}

	public long getMessageQueueLengthBytes() {
		return messageQueue.getMessageQueueLengthBytes();
	}

	/**
	 * Returns the number of milliseconds that it is estimated to take to transmit the currently queued packets.
	 */
	public long getProbableSendQueueTime() {
		double bandwidth = (getThrottle().getBandwidth()+1.0);
		if(shouldThrottle())
			bandwidth = Math.min(bandwidth, node.getOutputBandwidthLimit() / 2);
		long length = getMessageQueueLengthBytes();
		return (long)(1000.0*length/bandwidth);
	}

	/**
	* @return The last time we received a packet.
	*/
	public synchronized long lastReceivedPacketTime() {
		return timeLastReceivedPacket;
	}

	public synchronized long lastReceivedDataPacketTime() {
		return timeLastReceivedDataPacket;
	}
	
	public synchronized long lastReceivedAckTime() {
		return timeLastReceivedAck;
	}

	public synchronized long timeLastConnected() {
		return timeLastConnected;
	}

	public synchronized long timeLastRoutable() {
		return timeLastRoutable;
	}

<<<<<<< HEAD
=======
	@Override
	public void maybeRekey() {
		long now = System.currentTimeMillis();
		boolean shouldDisconnect = false;
		boolean shouldReturn = false;
		boolean shouldRekey = false;
		long timeWhenRekeyingShouldOccur = 0;

		synchronized (this) {
			timeWhenRekeyingShouldOccur = timeLastRekeyed + FNPPacketMangler.SESSION_KEY_REKEYING_INTERVAL;
			shouldDisconnect = (timeWhenRekeyingShouldOccur + FNPPacketMangler.MAX_SESSION_KEY_REKEYING_DELAY < now) && isRekeying;
			shouldReturn = isRekeying || !isConnected;
			shouldRekey = (timeWhenRekeyingShouldOccur < now);
			if((!shouldRekey) && totalBytesExchangedWithCurrentTracker > FNPPacketMangler.AMOUNT_OF_BYTES_ALLOWED_BEFORE_WE_REKEY) {
				shouldRekey = true;
				timeWhenRekeyingShouldOccur = now;
			}
		}

		if(shouldDisconnect) {
			String time = TimeUtil.formatTime(FNPPacketMangler.MAX_SESSION_KEY_REKEYING_DELAY);
			System.err.println("The peer (" + this + ") has been asked to rekey " + time + " ago... force disconnect.");
			Logger.error(this, "The peer (" + this + ") has been asked to rekey " + time + " ago... force disconnect.");
			forceDisconnect();
		} else if (shouldReturn || hasLiveHandshake(now)) {
			return;
		} else if(shouldRekey) {
			startRekeying();
		}
	}

	@Override
	public void startRekeying() {
		long now = System.currentTimeMillis();
		synchronized(this) {
			if(isRekeying) return;
			isRekeying = true;
			sendHandshakeTime = now; // Immediately
			ctx = null;
		}
		Logger.normal(this, "We are asking for the key to be renewed (" + this.detectedPeer + ')');
	}

>>>>>>> 1ea6e4f1
	/**
	* @return The time this PeerNode was added to the node (persistent across restarts).
	*/
	public synchronized long getPeerAddedTime() {
		return peerAddedTime;
	}

	/**
	* @return The time elapsed since this PeerNode was added to the node, or the node started up.
	*/
	public synchronized long timeSinceAddedOrRestarted() {
		return System.currentTimeMillis() - timeAddedOrRestarted;
	}
	
	public void maybeDisconnectPeer() {
		
	}
	
	/**
<<<<<<< HEAD
	 * This method disconnects all transports and the PeerNode.
	 * It does not check the cause of the disconnect.
	 * The cause could be that it's taking too long or the user removed the Peer.
	 */
	public boolean disconnectPeer(boolean dumpMessageQueue, boolean dumpTrackers) {
		PeerMessageTracker oldPMT = null;
		List<MessageItem> moreMessagesTellDisconnected = null;
=======
	* Disconnected e.g. due to not receiving a packet for ages.
	* @param dumpMessageQueue If true, clear the messages-to-send queue, and
	* change the bootID so even if we reconnect the other side will know that
	* a disconnect happened. If false, don't clear the messages yet. They 
	* will be cleared after an hour if the peer is disconnected at that point.
	* @param dumpTrackers If true, dump the SessionKey's (i.e. dump the
	* cryptographic data so we don't understand any packets they send us).
	* <br>
	* Possible arguments:<ul>
	* <li>true, true => dump everything, immediate disconnect</li>
	* <li>true, false => dump messages but keep trackers so we can 
	* acknowledge messages on their end for a while.</li>
	* <li>false, false => tell the rest of the node that we have 
	* disconnected but do not immediately drop messages, continue to 
	* respond to their messages.</li>
	* <li>false, true => dump crypto but keep messages. DOES NOT MAKE 
	* SENSE!!! DO NOT USE!!! </ul>
	* @return True if the node was connected, false if it was not.
	*/
	public boolean disconnected(boolean dumpMessageQueue, boolean dumpTrackers) {
		assert(!((!dumpMessageQueue) && dumpTrackers)); // Invalid combination!
>>>>>>> 1ea6e4f1
		final long now = System.currentTimeMillis();
		if(isRealConnection())
			Logger.normal(this, "Disconnected " + this, new Exception("debug"));
		else if(logMINOR)
			Logger.minor(this, "Disconnected "+this, new Exception("debug"));
		node.usm.onDisconnect(this);
		if(dumpMessageQueue)
			node.tracker.onRestartOrDisconnect(this);
		node.failureTable.onDisconnect(this);
		node.peers.disconnected(this);
		node.nodeUpdater.disconnected(this);
		for(String transportName : peerPacketTransportMap.keySet())
			peerPacketTransportMap.get(transportName).disconnectTransport(dumpTrackers);
		for(String transportName : peerStreamTransportMap.keySet())
			peerStreamTransportMap.get(transportName).disconnectTransport(dumpTrackers);
		boolean ret;
		MessageItem[] messagesTellDisconnected = null;
		synchronized(this) {
			disconnecting = false;
			ret = isConnected;
			// Force re negotiation.
			isConnected = false;
			isRoutable = false;
			
			countFailedRevocationTransfers = 0;
			timePrevDisconnect = timeLastDisconnect;
			timeLastDisconnect = now;
			if(dumpMessageQueue) {
				// Reset the boot ID so that we get different trackers next time.
				myBootID = node.fastWeakRandom.nextLong();
				messagesTellDisconnected = grabQueuedMessageItems();
				oldPMT = pmt;
				pmt = null;
			}
		}
		if(oldPMT != null) {
			moreMessagesTellDisconnected = oldPMT.onDisconnect();
		}
		if(messagesTellDisconnected != null) {
			if(logMINOR)
				Logger.minor(this, "Messages to dump: "+messagesTellDisconnected.length);
			for(MessageItem mi : messagesTellDisconnected) {
				mi.onDisconnect();
			}
		}
		if(moreMessagesTellDisconnected != null) {
			if(logMINOR)
				Logger.minor(this, "Messages to dump: "+moreMessagesTellDisconnected.size());
			for(MessageItem mi : moreMessagesTellDisconnected) {
				mi.onDisconnect();
			}
		}
<<<<<<< HEAD
=======
		if(cur != null) cur.disconnected();
		if(prev != null) prev.disconnected();
		if(unv != null) unv.disconnected();
>>>>>>> 1ea6e4f1
		if(_lastThrottle != null)
			_lastThrottle.maybeDisconnected();
		node.lm.lostOrRestartedNode(this);
		if(peers.havePeer(this))
			setPeerNodeStatus(now);
		if(!dumpMessageQueue) {
			// Wait for a while and then drop the messages if we haven't
			// reconnected.
			node.getTicker().queueTimedJob(new Runnable() {
				@Override
				public void run() {
					if((!PeerNode.this.isConnected()) &&
							timeLastDisconnect == now) {
						PeerMessageTracker oldPMT = null;
						synchronized(this) {
							if(isConnected) return;
							// Reset the boot ID so that we get different trackers next time.
							myBootID = node.fastWeakRandom.nextLong();
							oldPMT = pmt;
							pmt = null;
						}
						MessageItem[] messagesTellDisconnected = grabQueuedMessageItems();
						if(messagesTellDisconnected != null) {
							for(MessageItem mi : messagesTellDisconnected) {
								mi.onDisconnect();
							}
						}
						if(oldPMT != null) {
							List<MessageItem> moreMessagesTellDisconnected = 
									oldPMT.onDisconnect();
							if(moreMessagesTellDisconnected != null) {
								if(logMINOR)
									Logger.minor(this, "Messages to dump: "+moreMessagesTellDisconnected.size());
								for(MessageItem mi : moreMessagesTellDisconnected) {
									mi.onDisconnect();
								}
							}
						}
					}

				}
			}, CLEAR_MESSAGE_QUEUE_AFTER);
		}
		// Tell opennet manager even if this is darknet, because we may need more opennet peers now.
		OpennetManager om = node.getOpennet();
		if(om != null)
			om.onDisconnect(this);
		outputLoadTrackerRealTime.failSlotWaiters(true);
		outputLoadTrackerBulk.failSlotWaiters(true);
		loadSenderRealTime.onDisconnect();
		loadSenderBulk.onDisconnect();
		return ret;
	}
	
	@Override
	public void forceDisconnect() {
		Logger.error(this, "Forcing disconnect on " + this, new Exception("debug"));
<<<<<<< HEAD
		disconnectPeer(purge, true); // always dump trackers, maybe dump messages
=======
		disconnected(true, true); // always dump trackers, maybe dump messages
>>>>>>> 1ea6e4f1
	}
	
	/**
	 * Disconnect a particular transport.
	 * The reason can be anything- timeout, unloading transport, etc.
	 * Used by PacketSender and PeerNode.disableTransport.
	 * Will call maybeDisconnectPeerNode
	 */
	public void disconnectTransport(boolean dumpTrackers, PeerTransport peerTransport) {
		peerTransport.disconnectTransport(dumpTrackers);
		maybeDisconnectPeer();
	}
	
	/**
<<<<<<< HEAD
	 * This method is called if the boot ID has changed.
	 * In which case we need to disconnect other transports and keep the current handshake
	 * @param peerTransport
	 */
	public void disconnectAllExceptOne(PeerTransport peerTransport) {
		String dontDisconnect = peerTransport.transportName;
		synchronized(packetTransportMapLock) {
			for(String transportName : peerPacketTransportMap.keySet()) {
				if(transportName == dontDisconnect)
					continue;
				peerPacketTransportMap.get(transportName).disconnectTransport(true);
			}
		}
		synchronized(streamTransportMapLock) {
			for(String transportName : peerStreamTransportMap.keySet()) {
				if(transportName == dontDisconnect)
					continue;
				peerStreamTransportMap.get(transportName).disconnectTransport(true);
=======
	* @return The time at which we must send a packet, even if
	* it means it will only contains ack requests etc., or
	* Long.MAX_VALUE if we have no pending ack request/acks/etc.
	* Note that if this is less than now, it may not be entirely
	* accurate i.e. we definitely must send a packet, but don't
	* rely on it to tell you exactly how overdue we are.
	*/
	public long getNextUrgentTime(long now) {
		long t = Long.MAX_VALUE;
		SessionKey cur;
		SessionKey prev;
		PacketFormat pf;
		synchronized(this) {
			if(!isConnected) return Long.MAX_VALUE;
			cur = currentTracker;
			prev = previousTracker;
			pf = packetFormat;
			if(cur == null && prev == null) return Long.MAX_VALUE;
		}
		if(pf != null) {
			boolean canSend = cur != null && pf.canSend(cur);
			if(canSend) { // New messages are only sent on cur.
				long l = messageQueue.getNextUrgentTime(t, 0); // Need an accurate value even if in the past.
				if(t >= now && l < now && logMINOR)
					Logger.minor(this, "Next urgent time from message queue less than now");
				else if(logDEBUG)
					Logger.debug(this, "Next urgent time is "+(l-now)+"ms on "+this);
				t = l;
>>>>>>> 1ea6e4f1
			}
		}
	}

	/**
	* Grab all queued Message's.
	* @return Null if no messages are queued, or an array of
	* Message's.
	*/
	public MessageItem[] grabQueuedMessageItems() {
		return messageQueue.grabQueuedMessageItems();
	}

	/**
	* Are we allowed to send handshake for this type of PeerNode
	* Check overridden implementations in sub classes.
	* Check PeerTransport.shouldSendhandshake for the logic.
	*/
	public boolean shouldSendHandshake() {
		return true;
	}
	
	/**
	 * Set sendHandshakeTime, and return whether to fetch the ARK for all transports.
	 * Don't use it unnecessarily. PeerNode constructor may use it. Also maybe when we handshake all transports simultaneously.
	 */
	protected boolean innerCalcNextHandshakeAll(boolean successfulHandshakeSend, boolean dontFetchARK, long now) {
		boolean noLongerRoutable = noLongerRoutable();
		boolean invalidVersion = invalidVersion();
		boolean fetchARKFlag = true;
		//If one of the transports says we don't need the ark fetcher then we don't fetch it.
		synchronized(packetTransportMapLock) {
			for(String transportName : peerPacketTransportMap.keySet()) {
				fetchARKFlag &= peerPacketTransportMap.get(transportName).innerCalcNextHandshake(successfulHandshakeSend, dontFetchARK, now, noLongerRoutable, invalidVersion);
			}
		}
		synchronized(streamTransportMapLock) {
			for(String transportName : peerStreamTransportMap.keySet()) {
				fetchARKFlag &= peerStreamTransportMap.get(transportName).innerCalcNextHandshake(successfulHandshakeSend, dontFetchARK, now, noLongerRoutable, invalidVersion);
			}
		}
		return fetchARKFlag;
	}
	
	/**
	 * This method calls innerCalcNextHandshake for a specific transport.
	 * Calls maybeARKFetcher
	 * @param successfulHandshakeSend
	 * @param dontFetchARK
	 * @param notRegistered
	 * @param transportPlugin
	 */
	protected void calcNextHandshake(boolean successfulHandshakeSend, boolean dontFetchARK, boolean notRegistered, TransportPlugin transportPlugin) {
		boolean noLongerRoutable = noLongerRoutable();
		boolean invalidVersion = invalidVersion();
		boolean fetchARKFlag = false;
		PeerTransport peerTransport = getPeerTransport(transportPlugin);
		long now = System.currentTimeMillis();
		if(peerTransport != null)
			fetchARKFlag = peerTransport.innerCalcNextHandshake(successfulHandshakeSend, dontFetchARK, now, noLongerRoutable, invalidVersion);
		else
			fetchARKFlag = false; //Not necessary, but make sure we don't call ark fetcher when we have no transports
		if(!notRegistered)
			setPeerNodeStatus(now);  // Because of isBursting being set above and it can't hurt others
		// Don't fetch ARKs for peers we have verified (through handshake) to be incompatible with us
		if(!fetchARKFlag)
			maybeStartARKFetcher(dontFetchARK);
	}
	
	/**
	 * Check all transports and then decide whether to call ark fetcher
	 * @param dontFetchARK
	 */
	protected void maybeStartARKFetcher(boolean dontFetchARK) {
		boolean fetchARKFlag = true;
		synchronized(packetTransportMapLock) {
			for(String transportName : peerPacketTransportMap.keySet()) {
				fetchARKFlag &= peerPacketTransportMap.get(transportName).getFetchARKFlag();
			}
		}
		synchronized(streamTransportMapLock) {
			for(String transportName : peerStreamTransportMap.keySet()) {
				fetchARKFlag &= peerStreamTransportMap.get(transportName).getFetchARKFlag();
			}
		}
		if(fetchARKFlag && !dontFetchARK) {
			long arkFetcherStartTime1 = System.currentTimeMillis();
			startARKFetcher();
			long arkFetcherStartTime2 = System.currentTimeMillis();
			if((arkFetcherStartTime2 - arkFetcherStartTime1) > 500)
				Logger.normal(this, "arkFetcherStartTime2 is more than half a second after arkFetcherStartTime1 (" + (arkFetcherStartTime2 - arkFetcherStartTime1) + ") working on " + shortToString());
		}
	}
	
	static final int UPDATE_BURST_NOW_PERIOD = 5*60*1000;
	/** Burst only 19 in 20 times if definitely port forwarded. Save entropy by writing this as 20 not 0.95. */
	static final int P_BURST_IF_DEFINITELY_FORWARDED = 20;

	/**
	 * Check for sub class implementations.
	 * Used in PeerTransport.isBurstlyOnly to check if we are allowed.
	 * @return
	 */
	public boolean isBurstOnly() {
		return false;
	}

	/**
	* Call this method when a handshake request has been
	* sent.
	*/
	public void sentHandshake(boolean notRegistered, TransportPlugin transportPlugin) {
		if(logMINOR)
			Logger.minor(this, "sentHandshake(): " + this);
		calcNextHandshake(true, false, notRegistered, transportPlugin);
	}

	/**
	* Call this method when a handshake request could not be sent (i.e. no IP address available)
	* sent.
	*/
	public void couldNotSendHandshake(boolean notRegistered, TransportPlugin transportPlugin) {
		if(logMINOR)
			Logger.minor(this, "couldNotSendHandshake(): " + this);
		calcNextHandshake(false, false, notRegistered, transportPlugin);
	}

	/**
	* @return The maximum time between received packets.
	*/
	public int maxTimeBetweenReceivedPackets() {
		return Node.MAX_PEER_INACTIVITY;
	}

	/**
	* @return The maximum time between received packets.
	*/
	public int maxTimeBetweenReceivedAcks() {
		return Node.MAX_PEER_INACTIVITY;
	}

	/**
	* Low-level ping this node.
	* @return True if we received a reply inside 2000ms.
	* (If we have heavy packet loss, it can take that long to resend).
	*/
	public boolean ping(int pingID) throws NotConnectedException {
		Message ping = DMT.createFNPPing(pingID);
		node.usm.send(this, ping, node.dispatcher.pingCounter);
		Message msg;
		try {
			msg = node.usm.waitFor(MessageFilter.create().setTimeout(2000).setType(DMT.FNPPong).setField(DMT.PING_SEQNO, pingID), null);
		} catch(DisconnectedException e) {
			throw new NotConnectedException("Disconnected while waiting for pong");
		}
		return msg != null;
	}

	/**
	* Decrement the HTL (or not), in accordance with our
	* probabilistic HTL rules. Whether to decrement is determined once for
	* each connection, rather than for every request, because if we don't
	* we would get a predictable fraction of requests with each HTL - this
	* pattern could give away a lot of information close to the originator.
	* Although it's debatable whether it's worth worrying about given all
	* the other information they have if close by ...
	* @param htl The old HTL.
	* @return The new HTL.
	*/
	public short decrementHTL(short htl) {
		short max = node.maxHTL();
		if(htl > max)
			htl = max;
		if(htl <= 0)
			return 0;
		if(htl == max) {
			if(decrementHTLAtMaximum || node.disableProbabilisticHTLs)
				htl--;
			return htl;
		}
		if(htl == 1) {
			if(decrementHTLAtMinimum || node.disableProbabilisticHTLs)
				htl--;
			return htl;
		}
		htl--;
		return htl;
	}

	/**
	* Enqueue a message to be sent to this node and wait up to a minute for it to be transmitted
	* and acknowledged.
	*/
	public void sendSync(Message req, ByteCounter ctr, boolean realTime) throws NotConnectedException, SyncSendWaitedTooLongException {
		SyncMessageCallback cb = new SyncMessageCallback();
		MessageItem item = sendAsync(req, cb, ctr);
		cb.waitForSend(60 * 1000);
		if (!cb.done) {
			Logger.warning(this, "Waited too long for a blocking send for " + req + " to " + PeerNode.this, new Exception("error"));
			this.localRejectedOverload("SendSyncTimeout", realTime);
			// Try to unqueue it, since it presumably won't be of any use now.
			if(!messageQueue.removeMessage(item)) {
				cb.waitForSend(10 * 1000);
				if(!cb.done) {
					Logger.error(this, "Waited too long for blocking send and then could not unqueue for "+req+" to "+PeerNode.this, new Exception("error"));
					// Can't cancel yet can't send, something seriously wrong.
					// Treat as fatal timeout as probably their fault.
					// FIXME: We have already waited more than the no-messages timeout, but should we wait that period again???
					fatalTimeout();
					// Then throw the error.
				} else {
					return;
				}
			}
			throw new SyncSendWaitedTooLongException();
		}
	}

	private class SyncMessageCallback implements AsyncMessageCallback {

		private boolean done = false;
		private boolean disconnected = false;

		public synchronized void waitForSend(long maxWaitInterval) throws NotConnectedException {
			long now = System.currentTimeMillis();
			long end = now + maxWaitInterval;
			while((now = System.currentTimeMillis()) < end) {
				if(done) {
					if(disconnected)
						throw new NotConnectedException();
					return;
				}
				int waitTime = (int) (Math.min(end - now, Integer.MAX_VALUE));
				try {
					wait(waitTime);
				} catch(InterruptedException e) {
				// Ignore
				}
			}
		}

		@Override
		public void acknowledged() {
			synchronized(this) {
				if(!done)
					// Can happen due to lag.
					Logger.normal(this, "Acknowledged but not sent?! on " + this + " for " + PeerNode.this+" - lag ???");
				else
					return;
				done = true;
				notifyAll();
			}
		}

		@Override
		public void disconnected() {
			synchronized(this) {
				done = true;
				disconnected = true;
				notifyAll();
			}
		}

		@Override
		public void fatalError() {
			synchronized(this) {
				done = true;
				notifyAll();
			}
		}

		@Override
		public void sent() {
			// Ignore.
			// It might have been lost, we wait until it is acked.
		}
	}

	/**
	 * Determines the degree of the peer via the locations of its peers it provides.
	 * @return The number of peers this peer reports having, or 0 if this peer does not provide that information.
	 */
	public synchronized int getDegree() {
		if (currentPeersLocation == null) return 0;
		return currentPeersLocation.length;
	}

	public void updateLocation(double newLoc, double[] newLocs) {
		if(newLoc < 0.0 || newLoc > 1.0) {
			Logger.error(this, "Invalid location update for " + this+ " ("+newLoc+')', new Exception("error"));
			// Ignore it
			return;
		}

		for(double currentLoc : newLocs) {
			if(currentLoc < 0.0 || currentLoc > 1.0) {
				Logger.error(this, "Invalid location update for " + this + " ("+currentLoc+')', new Exception("error"));
				// Ignore it
				return;
			}
		}

		Arrays.sort(newLocs);
		
		boolean anythingChanged = false;

		synchronized(this) {
			if(!Location.equals(currentLocation, newLoc))
				anythingChanged = true;
			currentLocation = newLoc;
			if(newLocs != null && currentPeersLocation == null || 
					newLocs == null && currentPeersLocation != null)
				anythingChanged = true;
			else if(currentPeersLocation != null && newLocs != null && !anythingChanged) {
				if(currentPeersLocation.length != newLocs.length)
					anythingChanged = true;
				else {
					for(int i=0;i<currentPeersLocation.length;i++) {
						if(!Location.equals(currentPeersLocation[i], newLocs[i])) {
							anythingChanged = true;
							break;
						}
					}
				}
			}
			currentPeersLocation = newLocs;
			locSetTime = System.currentTimeMillis();
		}
		node.peers.updatePMUserAlert();
		if(anythingChanged)
			// Not urgent. This makes up the majority of the total writes.
			// Writing it on shutdown is sufficient.
			node.peers.writePeers(isOpennet());
		setPeerNodeStatus(System.currentTimeMillis());
	}

	/**
	* Should we reject a swap request?
	*/
	public boolean shouldRejectSwapRequest() {
		long now = System.currentTimeMillis();
		synchronized(this) {
			if(timeLastReceivedSwapRequest > 0) {
				long timeSinceLastTime = now - timeLastReceivedSwapRequest;
				swapRequestsInterval.report(timeSinceLastTime);
				double averageInterval = swapRequestsInterval.currentValue();
				if(averageInterval >= Node.MIN_INTERVAL_BETWEEN_INCOMING_SWAP_REQUESTS) {
					timeLastReceivedSwapRequest = now;
					return false;
				} else return true;
			}
			timeLastReceivedSwapRequest = now;
		}
		return false;
	}

	/**
	* Should we reject a swap request?
	*/
	public boolean shouldRejectProbeRequest() {
		long now = System.currentTimeMillis();
		synchronized(this) {
			if(timeLastReceivedProbeRequest > 0) {
				long timeSinceLastTime = now - timeLastReceivedProbeRequest;
				probeRequestsInterval.report(timeSinceLastTime);
				double averageInterval = probeRequestsInterval.currentValue();
				if(averageInterval >= Node.MIN_INTERVAL_BETWEEN_INCOMING_PROBE_REQUESTS) {
					timeLastReceivedProbeRequest = now;
					return false;
				} else return true;
			}
			timeLastReceivedProbeRequest = now;
		}
		return false;
	}

	public void changedAddress(PluginAddress newAddress, TransportPlugin transportPlugin) {
		setDetectedAddress(newAddress, transportPlugin);
	}
<<<<<<< HEAD
	
	private void setDetectedAddress(PluginAddress newAddress, TransportPlugin transportPlugin) {
		PeerTransport peerTransport = getPeerTransport(transportPlugin);
		if(peerTransport != null)
			peerTransport.setDetectedAddress(newAddress);
=======

	private void setDetectedPeer(Peer newPeer) {
		// Also, we need to call .equals() to propagate any DNS lookups that have been done if the two have the same domain.
		Peer p = newPeer;
		newPeer = newPeer.dropHostName();
		if(newPeer == null) {
			Logger.error(this, "Impossible: No address for detected peer! "+p+" on "+this);
			return;
		}
		synchronized(this) {
			Peer oldPeer = detectedPeer;
			if((newPeer != null) && ((oldPeer == null) || !oldPeer.equals(newPeer))) {
				this.detectedPeer = newPeer;
				updateShortToString();
				// IP has changed, it is worth looking up the DNS address again.
				this.lastAttemptedHandshakeIPUpdateTime = 0;
				if(!isConnected)
					return;
			} else
				return;
		}
		getThrottle().maybeDisconnected();
		sendIPAddressMessage();
	}

	/**
	* @return The current primary SessionKey, or null if we
	* don't have one.
	*/
	@Override
	public synchronized SessionKey getCurrentKeyTracker() {
		return currentTracker;
	}

	/**
	* @return The previous primary SessionKey, or null if we
	* don't have one.
	*/
	@Override
	public synchronized SessionKey getPreviousKeyTracker() {
		return previousTracker;
	}

	/**
	* @return The unverified SessionKey, if any, or null if we
	* don't have one. The caller MUST call verified(KT) if a
	* decrypt succeeds with this KT.
	*/
	@Override
	public synchronized SessionKey getUnverifiedKeyTracker() {
		return unverifiedTracker;
>>>>>>> 1ea6e4f1
	}

	private String shortToString;
	private void updateShortToString() {
		shortToString = super.toString() + '@' + HexUtil.bytesToHex(pubKeyHash);
		//I have gotten rid of detectedPeer since we are using multiple transports.
	}

	/**
	* @return short version of toString()
	* *** Note that this is not synchronized! It is used by logging in code paths that
	* will deadlock if it is synchronized! ***
	*/
	@Override
	public String shortToString() {
		return shortToString;
	}

	@Override
	public String toString() {
		// FIXME?
		return shortToString()+'@'+Integer.toHexString(super.hashCode());
	}

	@Override
	public synchronized void receivedAck(long now, TransportPlugin transportPlugin) {
		PeerTransport peerTransport = getPeerTransport(transportPlugin);
		peerTransport.receivedAck(now);
	}

	/**
	* Update timeLastSentPacket
	*/
	@Override
	public void sentPacket(PacketTransportPlugin transportPlugin) {
		PeerPacketTransport peerTransport = getPeerTransport(transportPlugin);
		peerTransport.sentPacket();
	}

	/**
	* Called when we have completed a handshake, and have a new session key.
	* Creates a new tracker and demotes the old one. Deletes the old one if
	* the bootID isn't recognized, since if the node has restarted we cannot
	* recover old messages. In more detail:
	* <ul>
	* <li>Process the new noderef (check if it's valid, pick up any new information etc).</li>
	* <li>Handle version conflicts (if the node is too old, or we are too old, we mark it as
	* non-routable, but some messages will still be exchanged e.g. Update Over Mandatory stuff).</li>
	* <li>Deal with key trackers (if we just got message 4, the new key tracker becomes current;
	* if we just got message 3, it's possible that our message 4 will be lost in transit, so we
	* make the new tracker unverified. It will be promoted to current if we get a packet on it..
	* if the node has restarted, we dump the old key trackers, otherwise current becomes previous).</li>
	* <li>Complete the connection process: update the node's status, send initial messages, update
	* the last-received-packet timestamp, etc.</li>
	* @param thisBootID The boot ID of the peer we have just connected to.
	* This is simply a random number regenerated on every startup of the node.
	* We use it to determine whether the node has restarted since we last saw
	* it.
	* @param data Byte array from which to read the new noderef.
	* @param offset Offset to start reading at.
	* @param length Number of bytes to read.
	* @param encKey The new session key.
	* @param replyTo The IP the handshake came in on.
	* @param trackerID The tracker ID proposed by the other side. If -1, create a new tracker. If any
	* other value, check whether we have it, and if we do, return that, otherwise return the ID of the
	* new tracker.
	* @param isJFK4 If true, we are processing a JFK(4) and must respect the tracker ID chosen by the
	* responder. If false, we are processing a JFK(3) and we can either reuse the suggested tracker ID,
	* which the other side is able to reuse, or we can create a new tracker ID.
	* @param jfk4SameAsOld If true, the responder chose to use the tracker ID that we provided. If
	* we don't have it now the connection fails.
	* @return The ID of the new PacketTracker. If this is different to the passed-in trackerID, then
	* it's a new tracker. -1 to indicate failure.
	*/
	public long completedHandshake(long thisBootID, byte[] data, int offset, int length, BlockCipher outgoingCipher, byte[] outgoingKey, BlockCipher incommingCipher, byte[] incommingKey, PluginAddress replyTo, boolean unverified, int negType, long trackerID, boolean isJFK4, boolean jfk4SameAsOld, byte[] hmacKey, BlockCipher ivCipher, byte[] ivNonce, int ourInitialSeqNum, int theirInitialSeqNum, int ourInitialMsgID, int theirInitialMsgID, TransportPlugin transportPlugin) {
		/*
		 * PeerNode specific code
		 */
		
		// Create the pmt (PeerMessageTracker) only once
		if(pmt == null)
			pmt = new PeerMessageTracker(this, ourInitialMsgID, theirInitialMsgID);
		
		long now = System.currentTimeMillis();
		if(logMINOR) Logger.minor(this, "Tracker ID "+trackerID+" isJFK4="+isJFK4+" jfk4SameAsOld="+jfk4SameAsOld);
		if(trackerID < 0) trackerID = Math.abs(node.random.nextLong());

		// Update sendHandshakeTime; don't send another handshake for a while.
		// If unverified, "a while" determines the timeout; if not, it's just good practice to avoid a race below.
		if(!(isSeed() && this instanceof SeedServerPeerNode))
                    calcNextHandshake(true, true, false, transportPlugin);
		stopARKFetcher();
		try {
			// First, the new noderef
			processNewNoderef(data, offset, length);
		} catch(FSParseException e1) {
			synchronized(this) {
				bogusNoderef = true;
				// Disconnect, something broke
				PeerTransport peerTransport = getPeerTransport(transportPlugin);
				if(peerTransport != null)
					peerTransport.isTransportConnected = false;
				isConnected();
			}
			Logger.error(this, "Failed to parse new noderef for " + this + ": " + e1, e1);
			node.peers.disconnected(this);
			return -1;
		}
		boolean routable = true;
		boolean newer = false;
		boolean older = false;
		if(isSeed()) {
                        routable = false;
                        if(logMINOR) Logger.minor(this, "Not routing traffic to " + this + " it's for announcement.");
                } else if(bogusNoderef) {
			Logger.normal(this, "Not routing traffic to " + this + " - bogus noderef");
			routable = false;
			//FIXME: It looks like bogusNoderef will just be set to false a few lines later...
		} else if(reverseInvalidVersion()) {
			Logger.normal(this, "Not routing traffic to " + this + " - reverse invalid version " + Version.getVersionString() + " for peer's lastGoodversion: " + getLastGoodVersion());
			newer = true;
		} else
			newer = false;
		if(forwardInvalidVersion()) {
			Logger.normal(this, "Not routing traffic to " + this + " - invalid version " + getVersion());
			older = true;
			routable = false;
		} else if(Math.abs(clockDelta) > MAX_CLOCK_DELTA) {
			Logger.normal(this, "Not routing traffic to " + this + " - clock problems");
			routable = false;
		} else
			older = false;
<<<<<<< HEAD
		
		changedAddress(replyTo, transportPlugin);
		/*
		 * PeerNode specific code ends
		 */
		
		maybeSendInitialMessages();
		
		String transportName = transportPlugin.transportName;
		long newID;
=======
		changedIP(replyTo);
		boolean bootIDChanged = false;
		boolean wasARekey = false;
		SessionKey oldPrev = null;
		SessionKey oldCur = null;
		SessionKey newTracker;
		MessageItem[] messagesTellDisconnected = null;
		PacketFormat oldPacketFormat = null;
>>>>>>> 1ea6e4f1
		synchronized(this) {
			if(peerPacketTransportMap.containsKey(transportName)) {
				PeerPacketTransport peerTransport = peerPacketTransportMap.get(transportName);
				newID = peerTransport.completedHandshake(thisBootID, outgoingCipher, outgoingKey, incommingCipher, incommingKey, replyTo, unverified, negType, trackerID, isJFK4, jfk4SameAsOld, hmacKey, ivCipher, ivNonce, ourInitialSeqNum, theirInitialSeqNum, now, newer, older);
			}
			else if(peerStreamTransportMap.containsKey(transportName)) {
				PeerStreamTransport peerTransport = peerStreamTransportMap.get(transportName);
				newID = peerTransport.completedHandshake();
			}
			else
				newID = -1; //Situation not possible
			
			if(newID == -1)
				return -1;
			/*
			 * Finish up some tasks at PeerNode level (not transport specific),
			 * only if the completedHandshake above returned a successful newID.
			 * I have gone through these variables and are not affected
			 * if changed after calling PeerTransport.completedHandshake method.
			 * We need to test more since some fields are changed there.
			 * Check previous version of PeerNode.
			 */
			bogusNoderef = false;
			disableRouting = disableRoutingHasBeenSetLocally || disableRoutingHasBeenSetRemotely;
			isRoutable = routable;
			unroutableNewerVersion = newer;
			unroutableOlderVersion = older;
<<<<<<< HEAD
		}
		
		return newID;
		
=======
			boolean notReusingTracker = false;
			bootIDChanged = (thisBootID != this.bootID);
			if(myLastSuccessfulBootID != this.myBootID) {
				// If our own boot ID changed, because we forcibly disconnected, 
				// we need to use a new tracker. This is equivalent to us having restarted,
				// from the point of view of the other side, but since we haven't we need
				// to track it here.
				bootIDChanged = true;
				myLastSuccessfulBootID = myBootID;
			}
			if(bootIDChanged && wasARekey) {
				// This can happen if the other side thought we disconnected but we didn't think they did.
				Logger.normal(this, "Changed boot ID while rekeying! from " + bootID + " to " + thisBootID + " for " + getPeer());
				wasARekey = false;
				connectedTime = now;
				countSelectionsSinceConnected = 0;
				sentInitialMessages = false;
			} else if(bootIDChanged && logMINOR)
				Logger.minor(this, "Changed boot ID from " + bootID + " to " + thisBootID + " for " + getPeer());
			this.bootID = thisBootID;
			if(bootIDChanged) {
				if((!bootIDChanged) && notReusingTracker && !(currentTracker == null && previousTracker == null))
					// FIXME is this a real problem? Clearly the other side has changed trackers for some reason...
					// Normally that shouldn't happen except when a connection times out ... it is probably possible
					// for that to timeout on one side and not the other ...
					Logger.error(this, "Not reusing tracker, so wiping old trackers for "+this);
				oldPrev = previousTracker;
				oldCur = currentTracker;
				previousTracker = null;
				currentTracker = null;
				// Messages do not persist across restarts.
				// Generally they would be incomprehensible, anything that isn't should be sent as
				// connection initial messages by maybeOnConnect().
				messagesTellDisconnected = grabQueuedMessageItems();
				this.offeredMainJarVersion = 0;
				oldPacketFormat = packetFormat;
				packetFormat = null;
			} else {
				// else it's a rekey
			}
			newTracker = new SessionKey(this, outgoingCipher, outgoingKey, incommingCipher, incommingKey, ivCipher, ivNonce, hmacKey, new NewPacketFormatKeyContext(ourInitialSeqNum, theirInitialSeqNum), trackerID);
			if(logMINOR) Logger.minor(this, "New key tracker in completedHandshake: "+newTracker+" for "+shortToString()+" neg type "+negType);
			if(unverified) {
				if(unverifiedTracker != null) {
					// Keep the old unverified tracker if possible.
					if(previousTracker == null)
						previousTracker = unverifiedTracker;
				}
				unverifiedTracker = newTracker;
				if(currentTracker == null)
					isConnected = false;
			} else {
				oldPrev = previousTracker;
				previousTracker = currentTracker;
				currentTracker = newTracker;
				// Keep the old unverified tracker.
				// In case of a race condition (two setups between A and B complete at the same time),
				// we might want to keep the unverified tracker rather than the previous tracker.
				neverConnected = false;
				maybeClearPeerAddedTimeOnConnect();
			}
			ctx = null;
			isRekeying = false;
			timeLastRekeyed = now - (unverified ? 0 : FNPPacketMangler.MAX_SESSION_KEY_REKEYING_DELAY / 2);
			totalBytesExchangedWithCurrentTracker = 0;
			// This has happened in the past, and caused problems, check for it.
			if(currentTracker != null && previousTracker != null &&
					Arrays.equals(currentTracker.outgoingKey, previousTracker.outgoingKey) &&
					Arrays.equals(currentTracker.incommingKey, previousTracker.incommingKey))
				Logger.error(this, "currentTracker key equals previousTracker key: cur "+currentTracker+" prev "+previousTracker);
			if(previousTracker != null && unverifiedTracker != null &&
					Arrays.equals(previousTracker.outgoingKey, unverifiedTracker.outgoingKey) &&
					Arrays.equals(previousTracker.incommingKey, unverifiedTracker.incommingKey))
				Logger.error(this, "previousTracker key equals unverifiedTracker key: prev "+previousTracker+" unv "+unverifiedTracker);
			timeLastSentPacket = now;
			if(packetFormat == null) {
				packetFormat = new NewPacketFormat(this, ourInitialMsgID, theirInitialMsgID);
			}
			// Completed setup counts as received data packet, for purposes of avoiding spurious disconnections.
			timeLastReceivedPacket = now;
			timeLastReceivedDataPacket = now;
			timeLastReceivedAck = now;
		}
		if(messagesTellDisconnected != null) {
			for(int i=0;i<messagesTellDisconnected.length;i++) {
				messagesTellDisconnected[i].onDisconnect();
			}
		}

		if(bootIDChanged) {
			node.lm.lostOrRestartedNode(this);
			node.usm.onRestart(this);
			node.tracker.onRestartOrDisconnect(this);
		}
		if(oldPrev != null) oldPrev.disconnected();
		if(oldCur != null) oldCur.disconnected();
		if(oldPacketFormat != null) {
			List<MessageItem> tellDisconnect = oldPacketFormat.onDisconnect();
			if(tellDisconnect != null)
				for(MessageItem item : tellDisconnect) {
					item.onDisconnect();
				}
		}
		PacketThrottle throttle;
		synchronized(this) {
			throttle = _lastThrottle;
		}
		if(throttle != null) throttle.maybeDisconnected();
		Logger.normal(this, "Completed handshake with " + this + " on " + replyTo + " - current: " + currentTracker +
			" old: " + previousTracker + " unverified: " + unverifiedTracker + " bootID: " + thisBootID + (bootIDChanged ? "(changed) " : "") + " for " + shortToString());

		setPeerNodeStatus(now);

		if(newer || older || !isConnected())
			node.peers.disconnected(this);
		else if(!wasARekey) {
			node.peers.addConnectedPeer(this);
			maybeOnConnect();
		}
		
		crypto.maybeBootConnection(this, replyTo.getFreenetAddress());

		return trackerID;
>>>>>>> 1ea6e4f1
	}

	protected abstract void maybeClearPeerAddedTimeOnConnect();

	@Override
	public long getBootID() {
		return bootID;
	}
	
	public void setBootID(long bootID) {
		this.bootID = bootID;
	}
	
	private final Object arkFetcherSync = new Object();

	void startARKFetcher() {
		// FIXME any way to reduce locking here?
		if(!node.enableARKs) return;
		synchronized(arkFetcherSync) {
			if(myARK == null) {
				Logger.minor(this, "No ARK for " + this + " !!!!");
				return;
			}
			if(arkFetcher == null) {
				Logger.minor(this, "Starting ARK fetcher for " + this + " : " + myARK);
				arkFetcher = node.clientCore.uskManager.subscribeContent(myARK, this, true, node.arkFetcherContext, RequestStarter.IMMEDIATE_SPLITFILE_PRIORITY_CLASS, node.nonPersistentClientRT);
			}
		}
	}

	protected void stopARKFetcher() {
		if(!node.enableARKs) return;
		Logger.minor(this, "Stopping ARK fetcher for " + this + " : " + myARK);
		// FIXME any way to reduce locking here?
		USKRetriever ret;
		synchronized(arkFetcherSync) {
			if(arkFetcher == null) {
				if(logMINOR) Logger.minor(this, "ARK fetcher not running for "+this);
				return;
			}
			ret = arkFetcher;
			arkFetcher = null;
		}
		final USKRetriever unsub = ret;
		node.executor.execute(new Runnable() {

			@Override
			public void run() {
				node.clientCore.uskManager.unsubscribeContent(myARK, unsub, true);
			}
			
		});
	}


	// Both at IMMEDIATE_SPLITFILE_PRIORITY_CLASS because we want to compete with FMS, not
	// wipe it out!

	@Override
	public short getPollingPriorityNormal() {
		return RequestStarter.IMMEDIATE_SPLITFILE_PRIORITY_CLASS;
	}

	@Override
	public short getPollingPriorityProgress() {
		return RequestStarter.IMMEDIATE_SPLITFILE_PRIORITY_CLASS;
	}

<<<<<<< HEAD
	void maybeSendInitialMessages(TransportPlugin transportPlugin) {
		PeerTransport peerTransport = getPeerTransport(transportPlugin);
		if(peerTransport == null)
			return;
		if(peerTransport.shouldSendInitialMessages())
			sendInitialMessages();
	}
	/**
	 * Make sure all of them have have sent messages,
	 * since every time a transport connects various fields change and we need to update.
	 * @return sentInitialMessages, whether we must send or not
	 */
	public void maybeSendInitialMessages() {
		boolean sentInitialMessages = true;
		synchronized(packetTransportMapLock) {
			for(String transportName : peerPacketTransportMap.keySet()) {
				sentInitialMessages &= !(peerPacketTransportMap.get(transportName).shouldSendInitialMessages());
			}
=======
	boolean sentInitialMessages;

	void maybeSendInitialMessages() {
		synchronized(this) {
			if(sentInitialMessages)
				return;
			if(currentTracker != null)
				sentInitialMessages = true;
			else
				return;
>>>>>>> 1ea6e4f1
		}
		synchronized(streamTransportMapLock) {
			for(String transportName : peerStreamTransportMap.keySet()) {
				sentInitialMessages &= !(peerStreamTransportMap.get(transportName).shouldSendInitialMessages());
			}
		}
		if(!sentInitialMessages)
			sendInitialMessages();
	}

	/**
	* Send any high level messages that need to be sent on connect.
	*/
	protected void sendInitialMessages() {
		loadSender(true).setSendASAP();
		loadSender(false).setSendASAP();
		Message locMsg = DMT.createFNPLocChangeNotificationNew(node.lm.getLocation(), node.peers.getPeerLocationDoubles(true));
		Message ipMsg = DMT.createFNPDetectedIPAddress(detectedPeer);
		Message timeMsg = DMT.createFNPTime(System.currentTimeMillis());
		Message dRoutingMsg = DMT.createRoutingStatus(!disableRoutingHasBeenSetLocally);
		Message uptimeMsg = DMT.createFNPUptime((byte)(int)(100*node.uptime.getUptime()));

		try {
			if(isRealConnection())
				sendAsync(locMsg, null, node.nodeStats.initialMessagesCtr);
			sendAsync(ipMsg, null, node.nodeStats.initialMessagesCtr);
			/** Send IP message for each transport separately */
			for(String transportName : peerPacketTransportMap.keySet()) {
				sendAsync(peerPacketTransportMap.get(transportName).getIPAddressMessage(), null, node.nodeStats.initialMessagesCtr);
				sendAsync(peerPacketTransportMap.get(transportName).createSentPacketsMessage(), null, node.nodeStats.initialMessagesCtr);
			}
			for(String transportName : peerStreamTransportMap.keySet()) {
				sendAsync(peerStreamTransportMap.get(transportName).getIPAddressMessage(), null, node.nodeStats.initialMessagesCtr);
			}
			sendAsync(timeMsg, null, node.nodeStats.initialMessagesCtr);
			sendAsync(dRoutingMsg, null, node.nodeStats.initialMessagesCtr);
			sendAsync(uptimeMsg, null, node.nodeStats.initialMessagesCtr);
		} catch(NotConnectedException e) {
			Logger.error(this, "Completed handshake with " + this + " but disconnected " + e, e);
		}

		if(isRealConnection())
			node.nodeUpdater.maybeSendUOMAnnounce(this);
		sendConnectedDiffNoderef();
	}

<<<<<<< HEAD
=======
	private Message createSentPacketsMessage() {
		long[][] sent = getSentPacketTimesHashes();
		long[] times = sent[0];
		long[] hashes = sent[1];
		long now = System.currentTimeMillis();
		long horizon = now - Integer.MAX_VALUE;
		int skip = 0;
		for(int i = 0; i < times.length; i++) {
			long time = times[i];
			if(time < horizon)
				skip++;
			else
				break;
		}
		int[] timeDeltas = new int[times.length - skip];
		for(int i = skip; i < times.length; i++)
			timeDeltas[i] = (int) (now - times[i]);
		if(skip != 0) {
			// Unlikely code path, only happens with very long uptime.
			// Trim hashes too.
			long[] newHashes = new long[hashes.length - skip];
			System.arraycopy(hashes, skip, newHashes, 0, hashes.length - skip);
		}
		return DMT.createFNPSentPackets(timeDeltas, hashes, now);
	}

	private void sendIPAddressMessage() {
		Message ipMsg = DMT.createFNPDetectedIPAddress(detectedPeer);
		try {
			sendAsync(ipMsg, null, node.nodeStats.changedIPCtr);
		} catch(NotConnectedException e) {
			Logger.normal(this, "Sending IP change message to " + this + " but disconnected: " + e, e);
		}
	}

	/**
	* Called when a packet is successfully decrypted on a given
	* SessionKey for this node. Will promote the unverifiedTracker
	* if necessary.
	*/
	@Override
	public void verified(SessionKey tracker) {
		long now = System.currentTimeMillis();
		SessionKey completelyDeprecatedTracker;
		synchronized(this) {
			if(tracker == unverifiedTracker) {
				if(logMINOR)
					Logger.minor(this, "Promoting unverified tracker " + tracker + " for " + getPeer());
				completelyDeprecatedTracker = previousTracker;
				previousTracker = currentTracker;
				currentTracker = unverifiedTracker;
				unverifiedTracker = null;
				isConnected = true;
				neverConnected = false;
				maybeClearPeerAddedTimeOnConnect();
				ctx = null;
			} else
				return;
		}
		maybeSendInitialMessages();
		setPeerNodeStatus(now);
		node.peers.addConnectedPeer(this);
		maybeOnConnect();
		if(completelyDeprecatedTracker != null) {
			completelyDeprecatedTracker.disconnected();
		}
	}

>>>>>>> 1ea6e4f1
	private synchronized boolean invalidVersion() {
		return bogusNoderef || forwardInvalidVersion() || reverseInvalidVersion();
	}

	private synchronized boolean forwardInvalidVersion() {
		return !Version.checkGoodVersion(version);
	}

	private synchronized boolean reverseInvalidVersion() {
		if(ignoreLastGoodVersion()) return false;
		return !Version.checkArbitraryGoodVersion(Version.getVersionString(), lastGoodVersion);
	}

	/**
	 * The same as isUnroutableOlderVersion, but not synchronized.
	 */
	public boolean publicInvalidVersion() {
		return unroutableOlderVersion;
	}

	/**
	 * The same as inUnroutableNewerVersion.
	 */
	public synchronized boolean publicReverseInvalidVersion() {
		return unroutableNewerVersion;
	}

	public synchronized boolean dontRoute() {
		return disableRouting;
	}

	/**
	* Process a differential node reference
	* The identity must not change, or we throw.
	*/
	public void processDiffNoderef(SimpleFieldSet fs) throws FSParseException {
		processNewNoderef(fs, false, true, false);
	}

	/**
	* Process a new nodereference, in compressed form.
	* The identity must not change, or we throw.
	*/
	private void processNewNoderef(byte[] data, int offset, int length) throws FSParseException {
		SimpleFieldSet fs = compressedNoderefToFieldSet(data, offset, length);
		processNewNoderef(fs, false, false, false);
	}

	static SimpleFieldSet compressedNoderefToFieldSet(byte[] data, int offset, int length) throws FSParseException {
		if(length <= 5)
			throw new FSParseException("Too short");
		// Lookup table for groups.
		DSAGroup group = null;
		int firstByte = data[offset];
		offset++;
		length--;
		if((firstByte & 0x2) == 2) {
			int groupIndex = (data[offset] & 0xff);
			offset++;
			length--;
			group = Global.getGroup(groupIndex);
			if(group == null) throw new FSParseException("Unknown group number "+groupIndex);
			if(logMINOR)
				Logger.minor(PeerNode.class, "DSAGroup set to "+group.fingerprintToString()+ " using the group-index "+groupIndex);
		}
		// Is it compressed?
		if((firstByte & 1) == 1) {
			try {
				// Gzipped
				Inflater i = new Inflater();
				i.setInput(data, offset, length);
				// We shouldn't ever need a 4096 bytes long ref!
				byte[] output = new byte[4096];
				length = i.inflate(output, 0, output.length);
				// Finished
				data = output;
				offset = 0;
				if(logMINOR)
					Logger.minor(PeerNode.class, "We have decompressed a "+length+" bytes big reference.");
			} catch(DataFormatException e) {
				throw new FSParseException("Invalid compressed data");
			}
		}
		if(logMINOR)
			Logger.minor(PeerNode.class, "Reference: " + HexUtil.bytesToHex(data, offset, length) + '(' + length + ')');

		// Now decode it
		ByteArrayInputStream bais = new ByteArrayInputStream(data, offset, length);
		InputStreamReader isr;
		try {
			isr = new InputStreamReader(bais, "UTF-8");
		} catch(UnsupportedEncodingException e1) {
			throw new Error("Impossible: JVM doesn't support UTF-8: " + e1, e1);
		}
		BufferedReader br = new BufferedReader(isr);
		try {
			SimpleFieldSet fs = new SimpleFieldSet(br, false, true);
			if(group != null) {
				SimpleFieldSet sfs = new SimpleFieldSet(true);
				sfs.put("dsaGroup", group.asFieldSet());
				fs.putAllOverwrite(sfs);
			}
			return fs;
		} catch(IOException e) {
			throw (FSParseException)new FSParseException("Impossible: " + e).initCause(e);
		}
	}

	/**
	* Process a new nodereference, as a SimpleFieldSet.
	*/
	protected void processNewNoderef(SimpleFieldSet fs, boolean forARK, boolean forDiffNodeRef, boolean forFullNodeRef) throws FSParseException {
		if(logMINOR)
			Logger.minor(this, "Parsing: \n" + fs);
		boolean changedAnything = innerProcessNewNoderef(fs, forARK, forDiffNodeRef, forFullNodeRef) || forARK;
		if(changedAnything && !isSeed())
			node.peers.writePeers(isOpennet());
		// FIXME should this be urgent if IPs change? Dunno.
	}

	/**
	* The synchronized part of processNewNoderef
	* @throws FSParseException
	*/
	protected synchronized boolean innerProcessNewNoderef(SimpleFieldSet fs, boolean forARK, boolean forDiffNodeRef, boolean forFullNodeRef) throws FSParseException {
		
		boolean shouldUpdatePeerCounts = false;
		
		if(forFullNodeRef) {
			// Check the signature.
			String signature = fs.get("sig");
			try {
				boolean failed = false;
				if(signature == null)
					failed = false;
				else {
					fs.removeValue("sig");
					String toVerify = fs.toOrderedString();
					fs.putSingle("sig", signature);
					failed = !(DSA.verify(peerPubKey, new DSASignature(signature), new BigInteger(1, SHA256.digest(toVerify.getBytes("UTF-8"))), false));
				}
				if(failed) {
					String errCause = "";
					if(signature == null)
						errCause += " (No signature)";
					if(failed)
						errCause += " (VERIFICATION FAILED)";
					Logger.error(this, "The integrity of the reference has been compromised!" + errCause + " fs was\n" + fs.toOrderedString());
					throw new FSParseException("Signature verification failed: "+errCause);
				}
			} catch(NumberFormatException e) {
				Logger.error(this, "Invalid reference: " + e, e);
				throw new FSParseException("Invalid signature", e);
			} catch(UnsupportedEncodingException e) {
				throw new Error("Impossible: JVM doesn't support UTF-8: " + e, e);
			}
		}
		
		// Anything may be omitted for a differential node reference
		boolean changedAnything = false;
		if(!forDiffNodeRef && (false != Fields.stringToBool(fs.get("testnet"), false))) {
			String err = "Preventing connection to node " + detectedPeer +" - testnet is enabled!";
			Logger.error(this, err);
			throw new FSParseException(err);
		}
		String s = fs.get("opennet");
		if(s == null && forFullNodeRef)
			throw new FSParseException("No opennet ref");
		else if(s != null) {
			try {
				boolean b = Fields.stringToBool(s);
				if(b != (isOpennet() || isSeed()))
					throw new FSParseException("Changed opennet status?!?!?!? expected="+isOpennet()+" but got "+b+" ("+s+") on "+this);
			} catch (NumberFormatException e) {
				throw new FSParseException("Cannot parse opennet=\""+s+"\"", e);
			}
		}
		if(!generateIdentityFromPubkey()) {
			String identityString = fs.get("identity");
			if(identityString == null && forFullNodeRef)
				throw new FSParseException("No identity!");
			else if(identityString != null) {
				try {
					byte[] id = Base64.decode(identityString);
					if(!Arrays.equals(id, identity))
						throw new FSParseException("Changing the identity");
				} catch(NumberFormatException e) {
					throw new FSParseException(e);
				} catch(IllegalBase64Exception e) {
					throw new FSParseException(e);
				}
			}
		}
		
		SimpleFieldSet sfs = fs.subset("dsaGroup");
		if(sfs == null && forFullNodeRef)
			throw new FSParseException("No dsaGroup - very old reference?");
		else if(sfs != null) {
			DSAGroup cmp;
			try {
				cmp = DSAGroup.create(sfs);
			} catch (IllegalBase64Exception e) {
				throw new FSParseException(e);
			}
			if(!cmp.equals(this.peerCryptoGroup))
				throw new FSParseException("Changed DSA group?!");
		}

		sfs = fs.subset("dsaPubKey");
		if(sfs == null && forFullNodeRef)
			throw new FSParseException("No dsaPubKey - very old reference?");
		else if(sfs != null) {
			DSAPublicKey key;
			key = DSAPublicKey.create(sfs, peerCryptoGroup);
			if(!key.equals(this.peerPubKey))
				throw new FSParseException("Changed pubkey?!");
		}

		String newVersion = fs.get("version");
		if(newVersion == null) {
			// Version may be ommitted for an ARK.
			if(!forARK && !forDiffNodeRef)
				throw new FSParseException("No version");
		} else {
			if(!newVersion.equals(version))
				changedAnything = true;
			version = newVersion;
			if(version != null) {
				try {
					simpleVersion = Version.getArbitraryBuildNumber(version);
				} catch (VersionParseException e) {
					Logger.error(this, "Bad version: " + version + " : " + e, e);
				}
			}
			Version.seenVersion(newVersion);
		}
		String newLastGoodVersion = fs.get("lastGoodVersion");
		if(newLastGoodVersion != null) {
			// Can be null if anon auth or if forDiffNodeRef.
			lastGoodVersion = newLastGoodVersion;
		} else if(forFullNodeRef)
			throw new FSParseException("No lastGoodVersion");

		updateVersionRoutablity();

		String locationString = fs.get("location");
		if(locationString != null) {
			double newLoc = Location.getLocation(locationString);
			if (newLoc == -1) {
				if(logMINOR)
					Logger.minor(this, "Invalid or null location, waiting for FNPLocChangeNotification: locationString=" + locationString);
			} else {
				if(!Location.equals(newLoc, currentLocation)) {
					changedAnything = true;
					if(currentLocation < 0.0 || currentLocation > 1.0)
						shouldUpdatePeerCounts = true;
					currentLocation = newLoc;
					locSetTime = System.currentTimeMillis();
				}
			}
		}
		try {
<<<<<<< HEAD
			SimpleFieldSet transports = fs.subset("physical");
			// Purge all addresses since it is a new noderef
			if(transports != null) {
				setTransportAddress(transports, false, true);
				changedAnything = true;
=======
			String physical[] = fs.getAll("physical.udp");
			if(physical != null) {
				Vector<Peer> oldNominalPeer = nominalPeer;

				if(nominalPeer == null)
					nominalPeer = new Vector<Peer>();
				nominalPeer.removeAllElements();

				Peer[] oldPeers = nominalPeer.toArray(new Peer[nominalPeer.size()]);

				for(int i = 0; i < physical.length; i++) {
					Peer p;
					try {
						p = new Peer(physical[i], true, true);
					} catch(HostnameSyntaxException e) {
						Logger.error(this, "Invalid hostname or IP Address syntax error while parsing new peer reference: " + physical[i]);
						continue;
					} catch (PeerParseException e) {
						Logger.error(this, "Invalid hostname or IP Address syntax error while parsing new peer reference: " + physical[i]);
						continue;
					} catch (UnknownHostException e) {
						// Should be impossible???
						Logger.error(this, "Invalid hostname or IP Address syntax error while parsing new peer reference: " + physical[i]);
						continue;
					}
					if(!nominalPeer.contains(p)) {
						if(oldNominalPeer.contains(p)) {
							// Do nothing
							// .contains() will .equals() on each, and equals() will propagate the looked-up IP if necessary.
							// This is obviously O(n^2), but it doesn't matter, there will be very few peers.
						}
						nominalPeer.addElement(p);
					}
				}
				if(!Arrays.equals(oldPeers, nominalPeer.toArray(new Peer[nominalPeer.size()]))) {
					changedAnything = true;
					if(logMINOR) Logger.minor(this, "Got new physical.udp for "+this+" : "+Arrays.toString(nominalPeer.toArray()));
					// Look up the DNS names if any ASAP
					lastAttemptedHandshakeIPUpdateTime = 0;
					// Clear nonces to prevent leak. Will kill any in-progress connect attempts, but that is okay because
					// either we got an ARK which changed our peers list, or we just connected.
					jfkNoncesSent.clear();
				}

>>>>>>> 1ea6e4f1
			} else if(forARK || forFullNodeRef) {
				// Connection setup doesn't include a physical.udp.
				// Differential noderefs only include it on the first one after connect.
				Logger.error(this, "ARK noderef has no physical for "+this+" : forDiffNodeRef="+forDiffNodeRef+" forARK="+forARK);
				if(forFullNodeRef)
					throw new FSParseException("ARK noderef has no physical");
			}
		} catch(Exception e1) {
			Logger.error(this, "Caught "+e1, e1);
			throw new FSParseException(e1);
		}

		if(logMINOR)
			Logger.minor(this, "Parsed successfully; changedAnything = " + changedAnything);

		int[] newNegTypes = fs.getIntArray("auth.negTypes");

		boolean refHadNegTypes = false;

		if(newNegTypes == null || newNegTypes.length == 0) {
			newNegTypes = new int[]{0};
		} else {
			refHadNegTypes = true;
		}
		if(!forDiffNodeRef || refHadNegTypes) {
			if(!Arrays.equals(negTypes, newNegTypes)) {
				changedAnything = true;
				negTypes = newNegTypes;
			}
		}

		if(parseARK(fs, false, forDiffNodeRef))
			changedAnything = true;
		if(shouldUpdatePeerCounts) {
			node.executor.execute(new Runnable() {

				@Override
				public void run() {
					node.peers.updatePMUserAlert();
				}
				
			});

		}
		return changedAnything;
	}

	/**
<<<<<<< HEAD
	* For now it returns the result from the default udp transport.
	* We must avoid these hacks. But once FNPWrapper is gotten rid of we can remove this
	*/
	public boolean sendAnyUrgentNotifications(boolean forceSendPrimary) {
		String temp = Node.defaultPacketTransportName;
		boolean ret = false;
		for(String transportName : peerPacketTransportMap.keySet()) {
			if(temp == transportName)	//FIXME Hack for FNPWrapper, which should be gotten rid of.
				ret = peerPacketTransportMap.get(transportName).sendAnyUrgentNotifications(forceSendPrimary);
			else
				peerPacketTransportMap.get(transportName).sendAnyUrgentNotifications(forceSendPrimary);
		}
		return ret;
=======
	* Send a payload-less packet on either key if necessary.
	* @throws PacketSequenceException If there is an error sending the packet
	* caused by a sequence inconsistency.
	*/
	public boolean sendAnyUrgentNotifications(boolean forceSendPrimary) {
		return false;
>>>>>>> 1ea6e4f1
	}

	/**
	 * Get a PeerNodeStatus for this node.
	 * @param noHeavy If true, avoid any expensive operations e.g. the message count hashtables.
	 */
	public abstract PeerNodeStatus getStatus(boolean noHeavy);

	public String getTMCIPeerInfo() {
		long now = System.currentTimeMillis();
		int idle = -1;
		synchronized(this) {
			idle = (int) ((now - timeLastReceivedPacket) / 1000);
		}
		if((getPeerNodeStatus() == PeerManager.PEER_NODE_STATUS_NEVER_CONNECTED) && (getPeerAddedTime() > 1))
			idle = (int) ((now - getPeerAddedTime()) / 1000);
		return String.valueOf(getPeer()) + '\t' + getIdentityString() + '\t' + getLocation() + '\t' + getPeerNodeStatusString() + '\t' + idle;
	}

	public String getFreevizOutput() {
		return getStatus(true).toString() + '|' + identityAsBase64String;
	}

	public synchronized String getVersion() {
		return version;
	}

	private synchronized String getLastGoodVersion() {
		return lastGoodVersion;
	}

	private int simpleVersion;

	public int getSimpleVersion() {
		return simpleVersion;
	}

	/**
	* Write the peer's noderef to disk
	*/
	public void write(Writer w) throws IOException {
		SimpleFieldSet fs = exportFieldSet();
		SimpleFieldSet meta = exportMetadataFieldSet();
		if(!meta.isEmpty())
			fs.put("metadata", meta);
		fs.writeTo(w);
	}

	/**
	 * (both metadata + normal fieldset but atomically)
	 */
	public synchronized SimpleFieldSet exportDiskFieldSet() {
		SimpleFieldSet fs = exportFieldSet();
		SimpleFieldSet meta = exportMetadataFieldSet();
		if(!meta.isEmpty())
			fs.put("metadata", meta);
		if(fullFieldSet != null)
			fs.put("full", fullFieldSet);
		return fs;
	}

	/**
	* Export metadata about the node as a SimpleFieldSet
	*/
	public synchronized SimpleFieldSet exportMetadataFieldSet() {
		SimpleFieldSet fs = new SimpleFieldSet(true);
		/*
		 * Add information for all transports.
		 */
		for(String transportName:peerPacketTransportMap.keySet()){
			PeerPacketTransport peerTransport = peerPacketTransportMap.get(transportName);
			if(peerTransport.detectedTransportAddress != null)
				fs.putOverwrite("detected." + transportName, peerTransport.detectedTransportAddress.toString());
			if(peerTransport.lastSentTransportPacketTime() > 0)
				fs.put("timeLastReceivedPacket." + transportName, peerTransport.timeLastReceivedTransportPacket);
			if(peerTransport.lastReceivedTransportAckTime() > 0)
				fs.put("timeLastReceivedAck." + transportName, peerTransport.timeLastReceivedTransportAck);
			if(peerTransport.timeLastConnectedTransport() > 0)
				fs.put("timeLastConnected." + transportName, peerTransport.timeLastConnectedTransport);
		}
		for(String transportName:peerStreamTransportMap.keySet()){
			PeerStreamTransport peerTransport = peerStreamTransportMap.get(transportName);
			if(peerTransport.detectedTransportAddress != null)
				fs.putOverwrite("detected." + transportName, peerTransport.detectedTransportAddress.toString());
			if(peerTransport.lastReceivedTransportAckTime() > 0)
				fs.put("timeLastReceivedAck." + transportName, peerTransport.timeLastReceivedTransportAck);
			if(peerTransport.timeLastConnectedTransport() > 0)
				fs.put("timeLastConnected." + transportName, peerTransport.timeLastConnectedTransport);
		}
		
		if(timeLastRoutable() > 0)
			fs.put("timeLastRoutable", timeLastRoutable);
		if(getPeerAddedTime() > 0 && shouldExportPeerAddedTime())
			fs.put("peerAddedTime", peerAddedTime);
		if(neverConnected)
			fs.putSingle("neverConnected", "true");
		if(hadRoutableConnectionCount > 0)
			fs.put("hadRoutableConnectionCount", hadRoutableConnectionCount);
		if(routableConnectionCheckCount > 0)
			fs.put("routableConnectionCheckCount", routableConnectionCheckCount);
		if(currentPeersLocation != null)
			fs.put("peersLocation", currentPeersLocation);
		return fs;
	}

	// Opennet peers don't persist or export the peer added time.
	protected abstract boolean shouldExportPeerAddedTime();

	/**
	* Export volatile data about the node as a SimpleFieldSet
	*/
	public SimpleFieldSet exportVolatileFieldSet() {
		SimpleFieldSet fs = new SimpleFieldSet(true);
		long now = System.currentTimeMillis();
		synchronized(this) {
			fs.put("averagePingTime", averagePingTime());
			long idle = now - lastReceivedPacketTime();
			if(idle > (60 * 1000) && -1 != lastReceivedPacketTime())  // 1 minute

				fs.put("idle", idle);
			if(peerAddedTime > 1)
				fs.put("peerAddedTime", peerAddedTime);
			fs.putSingle("lastRoutingBackoffReasonRT", lastRoutingBackoffReasonRT);
			fs.putSingle("lastRoutingBackoffReasonBulk", lastRoutingBackoffReasonBulk);
			fs.put("routingBackoffPercent", backedOffPercent.currentValue() * 100);
			fs.put("routingBackoffRT", Math.max(Math.max(routingBackedOffUntilRT, transferBackedOffUntilRT) - now, 0));
			fs.put("routingBackoffBulk", Math.max(Math.max(routingBackedOffUntilBulk, transferBackedOffUntilBulk) - now, 0));
			fs.put("routingBackoffLengthRT", routingBackoffLengthRT);
			fs.put("routingBackoffLengthBulk", routingBackoffLengthBulk);
			fs.put("overloadProbability", getPRejected() * 100);
			fs.put("percentTimeRoutableConnection", getPercentTimeRoutableConnection() * 100);
		}
		fs.putSingle("status", getPeerNodeStatusString());
		return fs;
	}

	/**
	* Export the peer's noderef as a SimpleFieldSet
	*/
	public synchronized SimpleFieldSet exportFieldSet() {
		SimpleFieldSet fs = new SimpleFieldSet(true);
		if(getLastGoodVersion() != null)
			fs.putSingle("lastGoodVersion", lastGoodVersion);
		/*
		 * Add physical location (nominal peer) for all transports.
		 */
		for(String transportName:peerPacketTransportMap.keySet()){
			PeerPacketTransport peerTransport = peerPacketTransportMap.get(transportName);
			for(PluginAddress address : peerTransport.nominalTransportAddress)
				fs.putAppend("physical." + transportName, address.toStringAddress());
		}
		for(String transportName:peerStreamTransportMap.keySet()){
			PeerStreamTransport peerTransport = peerStreamTransportMap.get(transportName);
			for(PluginAddress address : peerTransport.nominalTransportAddress)
				fs.putAppend("physical." + transportName, address.toStringAddress());
		}
		fs.put("auth.negTypes", negTypes);
		fs.putSingle("identity", getIdentityString());
		fs.put("location", currentLocation);
		fs.put("testnet", testnetEnabled);
		fs.putSingle("version", version);
		if(peerCryptoGroup != null)
			fs.put("dsaGroup", peerCryptoGroup.asFieldSet());
		if(peerPubKey != null)
			fs.put("dsaPubKey", peerPubKey.asFieldSet());
		if(myARK != null) {
			// Decrement it because we keep the number we would like to fetch, not the last one fetched.
			fs.put("ark.number", myARK.suggestedEdition - 1);
			fs.putSingle("ark.pubURI", myARK.getBaseSSK().toString(false, false));
		}
		fs.put("opennet", isOpennet());
		fs.put("seed", isSeed());
		fs.put("totalInput", (getTotalInputSinceStartup()+getTotalInputBytes()));
		fs.put("totalOutput", (getTotalOutputSinceStartup()+getTotalOutputBytes()));
		return fs;
	}

	public abstract boolean isDarknet();

	public abstract boolean isOpennet();

	public abstract boolean isSeed();
	
	public abstract TransportMode getMode();

	/**
	 * @return The time at which we last connected (or reconnected).
	 */
	public synchronized long timeLastConnectionCompleted() {
		return connectedTime;
	}

	@Override
	public boolean equals(Object o) {
		if(o == this)
			return true;
		if(o instanceof PeerNode) {
			PeerNode pn = (PeerNode) o;
			return Arrays.equals(pn.pubKeyHash, pubKeyHash);
		} else
			return false;
	}

	@Override
	public int hashCode() {
		return hashCode;
	}

	public boolean isRoutingBackedOff(int ignoreBackoffUnder, boolean realTime) {
		long now = System.currentTimeMillis();
		double pingTime;
		synchronized(this) {
			long routingBackedOffUntil = realTime ? routingBackedOffUntilRT : routingBackedOffUntilBulk;
			if(now < routingBackedOffUntil) {
				if(routingBackedOffUntil - now >= ignoreBackoffUnder) return true;
			}
			long transferBackedOffUntil = realTime ? transferBackedOffUntilRT : transferBackedOffUntilBulk;
			if(now < transferBackedOffUntil) {
				if(transferBackedOffUntil - now >= ignoreBackoffUnder) return true;
			}
			if(isInMandatoryBackoff(now, realTime)) return true;
			pingTime = averagePingTime();
		}
		if(pingTime > maxPeerPingTime()) return true;
		return false;
	}
	
	public boolean isRoutingBackedOff(boolean realTime) {
		long now = System.currentTimeMillis();
		double pingTime;
		synchronized(this) {
			long routingBackedOffUntil = realTime ? routingBackedOffUntilRT : routingBackedOffUntilBulk;
			long transferBackedOffUntil = realTime ? transferBackedOffUntilRT : transferBackedOffUntilBulk;
			if(now < routingBackedOffUntil || now < transferBackedOffUntil) return true;
			pingTime = averagePingTime();
		}
		if(pingTime > maxPeerPingTime()) return true;
		return false;
	}
	
	public boolean isRoutingBackedOffEither() {
		long now = System.currentTimeMillis();
		double pingTime;
		synchronized(this) {
			long routingBackedOffUntil = Math.max(routingBackedOffUntilRT, routingBackedOffUntilBulk);
			long transferBackedOffUntil = Math.max(transferBackedOffUntilRT, transferBackedOffUntilBulk);
			if(now < routingBackedOffUntil || now < transferBackedOffUntil) return true;
			pingTime = averagePingTime();
		}
		if(pingTime > maxPeerPingTime()) return true;
		return false;
	}
	
	long routingBackedOffUntilRT = -1;
	long routingBackedOffUntilBulk = -1;
	/** Initial nominal routing backoff length */
	static final int INITIAL_ROUTING_BACKOFF_LENGTH = 1000;  // 1 second
	/** How much to multiply by during fast routing backoff */

	static final int BACKOFF_MULTIPLIER = 2;
	/** Maximum upper limit to routing backoff slow or fast */
	static final int MAX_ROUTING_BACKOFF_LENGTH = 3 * 60 * 60 * 1000;  // 3 hours
	/** Current nominal routing backoff length */

	// Transfer Backoff

	long transferBackedOffUntilRT = -1;
	long transferBackedOffUntilBulk = -1;
	static final int INITIAL_TRANSFER_BACKOFF_LENGTH = 30*1000; // 60 seconds, but it starts at twice this.
	static final int TRANSFER_BACKOFF_MULTIPLIER = 2;
	static final int MAX_TRANSFER_BACKOFF_LENGTH = 3 * 60 * 60 * 1000; // 3 hours

	int transferBackoffLengthRT = INITIAL_TRANSFER_BACKOFF_LENGTH;
	int transferBackoffLengthBulk = INITIAL_TRANSFER_BACKOFF_LENGTH;

	int routingBackoffLengthRT = INITIAL_ROUTING_BACKOFF_LENGTH;
	int routingBackoffLengthBulk = INITIAL_ROUTING_BACKOFF_LENGTH;
	/** Last backoff reason */
	String lastRoutingBackoffReasonRT;
	String lastRoutingBackoffReasonBulk;
	/** Previous backoff reason (used by setPeerNodeStatus)*/
	String previousRoutingBackoffReasonRT;
	String previousRoutingBackoffReasonBulk;
	/* percent of time this peer is backed off */
	public final RunningAverage backedOffPercent;
	public final RunningAverage backedOffPercentRT;
	public final RunningAverage backedOffPercentBulk;
	/* time of last sample */
	private long lastSampleTime = Long.MAX_VALUE;
	
	// Separate, mandatory backoff mechanism for when nodes are consistently sending unexpected soft rejects.
	// E.g. when load management predicts GUARANTEED and yet we are rejected.
	// This can happens when the peer's view of how many of our requests are running is different to our view.
	// But there has not been a timeout, so we haven't called fatalTimeout() and reconnected.
	
	// FIXME 3 different kinds of backoff? Can we get rid of some???
	
	long mandatoryBackoffUntilRT = -1;
	int mandatoryBackoffLengthRT = INITIAL_MANDATORY_BACKOFF_LENGTH;
	long mandatoryBackoffUntilBulk = -1;
	int mandatoryBackoffLengthBulk = INITIAL_MANDATORY_BACKOFF_LENGTH;
	static final int INITIAL_MANDATORY_BACKOFF_LENGTH = 1*1000;
	static final int MANDATORY_BACKOFF_MULTIPLIER = 2;
	static final int MAX_MANDATORY_BACKOFF_LENGTH = 5*60*1000;
	
	/** When load management predicts that a peer will definitely accept the request, both
	 * before it was sent and after we got the rejected, we go into mandatory backoff. */
	public void enterMandatoryBackoff(String reason, boolean realTime) {
		long now = System.currentTimeMillis();
		synchronized(this) {
			long mandatoryBackoffUntil = realTime ? mandatoryBackoffUntilRT : mandatoryBackoffUntilBulk;
			int mandatoryBackoffLength = realTime ? mandatoryBackoffLengthRT : mandatoryBackoffLengthBulk;
			if(mandatoryBackoffUntil > -1 && mandatoryBackoffUntil > now) return;
			Logger.error(this, "Entering mandatory backoff for "+this + (realTime ? " (realtime)" : " (bulk)"));
			mandatoryBackoffUntil = now + (mandatoryBackoffLength/2) + node.fastWeakRandom.nextInt(mandatoryBackoffLength/2);
			mandatoryBackoffLength *= MANDATORY_BACKOFF_MULTIPLIER;
			node.nodeStats.reportMandatoryBackoff(reason, mandatoryBackoffUntil - now, realTime);
			if(realTime) {
				mandatoryBackoffLengthRT = mandatoryBackoffLength;
				mandatoryBackoffUntilRT = mandatoryBackoffUntil;
			} else {
				mandatoryBackoffLengthBulk = mandatoryBackoffLength;
				mandatoryBackoffUntilBulk = mandatoryBackoffUntil;
			}
			setLastBackoffReason(reason, realTime);
		}
		if(realTime)
			outputLoadTrackerRealTime.failSlotWaiters(true);
		else
			outputLoadTrackerBulk.failSlotWaiters(true);
	}
	
	/** Called when a request is accepted. We don't wait for completion, unlike 
	 * successNotOverload(). */
	public synchronized void resetMandatoryBackoff(boolean realTime) {
		if(realTime)
			mandatoryBackoffLengthRT = INITIAL_MANDATORY_BACKOFF_LENGTH;
		else
			mandatoryBackoffLengthBulk = INITIAL_MANDATORY_BACKOFF_LENGTH;
	}
	
	/**
	 * Track the percentage of time a peer spends backed off
	 */
	private void reportBackoffStatus(long now) {
		synchronized(this) {
			if(now > lastSampleTime) { // don't report twice in the same millisecond
				double report = 0.0;
				if(now > routingBackedOffUntilRT) { // not backed off
					if(lastSampleTime > routingBackedOffUntilRT) { // last sample after last backoff
						backedOffPercentRT.report(0.0);
						report = 0.0;
					}else {
						if(routingBackedOffUntilRT > 0) {
							report = (double) (routingBackedOffUntilRT - lastSampleTime) / (double) (now - lastSampleTime);
							backedOffPercentRT.report(report);
						}
					}
				} else {
					report = 0.0;
					backedOffPercentRT.report(1.0);
				}
				
				if(now > routingBackedOffUntilBulk) { // not backed off
					if(lastSampleTime > routingBackedOffUntilBulk) { // last sample after last backoff
						report = 0.0;
						backedOffPercentBulk.report(0.0);
					}else {
						if(routingBackedOffUntilBulk > 0) {
							double myReport = (double) (routingBackedOffUntilBulk - lastSampleTime) / (double) (now - lastSampleTime);
							backedOffPercentBulk.report(myReport);
							if(report > myReport) report = myReport;
						}
					}
				} else {
					backedOffPercentBulk.report(1.0);
				}
				backedOffPercent.report(report);
			}
			lastSampleTime = now;
		}
	}

	/**
	 * Got a local RejectedOverload.
	 * Back off this node for a while.
	 */
	public void localRejectedOverload(String reason, boolean realTime) {
		assert reason.indexOf(" ") == -1;
		pRejected.report(1.0);
		if(logMINOR)
			Logger.minor(this, "Local rejected overload (" + reason + ") on " + this + " : pRejected=" + pRejected.currentValue());
		long now = System.currentTimeMillis();
		Peer peer = getPeer();
		reportBackoffStatus(now);
		// We need it because of nested locking on getStatus()
		synchronized(this) {
			// Don't back off any further if we are already backed off
			long routingBackedOffUntil = realTime ? routingBackedOffUntilRT : routingBackedOffUntilBulk;
			int routingBackoffLength = realTime ? routingBackoffLengthRT : routingBackoffLengthBulk;
			if(now > routingBackedOffUntil) {
				routingBackoffLength = routingBackoffLength * BACKOFF_MULTIPLIER;
				if(routingBackoffLength > MAX_ROUTING_BACKOFF_LENGTH)
					routingBackoffLength = MAX_ROUTING_BACKOFF_LENGTH;
				int x = node.random.nextInt(routingBackoffLength);
				routingBackedOffUntil = now + x;
				node.nodeStats.reportRoutingBackoff(reason, x, realTime);
				String reasonWrapper = "";
				if(0 <= reason.length())
					reasonWrapper = " because of '" + reason + '\'';
				if(logMINOR)
					Logger.minor(this, "Backing off" + reasonWrapper + ": routingBackoffLength=" + routingBackoffLength + ", until " + x + "ms on " + peer);
				if(realTime) {
					routingBackedOffUntilRT = routingBackedOffUntil;
					routingBackoffLengthRT = routingBackoffLength;
				} else {
					routingBackedOffUntilBulk = routingBackedOffUntil;
					routingBackoffLengthBulk = routingBackoffLength;
				}
			} else {
				if(logMINOR)
					Logger.minor(this, "Ignoring localRejectedOverload: " + (routingBackedOffUntil - now) + "ms remaining on routing backoff on " + peer);
				return;
			}
			setLastBackoffReason(reason, realTime);
		}
		setPeerNodeStatus(now);
		if(realTime)
			outputLoadTrackerRealTime.failSlotWaiters(true);
		else
			outputLoadTrackerBulk.failSlotWaiters(true);
	}

	/**
	 * Didn't get RejectedOverload.
	 * Reset routing backoff.
	 */
	public void successNotOverload(boolean realTime) {
		pRejected.report(0.0);
		if(logMINOR)
			Logger.minor(this, "Success not overload on " + this + " : pRejected=" + pRejected.currentValue());
		Peer peer = getPeer();
		long now = System.currentTimeMillis();
		reportBackoffStatus(now);
		synchronized(this) {
			// Don't un-backoff if still backed off
			long until;
			if(now > (until = realTime ? routingBackedOffUntilRT : routingBackedOffUntilBulk)) {
				if(realTime)
					routingBackoffLengthRT = INITIAL_ROUTING_BACKOFF_LENGTH;
				else
					routingBackoffLengthBulk = INITIAL_ROUTING_BACKOFF_LENGTH;
				if(logMINOR)
					Logger.minor(this, "Resetting routing backoff on " + peer);
			} else {
				if(logMINOR)
					Logger.minor(this, "Ignoring successNotOverload: " + (until - now) + "ms remaining on routing backoff on " + peer);
				return;
			}
		}
		setPeerNodeStatus(now);
	}

	/**
	 * A transfer failed.
	 * Back off this node for a while.
	 */
	@Override
	public void transferFailed(String reason, boolean realTime) {
		assert reason.indexOf(" ") == -1;
		pRejected.report(1.0);
		if(logMINOR)
			Logger.minor(this, "Transfer failed (" + reason + ") on " + this + " : pRejected=" + pRejected.currentValue());
		long now = System.currentTimeMillis();
		Peer peer = getPeer();
		reportBackoffStatus(now);
		// We need it because of nested locking on getStatus()
		synchronized(this) {
			// Don't back off any further if we are already backed off
			long transferBackedOffUntil = realTime ? transferBackedOffUntilRT : transferBackedOffUntilBulk;
			int transferBackoffLength = realTime ? transferBackoffLengthRT : transferBackoffLengthBulk;
			if(now > transferBackedOffUntil) {
				transferBackoffLength = transferBackoffLength * TRANSFER_BACKOFF_MULTIPLIER;
				if(transferBackoffLength > MAX_TRANSFER_BACKOFF_LENGTH)
					transferBackoffLength = MAX_TRANSFER_BACKOFF_LENGTH;
				int x = node.random.nextInt(transferBackoffLength);
				transferBackedOffUntil = now + x;
				node.nodeStats.reportTransferBackoff(reason, x, realTime);
				String reasonWrapper = "";
				if(0 <= reason.length())
					reasonWrapper = " because of '" + reason + '\'';
				if(logMINOR)
					Logger.minor(this, "Backing off (transfer)" + reasonWrapper + ": transferBackoffLength=" + transferBackoffLength + ", until " + x + "ms on " + peer);
				if(realTime) {
					transferBackedOffUntilRT = transferBackedOffUntil;
					transferBackoffLengthRT = transferBackoffLength;
				} else {
					transferBackedOffUntilBulk = transferBackedOffUntil;
					transferBackoffLengthBulk = transferBackoffLength;
				}
			} else {
				if(logMINOR)
					Logger.minor(this, "Ignoring transfer failure: " + (transferBackedOffUntil - now) + "ms remaining on transfer backoff on " + peer);
				return;
			}
			setLastBackoffReason(reason, realTime);
		}
		if(realTime)
			outputLoadTrackerRealTime.failSlotWaiters(true);
		else
			outputLoadTrackerBulk.failSlotWaiters(true);
		setPeerNodeStatus(now);
	}

	/**
	 * A transfer succeeded.
	 * Reset backoff.
	 */
	public void transferSuccess(boolean realTime) {
		pRejected.report(0.0);
		if(logMINOR)
			Logger.minor(this, "Transfer success on " + this + " : pRejected=" + pRejected.currentValue());
		Peer peer = getPeer();
		long now = System.currentTimeMillis();
		reportBackoffStatus(now);
		synchronized(this) {
			// Don't un-backoff if still backed off
			long until;
			if(now > (until = realTime ? transferBackedOffUntilRT : transferBackedOffUntilBulk)) {
				if(realTime)
					routingBackoffLengthRT = INITIAL_TRANSFER_BACKOFF_LENGTH;
				else
					routingBackoffLengthBulk = INITIAL_TRANSFER_BACKOFF_LENGTH;
				if(logMINOR)
					Logger.minor(this, "Resetting transfer backoff on " + peer);
			} else {
				if(logMINOR)
					Logger.minor(this, "Ignoring transfer success: " + (until - now) + "ms remaining on transfer backoff on " + peer);
				return;
			}
		}
		setPeerNodeStatus(now);
	}


	Object pingSync = new Object();
	// Relatively few as we only get one every 200ms*#nodes
	// We want to get reasonably early feedback if it's dropping all of them...

	final static int MAX_PINGS = 5;
	long pingNumber;
	private final RunningAverage pingAverage;

	/**
	 * @return The probability of a request sent to this peer being rejected (locally)
	 * due to overload, or timing out after being accepted.
	 */
	public double getPRejected() {
		return pRejected.currentValue();
	}

	@Override
	public double averagePingTime() {
		return pingAverage.currentValue();
	}
	
	private boolean reportedRTT;
	private double SRTT = 1000;
	private double RTTVAR = 0;
	private double RTO = 1000;
	
	/** Calculated as per RFC 2988 */
	@Override
	public synchronized double averagePingTimeCorrected() {
		return RTO; 
	}

	@Override
	public void reportThrottledPacketSendTime(long timeDiff, boolean realTime) {
		// FIXME do we need this?
		if(logMINOR)
			Logger.minor(this, "Reporting throttled packet send time: " + timeDiff + " to " + getPeer()+" ("+(realTime?"realtime":"bulk")+")");
	}

	public void setRemoteDetectedPeer(Peer p) {
		this.remoteDetectedPeer = p;
	}
	
	public void setRemoteDetectedTransportAddress(byte[] address, String transportName) throws TransportPluginException, MalformedPluginAddressException{
		synchronized(packetTransportMapLock) {
			if(peerPacketTransportMap.containsKey(transportName)) {
				PeerTransport peerTransport = peerPacketTransportMap.get(transportName);
				peerTransport.detectedTransportAddress = peerTransport.transportPlugin.toPluginAddress(address);
			}
		}
		synchronized(streamTransportMapLock) {
			if(peerStreamTransportMap.containsKey(transportName)) {
				PeerTransport peerTransport = peerStreamTransportMap.get(transportName);
				peerTransport.detectedTransportAddress = peerTransport.transportPlugin.toPluginAddress(address);
			}
		}
		throw new TransportPluginException("Plugin not found");
	}

	public Peer getRemoteDetectedPeer() {
		return remoteDetectedPeer;
	}

	public synchronized int getRoutingBackoffLength(boolean realTime) {
		return realTime ? routingBackoffLengthRT : routingBackoffLengthBulk;
	}

	public synchronized long getRoutingBackedOffUntil(boolean realTime) {
		return Math.max(realTime ? mandatoryBackoffUntilRT : mandatoryBackoffUntilBulk,
				Math.max(                               
						realTime ? routingBackedOffUntilRT : routingBackedOffUntilBulk, 
								realTime ? transferBackedOffUntilRT : transferBackedOffUntilBulk));
	}
	
	public synchronized long getRoutingBackedOffUntilMax() {
		return Math.max(Math.max(mandatoryBackoffUntilRT, mandatoryBackoffUntilBulk),
				Math.max(
						Math.max(routingBackedOffUntilRT, routingBackedOffUntilBulk),
						Math.max(transferBackedOffUntilRT, transferBackedOffUntilBulk)));
	}
	
	public synchronized long getRoutingBackedOffUntilRT() {
		return Math.max(routingBackedOffUntilRT, transferBackedOffUntilRT);
	}
	
	public synchronized long getRoutingBackedOffUntilBulk() {
		return Math.max(routingBackedOffUntilBulk, transferBackedOffUntilBulk);
	}

	public synchronized String getLastBackoffReason(boolean realTime) {
		return realTime ? lastRoutingBackoffReasonRT : lastRoutingBackoffReasonBulk;
	}

	public synchronized String getPreviousBackoffReason(boolean realTime) {
		return realTime ? previousRoutingBackoffReasonRT : previousRoutingBackoffReasonBulk;
	}

	public synchronized void setLastBackoffReason(String s, boolean realTime) {
		if(realTime)
			lastRoutingBackoffReasonRT = s;
		else
			lastRoutingBackoffReasonBulk = s;
	}

	public void addToLocalNodeSentMessagesToStatistic(Message m) {
		String messageSpecName;
		Long count;

		messageSpecName = m.getSpec().getName();
		// Synchronize to make increments atomic.
		synchronized(localNodeSentMessageTypes) {
			count = localNodeSentMessageTypes.get(messageSpecName);
			if(count == null)
				count = 1L;
			else
				count = count.longValue() + 1;
			localNodeSentMessageTypes.put(messageSpecName, count);
		}
	}

	public void addToLocalNodeReceivedMessagesFromStatistic(Message m) {
		String messageSpecName;
		Long count;

		messageSpecName = m.getSpec().getName();
		// Synchronize to make increments atomic.
		synchronized(localNodeReceivedMessageTypes) {
			count = localNodeReceivedMessageTypes.get(messageSpecName);
			if(count == null)
				count = 1L;
			else
				count = count.longValue() + 1;
			localNodeReceivedMessageTypes.put(messageSpecName, count);
		}
	}

	public Hashtable<String,Long> getLocalNodeSentMessagesToStatistic() {
		// Must be synchronized *during the copy*
		synchronized (localNodeSentMessageTypes) {
			return new Hashtable<String,Long>(localNodeSentMessageTypes);
		}
	}

	public Hashtable<String,Long> getLocalNodeReceivedMessagesFromStatistic() {
		// Must be synchronized *during the copy*
		synchronized (localNodeReceivedMessageTypes) {
			return new Hashtable<String,Long>(localNodeReceivedMessageTypes);
		}
	}

	synchronized USK getARK() {
		return myARK;
	}

	public void gotARK(SimpleFieldSet fs, long fetchedEdition) {
		try {
			synchronized(this) {
				handshakeCount = 0;
				// edition +1 because we store the ARK edition that we want to fetch.
				if(myARK.suggestedEdition < fetchedEdition + 1)
					myARK = myARK.copy(fetchedEdition + 1);
			}
			processNewNoderef(fs, true, false, false);
		} catch(FSParseException e) {
			Logger.error(this, "Invalid ARK update: " + e, e);
			// This is ok as ARKs are limited to 4K anyway.
			Logger.error(this, "Data was: \n" + fs.toString());
			synchronized(this) {
				handshakeCount = PeerNode.MAX_HANDSHAKE_COUNT;
			}
		}
	}

	public synchronized int getPeerNodeStatus() {
		return peerNodeStatus;
	}

	public String getPeerNodeStatusString() {
		int status = getPeerNodeStatus();
		return getPeerNodeStatusString(status);
	}

	public static String getPeerNodeStatusString(int status) {
		if(status == PeerManager.PEER_NODE_STATUS_CONNECTED)
			return "CONNECTED";
		if(status == PeerManager.PEER_NODE_STATUS_ROUTING_BACKED_OFF)
			return "BACKED OFF";
		if(status == PeerManager.PEER_NODE_STATUS_TOO_NEW)
			return "TOO NEW";
		if(status == PeerManager.PEER_NODE_STATUS_TOO_OLD)
			return "TOO OLD";
		if(status == PeerManager.PEER_NODE_STATUS_DISCONNECTED)
			return "DISCONNECTED";
		if(status == PeerManager.PEER_NODE_STATUS_NEVER_CONNECTED)
			return "NEVER CONNECTED";
		if(status == PeerManager.PEER_NODE_STATUS_DISABLED)
			return "DISABLED";
		if(status == PeerManager.PEER_NODE_STATUS_CLOCK_PROBLEM)
			return "CLOCK PROBLEM";
		if(status == PeerManager.PEER_NODE_STATUS_CONN_ERROR)
			return "CONNECTION ERROR";
		if(status == PeerManager.PEER_NODE_STATUS_ROUTING_DISABLED)
			return "ROUTING DISABLED";
		if(status == PeerManager.PEER_NODE_STATUS_LISTEN_ONLY)
			return "LISTEN ONLY";
		if(status == PeerManager.PEER_NODE_STATUS_LISTENING)
			return "LISTENING";
		if(status == PeerManager.PEER_NODE_STATUS_BURSTING)
			return "BURSTING";
		if(status == PeerManager.PEER_NODE_STATUS_DISCONNECTING)
			return "DISCONNECTING";
		if(status == PeerManager.PEER_NODE_STATUS_NO_LOAD_STATS)
			return "NO LOAD STATS";
		return "UNKNOWN STATUS";
	}

	public String getPeerNodeStatusCSSClassName() {
		int status = getPeerNodeStatus();
		return getPeerNodeStatusCSSClassName(status);
	}

	public static String getPeerNodeStatusCSSClassName(int status) {
		if(status == PeerManager.PEER_NODE_STATUS_CONNECTED)
			return "peer_connected";
		else if(status == PeerManager.PEER_NODE_STATUS_ROUTING_BACKED_OFF)
			return "peer_backed_off";
		else if(status == PeerManager.PEER_NODE_STATUS_TOO_NEW)
			return "peer_too_new";
		else if(status == PeerManager.PEER_NODE_STATUS_TOO_OLD)
			return "peer_too_old";
		else if(status == PeerManager.PEER_NODE_STATUS_DISCONNECTED)
			return "peer_disconnected";
		else if(status == PeerManager.PEER_NODE_STATUS_NEVER_CONNECTED)
			return "peer_never_connected";
		else if(status == PeerManager.PEER_NODE_STATUS_DISABLED)
			return "peer_disabled";
		else if(status == PeerManager.PEER_NODE_STATUS_ROUTING_DISABLED)
			return "peer_routing_disabled";
		else if(status == PeerManager.PEER_NODE_STATUS_BURSTING)
			return "peer_bursting";
		else if(status == PeerManager.PEER_NODE_STATUS_CLOCK_PROBLEM)
			return "peer_clock_problem";
		else if(status == PeerManager.PEER_NODE_STATUS_LISTENING)
			return "peer_listening";
		else if(status == PeerManager.PEER_NODE_STATUS_LISTEN_ONLY)
			return "peer_listen_only";
		else if(status == PeerManager.PEER_NODE_STATUS_DISCONNECTING)
			return "peer_disconnecting";
		else if(status == PeerManager.PEER_NODE_STATUS_NO_LOAD_STATS)
			return "peer_no_load_stats";
		else
			return "peer_unknown_status";
	}

	protected synchronized int getPeerNodeStatus(long now, long routingBackedOffUntilRT, long localRoutingBackedOffUntilBulk, boolean overPingTime, boolean noLoadStats) {
		if(disconnecting)
			return PeerManager.PEER_NODE_STATUS_DISCONNECTING;
		if(isRoutable()) {  // Function use also updates timeLastConnected and timeLastRoutable
			if(noLoadStats)
				peerNodeStatus = PeerManager.PEER_NODE_STATUS_NO_LOAD_STATS;
			else {
				peerNodeStatus = PeerManager.PEER_NODE_STATUS_CONNECTED;
				if(overPingTime && (lastRoutingBackoffReasonRT == null || now >= routingBackedOffUntilRT)) {
					lastRoutingBackoffReasonRT = "TooHighPing";
				}
				if(now < routingBackedOffUntilRT || overPingTime || isInMandatoryBackoff(now, true)) {
					peerNodeStatus = PeerManager.PEER_NODE_STATUS_ROUTING_BACKED_OFF;
					if(!lastRoutingBackoffReasonRT.equals(previousRoutingBackoffReasonRT) || (previousRoutingBackoffReasonRT == null)) {
						if(previousRoutingBackoffReasonRT != null) {
							peers.removePeerNodeRoutingBackoffReason(previousRoutingBackoffReasonRT, this, true);
						}
						peers.addPeerNodeRoutingBackoffReason(lastRoutingBackoffReasonRT, this, true);
						previousRoutingBackoffReasonRT = lastRoutingBackoffReasonRT;
					}
				} else {
					if(previousRoutingBackoffReasonRT != null) {
						peers.removePeerNodeRoutingBackoffReason(previousRoutingBackoffReasonRT, this, true);
						previousRoutingBackoffReasonRT = null;
					}
				}
				if(overPingTime && (lastRoutingBackoffReasonBulk == null || now >= routingBackedOffUntilBulk)) {
					lastRoutingBackoffReasonBulk = "TooHighPing";
				}
				
				if(now < routingBackedOffUntilBulk || overPingTime || isInMandatoryBackoff(now, false)) {
					peerNodeStatus = PeerManager.PEER_NODE_STATUS_ROUTING_BACKED_OFF;
					if(!lastRoutingBackoffReasonBulk.equals(previousRoutingBackoffReasonBulk) || (previousRoutingBackoffReasonBulk == null)) {
						if(previousRoutingBackoffReasonBulk != null) {
							peers.removePeerNodeRoutingBackoffReason(previousRoutingBackoffReasonBulk, this, false);
						}
						peers.addPeerNodeRoutingBackoffReason(lastRoutingBackoffReasonBulk, this, false);
						previousRoutingBackoffReasonBulk = lastRoutingBackoffReasonBulk;
					}
				} else {
					if(previousRoutingBackoffReasonBulk != null) {
						peers.removePeerNodeRoutingBackoffReason(previousRoutingBackoffReasonBulk, this, false);
						previousRoutingBackoffReasonBulk = null;
					}
				}
			}
		} else if(isConnected() && bogusNoderef)
			peerNodeStatus = PeerManager.PEER_NODE_STATUS_CONN_ERROR;
		else if(isConnected() && unroutableNewerVersion)
			peerNodeStatus = PeerManager.PEER_NODE_STATUS_TOO_NEW;
		else if(isConnected && unroutableOlderVersion)
			peerNodeStatus = PeerManager.PEER_NODE_STATUS_TOO_OLD;
		else if(isConnected && disableRouting)
			peerNodeStatus = PeerManager.PEER_NODE_STATUS_ROUTING_DISABLED;
		else if(isConnected && Math.abs(clockDelta) > MAX_CLOCK_DELTA)
			peerNodeStatus = PeerManager.PEER_NODE_STATUS_CLOCK_PROBLEM;
		else if(neverConnected)
			peerNodeStatus = PeerManager.PEER_NODE_STATUS_NEVER_CONNECTED;
		else if(isBursting)
			return PeerManager.PEER_NODE_STATUS_BURSTING;
		else
			peerNodeStatus = PeerManager.PEER_NODE_STATUS_DISCONNECTED;
		if(!isConnected && (previousRoutingBackoffReasonRT != null)) {
			peers.removePeerNodeRoutingBackoffReason(previousRoutingBackoffReasonRT, this, true);
			previousRoutingBackoffReasonRT = null;
		}
		if(!isConnected && (previousRoutingBackoffReasonBulk != null)) {
			peers.removePeerNodeRoutingBackoffReason(previousRoutingBackoffReasonBulk, this, false);
			previousRoutingBackoffReasonBulk = null;
		}
		return peerNodeStatus;
	}

	public int setPeerNodeStatus(long now) {
		return setPeerNodeStatus(now, false);
	}

	public int setPeerNodeStatus(long now, boolean noLog) {
		long localRoutingBackedOffUntilRT = getRoutingBackedOffUntil(true);
		long localRoutingBackedOffUntilBulk = getRoutingBackedOffUntil(true);
		int oldPeerNodeStatus;
		long threshold = maxPeerPingTime();
		boolean noLoadStats = noLoadStats();
		synchronized(this) {
			oldPeerNodeStatus = peerNodeStatus;
			peerNodeStatus = getPeerNodeStatus(now, localRoutingBackedOffUntilRT, localRoutingBackedOffUntilBulk, averagePingTime() > threshold, noLoadStats);

			if(peerNodeStatus != oldPeerNodeStatus && recordStatus()) {
				peers.changePeerNodeStatus(this, oldPeerNodeStatus, peerNodeStatus, noLog);
			}

		}
		if(logMINOR) Logger.minor(this, "Peer node status now "+peerNodeStatus+" was "+oldPeerNodeStatus);
		if(peerNodeStatus!=oldPeerNodeStatus){
			if(oldPeerNodeStatus == PeerManager.PEER_NODE_STATUS_ROUTING_BACKED_OFF) {
				outputLoadTrackerRealTime.maybeNotifySlotWaiter();
				outputLoadTrackerBulk.maybeNotifySlotWaiter();
			}
			notifyPeerNodeStatusChangeListeners();
		}
		if(peerNodeStatus == PeerManager.PEER_NODE_STATUS_ROUTING_BACKED_OFF) {
			long delta = Math.max(localRoutingBackedOffUntilRT, localRoutingBackedOffUntilBulk) - now + 1;
			if(delta > 0)
				node.ticker.queueTimedJob(checkStatusAfterBackoff, "Update status for "+this, delta, true, true);
		}
		return peerNodeStatus;
	}
	
	/** @return True if either bulk or realtime has not yet received a valid peer load 
	 * stats message. If so, we will not be able to route requests to the node under new 
	 * load management. */
	private boolean noLoadStats() {
		if(outputLoadTrackerRealTime.getLastIncomingLoadStats() == null) {
			if(isRoutable())
				Logger.normal(this, "No realtime load stats on "+this);
			return true;
		}
		if(outputLoadTrackerBulk.getLastIncomingLoadStats() == null) {
			if(isRoutable())
				Logger.normal(this, "No bulk load stats on "+this);
			return true;
		}
		return false;
	}
	
	private final Runnable checkStatusAfterBackoff;

	public abstract boolean recordStatus();

	public String getIdentityString() {
		return identityAsBase64String;
	}

	public boolean isFetchingARK() {
		return arkFetcher != null;
	}

	public synchronized int getHandshakeCount() {
		return handshakeCount;
	}

	/**
	 * Queries the Version class to determine if this peers advertised build-number is either too-old or
	 * to new for the routing of requests.
	 */
	synchronized void updateVersionRoutablity() {
			unroutableOlderVersion = forwardInvalidVersion();
			unroutableNewerVersion = reverseInvalidVersion();
	}

	/**
	 * Will return true if routing to this node is either explictly disabled, or disabled due to
	 * noted incompatiblity in build-version numbers.
	 * Logically: "not(isRoutable())", but will return false even if disconnected (meaning routing is not disabled).
	 */
	public synchronized boolean noLongerRoutable() {
		if(unroutableNewerVersion || unroutableOlderVersion || disableRouting)
			return true;
		return false;
	}

	final void invalidate(long now) {
		synchronized(this) {
			isRoutable = false;
		}
		Logger.normal(this, "Invalidated " + this);
		setPeerNodeStatus(System.currentTimeMillis());
	}

	public void maybeOnConnect() {
		if(wasDisconnected && isConnected()) {
			synchronized(this) {
				wasDisconnected = false;
			}
			onConnect();
		} else if(!isConnected()) {
			synchronized(this) {
				wasDisconnected = true;
			}
		}
	}

	/**
	 * A method to be called once at the beginning of every time isConnected() is true
	 */
	protected void onConnect() {
		synchronized(this) {
			sendingUOMMainJar = false;
			sendingUOMExtJar = false;
		}
		OpennetManager om = node.getOpennet();
		if(om != null)
			om.dropExcessPeers();
	}

	@Override
	public void onFound(USK origUSK, long edition, FetchResult result) {
		if(isConnected() || myARK.suggestedEdition > edition) {
			result.asBucket().free();
			return;
		}

		byte[] data;
		try {
			data = result.asByteArray();
		} catch(IOException e) {
			Logger.error(this, "I/O error reading fetched ARK: " + e, e);
			result.asBucket().free();
			return;
		}

		String ref;
		try {
			ref = new String(data, "UTF-8");
		} catch(UnsupportedEncodingException e) {
			result.asBucket().free();
			throw new Error("Impossible: JVM doesn't support UTF-8: " + e, e);
		}

		SimpleFieldSet fs;
		try {
			fs = new SimpleFieldSet(ref, false, true);
			if(logMINOR)
				Logger.minor(this, "Got ARK for " + this);
			gotARK(fs, edition);
		} catch(IOException e) {
			// Corrupt ref.
			Logger.error(this, "Corrupt ARK reference? Fetched " + myARK.copy(edition) + " got while parsing: " + e + " from:\n" + ref, e);
		}
		result.asBucket().free();

	}

	synchronized void reportIncomingBytes(int length) {
		totalBytesIn += length;
	}

	synchronized void reportOutgoingBytes(int length) {
		totalBytesOut += length;
	}

	public synchronized long getTotalInputBytes() {
		return totalBytesIn;
	}

	public synchronized long getTotalOutputBytes() {
		return totalBytesOut;
	}

	public synchronized long getTotalInputSinceStartup() {
		return totalInputSinceStartup;
	}

	public synchronized long getTotalOutputSinceStartup() {
		return totalOutputSinceStartup;
	}

	public boolean isSignatureVerificationSuccessfull() {
		return isSignatureVerificationSuccessfull;
	}

	public void checkRoutableConnectionStatus() {
		synchronized(this) {
			if(isRoutable())
				hadRoutableConnectionCount += 1;
			routableConnectionCheckCount += 1;
			// prevent the average from moving too slowly by capping the checkcount to 200000,
			// which, at 7 seconds between counts, works out to about 2 weeks.  This also prevents
			// knowing how long we've had a particular peer long term.
			if(routableConnectionCheckCount >= 200000) {
				// divide both sides by the same amount to keep the same ratio
				hadRoutableConnectionCount = hadRoutableConnectionCount / 2;
				routableConnectionCheckCount = routableConnectionCheckCount / 2;
			}
		}
	}

	public synchronized double getPercentTimeRoutableConnection() {
		if(hadRoutableConnectionCount == 0)
			return 0.0;
		return ((double) hadRoutableConnectionCount) / routableConnectionCheckCount;
	}

	@Override
	public int getVersionNumber() {
		return Version.getArbitraryBuildNumber(getVersion(), -1);
	}

	private final PacketThrottle _lastThrottle = new PacketThrottle(Node.PACKET_SIZE);

	@Override
	public PacketThrottle getThrottle() {
		return _lastThrottle;
	}

	/**
	 * Select the most appropriate negType, taking the user's preference into account
	 * order matters
	 *
	 * @param mangler
	 * @return -1 if no common negType has been found
	 */
	public int selectNegType(OutgoingPacketMangler mangler) {
		int[] hisNegTypes;
		int[] myNegTypes = FNPPacketMangler.supportedNegTypes(false);
		synchronized(this) {
			hisNegTypes = negTypes;
		}
		int bestNegType = -1;
		for(int i = 0; i < myNegTypes.length; i++) {
			int negType = myNegTypes[i];
			for(int j = 0; j < hisNegTypes.length; j++) {
				if(hisNegTypes[j] == negType) {
					bestNegType = negType;
					break;
				}
			}
		}
		return bestNegType;
	}

	/** Verify a hash */
	public boolean verify(byte[] hash, DSASignature sig) {
		return DSA.verify(peerPubKey, sig, new NativeBigInteger(1, hash), false);
	}

	public String userToString() {
		return "" + getPeer();
	}

	public void setTimeDelta(long delta) {
		synchronized(this) {
			clockDelta = delta;
			if(Math.abs(clockDelta) > MAX_CLOCK_DELTA)
				isRoutable = false;
		}
		setPeerNodeStatus(System.currentTimeMillis());
	}

	public long getClockDelta() {
		return clockDelta;
	}

	/** Offer a key to this node */
	public void offer(Key key) {
		byte[] keyBytes = key.getFullKey();
		// FIXME maybe the authenticator should be shorter than 32 bytes to save memory?
		byte[] authenticator = HMAC.macWithSHA256(node.failureTable.offerAuthenticatorKey, keyBytes, 32);
		Message msg = DMT.createFNPOfferKey(key, authenticator);
		try {
			sendAsync(msg, null, node.nodeStats.sendOffersCtr);
		} catch(NotConnectedException e) {
		// Ignore
		}
	}

	public OutgoingPacketMangler getOutgoingMangler(PacketTransportPlugin transportPlugin){
		return peerPacketTransportMap.get(transportPlugin.transportName).outgoingMangler;
	}
	
	public OutgoingStreamMangler getOutgoingMangler(StreamTransportPlugin transportPlugin){
		return peerStreamTransportMap.get(transportPlugin.transportName).outgoingMangler;
	}

	/** Is this peer disabled? I.e. has the user explicitly disabled it? */
	public boolean isDisabled() {
		return false;
	}
	

	public boolean allowLocalAddress() {
		return false;
	}

	/** Is this peer set to ignore source address? If so, we will always reply to the peer's official
	 * address, even if we get packets from somewhere else. @see DarknetPeerNode.isIgnoreSourcePort().
	 */
	public boolean isIgnoreSource() {
		return false;
	}

	/**
	 * Create a DarknetPeerNode or an OpennetPeerNode as appropriate
	 */
	public static PeerNode create(SimpleFieldSet fs, Node node2, NodeCrypto crypto, OpennetManager opennet, PeerManager manager) throws FSParseException, PeerParseException, ReferenceSignatureVerificationException {
		if(crypto.isOpennet)
			return new OpennetPeerNode(fs, node2, crypto, opennet, manager, true);
		else
			return new DarknetPeerNode(fs, node2, crypto, manager, true, null, null);
	}

	public byte[] getIdentity() {
		return identity;
	}
	
	public byte[] getPubKeyHash() {
		return pubKeyHash;
	}

	public byte[] getPubKeyHashHash() {
		return pubKeyHashHash;
	}

	public boolean neverConnected() {
		return neverConnected;
	}

	/** Called when a request or insert succeeds. Used by opennet. */
	public abstract void onSuccess(boolean insert, boolean ssk);

	/** Called when a delayed disconnect is occurring. Tell the node that it is being 
	 * disconnected, but that the process may take a while. After this point, requests
	 * will not be accepted from the peer nor routed to it. 
	 * @param dumpMessagesNow If true, immediately dump the message queue, since we are
	 * closing the connection due to some low level trouble e.g. not acknowledging. 
	 * We will continue to try to send anything already in flight, and it is possible to
	 * send more messages after this point, for instance the message telling it we are
	 * disconnecting, but see above - no requests will be routed across this connection. 
	 * @return True if we have already started disconnecting, false otherwise. */
	public boolean notifyDisconnecting(boolean dumpMessageQueue) {
		MessageItem[] messagesTellDisconnected = null;
		synchronized(this) {
			if(disconnecting) return true;
			disconnecting = true;
			jfkNoncesSent.clear();
			if(dumpMessageQueue) {
				// Reset the boot ID so that we get different trackers next time.
				myBootID = node.fastWeakRandom.nextLong();
				messagesTellDisconnected = grabQueuedMessageItems();
			}
		}
		setPeerNodeStatus(System.currentTimeMillis());
		if(messagesTellDisconnected != null) {
			if(logMINOR)
				Logger.minor(this, "Messages to dump: "+messagesTellDisconnected.length);
			for(MessageItem mi : messagesTellDisconnected) {
				mi.onDisconnect();
			}
		}
		return false;
	}

	/** Called to cancel a delayed disconnect. Always succeeds even if the node was not being
	 * disconnected. */
	public void forceCancelDisconnecting() {
		synchronized(this) {
			removed = false;
			if(!disconnecting)
				return;
			disconnecting = false;
		}
		setPeerNodeStatus(System.currentTimeMillis(), true);
	}

	/** Called when the peer is removed from the PeerManager */
	public void onRemove() {
		synchronized(this) {
			removed = true;
		}
		node.getTicker().removeQueuedJob(checkStatusAfterBackoff);
		disconnectPeer(true, true);
		stopARKFetcher();
	}
	
	/** @return True if we have been removed from the peers list. */
	synchronized boolean cachedRemoved() {
		return removed;
	}

	public synchronized boolean isDisconnecting() {
		return disconnecting;
	}
	
	public synchronized void setDisconnecting(boolean disconnecting) {
		this.disconnecting = disconnecting;
	}

	public int getSigParamsByteLength() {
		int bitLen = this.peerCryptoGroup.getQ().bitLength();
		int byteLen = bitLen / 8 + (bitLen % 8 != 0 ? 1 : 0);
		return byteLen;
	}

	static final int SENT_PACKETS_MAX_TIME_AFTER_CONNECT = 5 * 60 * 1000;

	/**
	 * Handle an FNPSentPackets message
	 */
	public void handleSentPackets(Message m) {
		//Commented code moved to PeerPacketTransport
	}
	
	/**
	 * Handle an FNPSentPacketsTransport message
	 */
	public void handleSentPackets(Message m, String transportName) {
		if(peerPacketTransportMap.containsKey(transportName))
			peerPacketTransportMap.get(transportName).handleSentPackets(m);
	}
	private boolean manyPacketsClaimedSentNotReceived = false;

	synchronized boolean manyPacketsClaimedSentNotReceived() {
		return manyPacketsClaimedSentNotReceived;
	}

	static final int MAX_SIMULTANEOUS_ANNOUNCEMENTS = 1;
	static final int MAX_ANNOUNCE_DELAY = 1000;
	private long timeLastAcceptedAnnouncement;
	private long[] runningAnnounceUIDs = new long[0];

	public synchronized boolean shouldAcceptAnnounce(long uid) {
		long now = System.currentTimeMillis();
		if(runningAnnounceUIDs.length < MAX_SIMULTANEOUS_ANNOUNCEMENTS &&
				now - timeLastAcceptedAnnouncement > MAX_ANNOUNCE_DELAY) {
			long[] newList = new long[runningAnnounceUIDs.length + 1];
			if(runningAnnounceUIDs.length > 0)
				System.arraycopy(runningAnnounceUIDs, 0, newList, 0, runningAnnounceUIDs.length);
			newList[runningAnnounceUIDs.length] = uid;
			timeLastAcceptedAnnouncement = now;
			return true;
		} else {
			return false;
		}
	}

	public synchronized boolean completedAnnounce(long uid) {
		final int runningAnnounceUIDsLength = runningAnnounceUIDs.length;
		if(runningAnnounceUIDsLength < 1) return false;
		long[] newList = new long[runningAnnounceUIDsLength - 1];
		int x = 0;
		for(int i=0;i<runningAnnounceUIDs.length;i++) {
			if(i == runningAnnounceUIDs.length) return false;
			long l = runningAnnounceUIDs[i];
			if(l == uid) continue;
			newList[x++] = l;
		}
		runningAnnounceUIDs = newList;
		if(x < runningAnnounceUIDs.length) {
			newList = new long[x];
			System.arraycopy(runningAnnounceUIDs, 0, newList, 0, x);
			runningAnnounceUIDs = newList;
		}
		return true;
	}

	public synchronized long timeLastDisconnect() {
		return timeLastDisconnect;
	}

	/** Does this peernode want to be returned by for example PeerManager.getByPeer() ?
	 * False = seednode etc, never going to be routable. */
	public abstract boolean isRealConnection();

	/** Can we accept announcements from this node? */
	public boolean canAcceptAnnouncements() {
		return isOpennet() || node.passOpennetRefsThroughDarknet();
	}

	public boolean handshakeUnknownInitiator() {
		return false;
	}

	public int handshakeSetupType() {
		return -1;
	}

	@Override
	public WeakReference<PeerNode> getWeakRef() {
		return myRef;
	}

	/**
	 * Get a single address to send a handshake to.
	 * The current code doesn't work well with multiple simulataneous handshakes.
	 * Alternates between valid values.
	 * (FIXME!)
	 */
	public PluginAddress getHandshakeAddress(TransportPlugin transportPlugin) {
		PeerTransport peerTransport = getPeerTransport(transportPlugin);
		if(peerTransport != null)
			return peerTransport.getHandshakeAddress();
		return null;
	}

	public void sendNodeToNodeMessage(SimpleFieldSet fs, int n2nType, boolean includeSentTime, long now, boolean queueOnNotConnected) {
		fs.putOverwrite("n2nType", Integer.toString(n2nType));
		if(includeSentTime) {
			fs.put("sentTime", now);
		}
		try {
			Message n2nm;
			n2nm = DMT.createNodeToNodeMessage(
					n2nType, fs.toString().getBytes("UTF-8"));
			try {
				sendAsync(n2nm, null, node.nodeStats.nodeToNodeCounter);
			} catch (NotConnectedException e) {
				if(includeSentTime) {
					fs.removeValue("sentTime");
				}
				if(isDarknet() && queueOnNotConnected) {
					queueN2NM(fs);
				}
			}
		} catch (UnsupportedEncodingException e) {
			throw new Error("Impossible: JVM doesn't support UTF-8: " + e, e);
		}
	}

	/**
	 * A method to queue an N2NM in a extra peer data file, only implemented by DarknetPeerNode
	 */
	public void queueN2NM(SimpleFieldSet fs) {
		// Do nothing in the default impl
	}

	/**
	 * Return the relevant local node reference related to this peer's type
	 */
	protected SimpleFieldSet getLocalNoderef() {
		return crypto.exportPublicFieldSet();
	}

	/**
	 * A method to be called after completing a handshake to send the
	 * newly connected peer, as a differential node reference, the
	 * parts of our node reference not needed for handshake.
	 * Should only be called by completedHandshake() after we're happy
	 * with the connection
	 * 
	 * FIXME this should be sent when our noderef changes.
	 */
	protected void sendConnectedDiffNoderef() {
		SimpleFieldSet fs = new SimpleFieldSet(true);
		SimpleFieldSet nfs = getLocalNoderef();
		if(null == nfs) return;
		if(null != nfs.get("ark.pubURI")) {
			fs.putOverwrite("ark.pubURI", nfs.get("ark.pubURI"));
		}
		if(null != nfs.get("ark.number")) {
			fs.putOverwrite("ark.number", nfs.get("ark.number"));
		}
		if(isDarknet() && null != nfs.get("myName")) {
			fs.putOverwrite("myName", nfs.get("myName"));
		}
		String[] physicalUDPEntries = nfs.getAll("physical.udp");
		if(physicalUDPEntries != null) {
			fs.putOverwrite("physical.udp", physicalUDPEntries);
		}
		if(!fs.isEmpty()) {
			if(logMINOR) Logger.minor(this, "fs is '" + fs.toString() + "'");
			sendNodeToNodeMessage(fs, Node.N2N_MESSAGE_TYPE_DIFFNODEREF, false, 0, false);
		} else {
			if(logMINOR) Logger.minor(this, "fs is empty");
		}
	}

	@Override
	public boolean shouldThrottle() {
		for(String transportName : peerPacketTransportMap.keySet()) {
			boolean temp = shouldThrottle(peerPacketTransportMap.get(transportName).detectedTransportAddress, node);
			//If one of the transports says it is not necessary to throttle then we can assume throttling is not necessary.
			if(!temp)
				return false;
		}
		return true;
	}
	
	public static boolean shouldThrottle(PluginAddress address, Node node) {
		if(node.throttleLocalData) return true;
		if(address == null) return true; // presumably
		InetAddress addr;
		try {
			addr = address.getFreenetAddress().getAddress();
			if(addr == null) return true; // presumably
			return IPUtil.isValidAddress(addr, false);
		}catch(UnsupportedIPAddressOperationException e) {
			return false; //Non ip based plugin address. Since it is not null we can safely assume it is fine.
		}
		
	}

	static final double MAX_RTO = 60*1000;
	static final double MIN_RTO = 1000;
	private int consecutiveRTOBackoffs;

	// Clock generally has 20ms granularity or better, right?
	// FIXME determine the clock granularity.
	private static final int CLOCK_GRANULARITY = 20;

	@Override
	public void reportPing(long t) {
		this.pingAverage.report(t);
		synchronized(this) {
			consecutiveRTOBackoffs = 0;
			// Update RTT according to RFC 2988.
			if(!reportedRTT) {
				double oldRTO = RTO;
				// Initialize
				SRTT = t;
				RTTVAR = t / 2;
				RTO = SRTT + Math.max(CLOCK_GRANULARITY, RTTVAR * 4);
				// RFC 2988 specifies a 1 second minimum RTT, mostly due to legacy issues,
				// but given that Freenet is mostly used on very slow upstream links, it 
				// probably makes sense for us too for now, to avoid excessive retransmits.
				// FIXME !!!
				if(RTO < MIN_RTO)
					RTO = MIN_RTO;
				if(RTO > MAX_RTO)
					RTO = MAX_RTO;
				reportedRTT = true;
				if(logMINOR) Logger.minor(this, "Received first packet on "+shortToString()+" setting RTO to "+RTO);
				if(oldRTO > RTO) {
					// We have backed off
					if(logMINOR) Logger.minor(this, "Received first packet after backing off on resend. RTO is "+RTO+" but was "+oldRTO);
					// FIXME: do something???
				}
			} else {
				// Update
				RTTVAR = 0.75 * RTTVAR + 0.25 * Math.abs(SRTT - t);
				SRTT = 0.875 * SRTT + 0.125 * t;
				RTO = SRTT + Math.max(CLOCK_GRANULARITY, RTTVAR * 4);
				// RFC 2988 specifies a 1 second minimum RTT, mostly due to legacy issues,
				// but given that Freenet is mostly used on very slow upstream links, it 
				// probably makes sense for us too for now, to avoid excessive retransmits.
				// FIXME !!!
				if(RTO < MIN_RTO)
					RTO = MIN_RTO;
				if(RTO > MAX_RTO)
					RTO = MAX_RTO;
			}
			if(logMINOR) Logger.minor(this, "Reported ping "+t+" avg is now "+pingAverage.currentValue()+" RTO is "+RTO+" SRTT is "+SRTT+" RTTVAR is "+RTTVAR+" for "+shortToString());
		}
	}
	
	/**
	 * RFC 2988:
	 *    Note that a TCP implementation MAY clear SRTT and RTTVAR after
	 *    backing off the timer multiple times as it is likely that the
	 *    current SRTT and RTTVAR are bogus in this situation.  Once SRTT and
	 *    RTTVAR are cleared they should be initialized with the next RTT
	 *    sample taken per (2.2) rather than using (2.3).
	 */
	static final int MAX_CONSECUTIVE_RTO_BACKOFFS = 5;
	
	@Override
	public synchronized void backoffOnResend() {
		if(RTO >= MAX_RTO) {
			Logger.error(this, "Major packet loss on "+this+" - RTO is already at limit and still losing packets!");
		}
		RTO = RTO * 2;
		if(RTO > MAX_RTO)
			RTO = MAX_RTO;
		consecutiveRTOBackoffs++;
		if(consecutiveRTOBackoffs > MAX_CONSECUTIVE_RTO_BACKOFFS) {
			Logger.warning(this, "Resetting RTO for "+this+" after "+consecutiveRTOBackoffs+" consecutive backoffs due to packet loss");
			consecutiveRTOBackoffs = 0;
			reportedRTT = false;
		}
		if(logMINOR) Logger.minor(this, "Backed off on resend, RTO is now "+RTO+" for "+shortToString()+" consecutive RTO backoffs is "+consecutiveRTOBackoffs);
	}

	private long resendBytesSent;

	public final ByteCounter resendByteCounter = new ByteCounter() {

		@Override
		public void receivedBytes(int x) {
			// Ignore
		}

		@Override
		public void sentBytes(int x) {
			synchronized(PeerNode.this) {
				resendBytesSent += x;
			}
			node.nodeStats.resendByteCounter.sentBytes(x);
		}

		@Override
		public void sentPayload(int x) {
			// Ignore
		}

	};

	public long getResendBytesSent() {
		return resendBytesSent;
	}

	/**
	 * Should this peer be disconnected and removed immediately?
	 */
	public boolean shouldDisconnectAndRemoveNow() {
		return false;
	}

	public void setUptime(byte uptime2) {
		this.uptime = uptime2;
	}

	public short getUptime() {
		return (short) (uptime & 0xFF);
	}

	public void incrementNumberOfSelections(long time) {
		// TODO: reimplement with a bit field to spare memory
		synchronized(this) {
			countSelectionsSinceConnected++;
		}
	}

	/**
	 * @return The rate at which this peer has been selected since it connected.
	 */
	public synchronized double selectionRate() {
		long timeSinceConnected = System.currentTimeMillis() - this.connectedTime;
		// Avoid bias due to short uptime.
		if(timeSinceConnected < 10*1000) return 0.0;
		return countSelectionsSinceConnected / (double) timeSinceConnected;
	}
	
	public synchronized void resetCountSelectionsSinceConnected() {
		countSelectionsSinceConnected = 0;
	}

	private volatile long offeredMainJarVersion;

	public void setMainJarOfferedVersion(long mainJarVersion) {
		offeredMainJarVersion = mainJarVersion;
	}

	public long getMainJarOfferedVersion() {
		return offeredMainJarVersion;
	}

	private volatile long offeredExtJarVersion;

	public void setExtJarOfferedVersion(long extJarVersion) {
		offeredExtJarVersion = extJarVersion;
	}

	public long getExtJarOfferedVersion() {
		return offeredExtJarVersion;
	}

<<<<<<< HEAD
=======
	/**
	 * Maybe send something. A SINGLE PACKET.
	 * Don't send everything at once, for two reasons:
	 * 1. It is possible for a node to have a very long backlog.
	 * 2. Sometimes sending a packet can take a long time.
	 * 3. In the near future PacketSender will be responsible for output bandwidth
	 * throttling.
	 * So it makes sense to send a single packet and round-robin.
	 * @param now
	 * @param rpiTemp
	 * @param rpiTemp
	 * @throws BlockedTooLongException
	 */
	public boolean maybeSendPacket(long now, boolean ackOnly) throws BlockedTooLongException {
		PacketFormat pf;
		synchronized(this) {
			if(packetFormat == null) return false;
			pf = packetFormat;
		}
		return pf.maybeSendPacket(now, ackOnly);
	}

	/**
	 * @return The ID of a reusable PacketTracker if there is one, otherwise -1.
	 */
	public long getReusableTrackerID() {
		SessionKey cur;
		synchronized(this) {
			cur = currentTracker;
		}
		if(cur == null) {
			if(logMINOR) Logger.minor(this, "getReusableTrackerID(): cur = null on "+this);
			return -1;
		}
		if(logMINOR) Logger.minor(this, "getReusableTrackerID(): "+cur.trackerID+" on "+this);
		return cur.trackerID;
	}

	private long lastFailedRevocationTransfer;
>>>>>>> 1ea6e4f1
	/** Reset on disconnection */
	private int countFailedRevocationTransfers;

	public void failedRevocationTransfer() {
<<<<<<< HEAD
=======
		// Something odd happened, possibly a disconnect, maybe looking up the DNS names will help?
		lastAttemptedHandshakeIPUpdateTime = System.currentTimeMillis();
>>>>>>> 1ea6e4f1
		countFailedRevocationTransfers++;
	}

	public int countFailedRevocationTransfers() {
		return countFailedRevocationTransfers;
	}

	/** Registers a listener that will be notified when status changes. Only the WeakReference of it is stored, so there is no need for deregistering
	 * @param listener - The listener to be registered*/
	public void registerPeerNodeStatusChangeListener(PeerManager.PeerStatusChangeListener listener){
		listeners.add(listener);
	}

	/** Notifies the listeners that status has been changed*/
	private void notifyPeerNodeStatusChangeListeners(){
		synchronized (listeners) {
			for(PeerManager.PeerStatusChangeListener l:listeners){
				l.onPeerStatusChange();
			}
		}
	}


	public boolean isLowUptime() {
		return getUptime() < Node.MIN_UPTIME_STORE_KEY;
	}

	public void setAddedReason(ConnectionType connectionType) {
		// Do nothing.
	}

	public synchronized ConnectionType getAddedReason() {
		return null;
	}
	
	private final Object routedToLock = new Object();
	
	final LoadSender loadSenderRealTime = new LoadSender(true);
	final LoadSender loadSenderBulk = new LoadSender(false);
	
	class LoadSender {
	
		LoadSender(boolean realTimeFlag) {
			this.realTimeFlag = realTimeFlag;
		}
		
		public void onDisconnect() {
			this.lastSentAllocationInput = 0;
			this.lastSentAllocationOutput = 0;
			this.timeLastSentAllocationNotice = -1;
			this.lastFullStats = null;
		}

		private int lastSentAllocationInput;
		private int lastSentAllocationOutput;
		private int lastSentMaxOutputTransfers = Integer.MAX_VALUE;
		private int lastSentMaxOutputTransfersPeerLimit = Integer.MAX_VALUE;
		private long timeLastSentAllocationNotice;
		private PeerLoadStats lastFullStats;
		private final boolean realTimeFlag;
		private boolean sendASAP;
		
		public void onSetPeerAllocation(boolean input, int thisAllocation, int transfersPerInsert) {
			
			boolean mustSend = false;
			// FIXME review constants, how often are allocations actually sent?
			long now = System.currentTimeMillis();
			synchronized(this) {
				int last = input ? lastSentAllocationInput : lastSentAllocationOutput;
				if(now - timeLastSentAllocationNotice > 5000) {
					if(logMINOR) Logger.minor(this, "Last sent allocation "+TimeUtil.formatTime(now - timeLastSentAllocationNotice));
					mustSend = true;
				} else {
					if(thisAllocation > last * 1.05) {
						if(logMINOR) Logger.minor(this, "Last allocation was "+last+" this is "+thisAllocation);
						mustSend = true;
					} else if(thisAllocation < last * 0.9) { 
						if(logMINOR) Logger.minor(this, "Last allocation was "+last+" this is "+thisAllocation);
						mustSend = true;
					}
				}
				if(!mustSend) return;
				sendASAP = true;
			}
			if(!mustSend) return;
		}
		
		public void onSetMaxOutputTransfers(int maxOutputTransfers) {
			synchronized(this) {
				if(maxOutputTransfers == lastSentMaxOutputTransfers) return;
				if(lastSentMaxOutputTransfers == Integer.MAX_VALUE || lastSentMaxOutputTransfers == 0) {
					sendASAP = true;
				} else if(maxOutputTransfers > lastSentMaxOutputTransfers * 1.05 || maxOutputTransfers < lastSentMaxOutputTransfers * 0.9) {
					sendASAP = true;
				}
			}
		}
		
		public void onSetMaxOutputTransfersPeerLimit(int maxOutputTransfersPeerLimit) {
			synchronized(this) {
				if(maxOutputTransfersPeerLimit == lastSentMaxOutputTransfersPeerLimit) return;
				if(lastSentMaxOutputTransfersPeerLimit == Integer.MAX_VALUE || lastSentMaxOutputTransfersPeerLimit == 0) {
					sendASAP = true;
				} else if(maxOutputTransfersPeerLimit > lastSentMaxOutputTransfersPeerLimit * 1.05 || maxOutputTransfersPeerLimit < lastSentMaxOutputTransfersPeerLimit * 0.9) {
					sendASAP = true;
				}
			}
		}
		
		Message makeLoadStats(long now, int transfersPerInsert, boolean noRemember) {
			PeerLoadStats stats = node.nodeStats.createPeerLoadStats(PeerNode.this, transfersPerInsert, realTimeFlag);
			synchronized(this) {
				lastSentAllocationInput = (int) stats.inputBandwidthPeerLimit;
				lastSentAllocationOutput = (int) stats.outputBandwidthPeerLimit;
				lastSentMaxOutputTransfers = stats.maxTransfersOut;
				if(!noRemember) {
					if(lastFullStats != null && lastFullStats.equals(stats)) return null;
					lastFullStats = stats;
				}
				timeLastSentAllocationNotice = now;
				if(logMINOR) Logger.minor(this, "Sending allocation notice to "+this+" allocation is "+lastSentAllocationInput+" input "+lastSentAllocationOutput+" output.");
			}
			Message msg = DMT.createFNPPeerLoadStatus(stats);
			return msg;
		}

		public synchronized boolean grabSendASAP() {
			boolean send = sendASAP;
			sendASAP = false;
			return send;
		}

		public synchronized void setSendASAP() {
			sendASAP = true;
		}

	}
	
	void removeUIDsFromMessageQueues(Long[] list) {
		this.messageQueue.removeUIDsFromMessageQueues(list);
	}

	public void onSetMaxOutputTransfers(boolean realTime, int maxOutputTransfers) {
		(realTime ? loadSenderRealTime : loadSenderBulk).onSetMaxOutputTransfers(maxOutputTransfers);
	}
	
	public void onSetMaxOutputTransfersPeerLimit(boolean realTime, int maxOutputTransfers) {
		(realTime ? loadSenderRealTime : loadSenderBulk).onSetMaxOutputTransfersPeerLimit(maxOutputTransfers);
	}
	
	public void onSetPeerAllocation(boolean input, int thisAllocation, int transfersPerInsert, int maxOutputTransfers, boolean realTime) {
		(realTime ? loadSenderRealTime : loadSenderBulk).onSetPeerAllocation(input, thisAllocation, transfersPerInsert);
	}

	public class IncomingLoadSummaryStats {
		public IncomingLoadSummaryStats(int totalRequests,
				double outputBandwidthPeerLimit,
				double inputBandwidthPeerLimit,
				double outputBandwidthTotalLimit,
				double inputBandwidthTotalLimit,
				double usedOutput,
				double usedInput,
				double othersUsedOutput,
				double othersUsedInput) {
			runningRequestsTotal = totalRequests;
			peerCapacityOutputBytes = (int)outputBandwidthPeerLimit;
			peerCapacityInputBytes = (int)inputBandwidthPeerLimit;
			totalCapacityOutputBytes = (int)outputBandwidthTotalLimit;
			totalCapacityInputBytes = (int)inputBandwidthTotalLimit;
			usedCapacityOutputBytes = (int) usedOutput;
			usedCapacityInputBytes = (int) usedInput;
			othersUsedCapacityOutputBytes = (int) othersUsedOutput;
			othersUsedCapacityInputBytes = (int) othersUsedInput;
		}
		
		public final int runningRequestsTotal;
		public final int peerCapacityOutputBytes;
		public final int peerCapacityInputBytes;
		public final int totalCapacityOutputBytes;
		public final int totalCapacityInputBytes;
		public final int usedCapacityOutputBytes;
		public final int usedCapacityInputBytes;
		public final int othersUsedCapacityOutputBytes;
		public final int othersUsedCapacityInputBytes;
	}
	
	enum RequestLikelyAcceptedState {
		GUARANTEED, // guaranteed to be accepted, under the per-peer guaranteed limit
		LIKELY, // likely to be accepted even though above the per-peer guaranteed limit, as overall is below the overall lower limit
		UNLIKELY, // not likely to be accepted; peer is over the per-peer guaranteed limit, and global is over the overall lower limit
		UNKNOWN // no data but accepting anyway
	}
	
	// FIXME add LOW_CAPACITY/BROKEN. Set this when the published capacity is way below the median.
	// FIXME will need to calculate the median first!
	
	OutputLoadTracker outputLoadTrackerRealTime = new OutputLoadTracker(true);
	OutputLoadTracker outputLoadTrackerBulk = new OutputLoadTracker(false);
	
	public OutputLoadTracker outputLoadTracker(boolean realTime) {
		return realTime ? outputLoadTrackerRealTime : outputLoadTrackerBulk;
	}

	public void reportLoadStatus(PeerLoadStats stat) {
		outputLoadTracker(stat.realTime).reportLoadStatus(stat);
		node.executor.execute(checkStatusAfterBackoff);
	}
	
	public static class SlotWaiter {
		
		final PeerNode source;
		private final HashSet<PeerNode> waitingFor;
		private PeerNode acceptedBy;
		private RequestLikelyAcceptedState acceptedState;
		final UIDTag tag;
		final boolean offeredKey;
		final RequestType requestType;
		private boolean failed;
		private SlotWaiterFailedException fe;
		final boolean realTime;
		
		// FIXME the counter is a quick hack to ensure that the original ordering is preserved
		// even after failures (transfer failures, backoffs).
		// The real solution, which would likely result in simpler code as well as saving 
		// a thread, is to make the wait loop in RequestSender asynchronous i.e. to not
		// block at all there, but process the waiters in order in a callback when we get
		// such a failure.
		
		final long counter;
		static private long waiterCounter;
		
		SlotWaiter(UIDTag tag, RequestType type, boolean offeredKey, boolean realTime, PeerNode source) {
			this.tag = tag;
			this.requestType = type;
			this.offeredKey = offeredKey;
			this.waitingFor = new HashSet<PeerNode>();
			this.realTime = realTime;
			this.source = source;
			synchronized(SlotWaiter.class) {
				counter = waiterCounter++;
			}
		}
		
		/**
		 * Add another node to wait for.
		 * @return True unless queueing the slot was impossible due to a problem with the PeerNode.
		 * So we return true when there is a successful queueing, and we also return true when there is
		 * a race condition and the waiter has already completed.
		 */
		public boolean addWaitingFor(PeerNode peer) {
			boolean cantQueue = (!peer.isRoutable()) || peer.isInMandatoryBackoff(System.currentTimeMillis(), realTime);
			synchronized(this) {
				if(acceptedBy != null) {
					if(logMINOR) Logger.minor(this, "Not adding "+peer.shortToString+" because already matched on "+this);
					return true;
				}
				if(failed) {
					if(logMINOR) Logger.minor(this, "Not adding "+peer.shortToString+" because already failed on "+this);
					return true;
				}
				if(waitingFor.contains(peer)) return true;
				// Race condition if contains() && cantQueue (i.e. it was accepted then it became backed off), but probably not serious.
				if(cantQueue) return false;
				waitingFor.add(peer);
				tag.setWaitingForSlot();
			}
			if(!peer.outputLoadTracker(realTime).queueSlotWaiter(this)) {
				synchronized(this) {
					waitingFor.remove(peer);
					if(acceptedBy != null || failed) return true;
				}
				return false;
			} else return true;
		}
		
		/** First part of wake-up callback. If this returns null, we have already woken up,
		 * but if it returns a PeerNode[], the SlotWaiter has been woken up, and the caller
		 * **must** call unregister() with the returned data.
		 * @param peer The peer waking up the SlotWaiter.
		 * @param state The accept state we are waking up with.
		 * @return Null if already woken up or not waiting for this peer, otherwise an
		 * array of all the PeerNode's the slot was registered on, which *must* be passed
		 * to unregister() as soon as the caller has unlocked everything that reasonably
		 * can be unlocked. */
		synchronized PeerNode[] innerOnWaited(PeerNode peer, RequestLikelyAcceptedState state) {
			if(logMINOR) Logger.minor(this, "Waking slot waiter "+this+" on "+peer);
			if(acceptedBy != null) {
				if(logMINOR) Logger.minor(this, "Already accepted on "+this);
				if(acceptedBy != peer) {
					if(offeredKey)
						tag.removeFetchingOfferedKeyFrom(peer);
					else
						tag.removeRoutingTo(peer);
				}
				return null;
			}
			if(!waitingFor.contains(peer)) {
				if(logMINOR) Logger.minor(this, "Not waiting for peer "+peer+" on "+this);
				if(acceptedBy != peer) {
					if(offeredKey)
						tag.removeFetchingOfferedKeyFrom(peer);
					else
						tag.removeRoutingTo(peer);
				}
				return null;
			}
			acceptedBy = peer;
			acceptedState = state;
			if(!tag.addRoutedTo(peer, offeredKey)) {
				Logger.normal(this, "onWaited for "+this+" added on "+tag+" but already added - race condition?");
			}
			notifyAll();
			// Because we are no longer in the slot queue we must remove it.
			// If we want to wait for it again it must be re-queued.
			PeerNode[] toUnreg = waitingFor.toArray(new PeerNode[waitingFor.size()]);
			waitingFor.clear();
			tag.clearWaitingForSlot();
			return toUnreg;
		}
		
		/** Caller should not hold locks while calling this.
		 * @param exclude Only set this if you have already removed the slot waiter. */
		void unregister(PeerNode exclude, PeerNode[] all) {
			if(all == null) return;
			for(PeerNode p : all)
				if(p != exclude) p.outputLoadTracker(realTime).unqueueSlotWaiter(this);
		}
		
		/** Some sort of failure.
		 * @param reallyFailed If true, we can't route to the node, or should reconsider 
		 * routing to it, due to e.g. backoff or disconnection. If false, this is 
		 * something like the node is now regarded as low capacity so we should consider
		 * other nodes, but still allow this one.
		 */
		void onFailed(PeerNode peer, boolean reallyFailed) {
			if(logMINOR) Logger.minor(this, "onFailed() on "+this+" reallyFailed="+reallyFailed);
			synchronized(this) {
				if(acceptedBy != null) {
					if(logMINOR) Logger.minor(this, "Already matched on "+this);
					return;
				}
				// Always wake up.
				// Whether it's a backoff or a disconnect, we probably want to add another peer.
				// FIXME get rid of parameter.
				failed = true;
				fe = new SlotWaiterFailedException(peer, reallyFailed);
				tag.clearWaitingForSlot();
				notifyAll();
			}
		}
		
		public HashSet<PeerNode> waitingForList() {
			synchronized(this) {
				return new HashSet<PeerNode>(waitingFor);
			}
		}
		
		/** Wait for any of the PeerNode's we have queued on to accept (locally
		 * i.e. to allocate a local slot to) this request.
		 * @param maxWait The time to wait for. Can be 0, but if it is 0, this
		 * is a "peek", i.e. if we return null, the queued slots remain live.
		 * Whereas if maxWait is not 0, we will unregister when we timeout.
		 * @param timeOutIsFatal If true, if we timeout, count it for each node
		 * involved as a fatal timeout.
		 * @return A matched node, or null.
		 * @throws SlotWaiterFailedException If a peer actually failed.
		 */
		public PeerNode waitForAny(long maxWait, boolean timeOutIsFatal) throws SlotWaiterFailedException {
			// If waitingFor is non-empty after this function returns, we can
			// be accepted when we shouldn't be accepted. So always ensure that
			// the state is clean when returning, by clearing waitingFor and
			// calling unregister().
			PeerNode[] all;
			PeerNode ret = null;
			boolean grabbed = false;
			SlotWaiterFailedException f = null;
			synchronized(this) {
				if(shouldGrab()) {
					if(logMINOR) Logger.minor(this, "Already matched on "+this);
					ret = grab();
					grabbed = true;
				}
				if(fe != null) {
					f = fe;
					fe = null;
					grabbed = true;
				}
				all = waitingFor.toArray(new PeerNode[waitingFor.size()]);
				if(ret != null)
					waitingFor.clear();
				if(grabbed || all.length == 0)
					tag.clearWaitingForSlot();
			}
			if(grabbed) {
				unregister(ret, all);
				if(f != null && ret == null) throw f;
				return ret;
			}
			// grab() above will have set failed = false if necessary.
			// acceptedBy = null because ret = null, and it won't change after that because waitingFor is empty.
			if(all.length == 0) {
				if(logMINOR) Logger.minor(this, "None to wait for on "+this);
				return null;
			}
			// Double-check before blocking, prevent race condition.
			long now = System.currentTimeMillis();
			boolean anyValid = false;
			for(PeerNode p : all) {
				if((!p.isRoutable()) || p.isInMandatoryBackoff(now, realTime)) {
					if(logMINOR) Logger.minor(this, "Peer is not valid in waitForAny(): "+p);
					continue;
				}
				anyValid = true;
				RequestLikelyAcceptedState accept = p.outputLoadTracker(realTime).tryRouteTo(tag, RequestLikelyAcceptedState.LIKELY, offeredKey);
				if(accept != null) {
					if(logMINOR) Logger.minor(this, "tryRouteTo() pre-wait check returned "+accept);
					PeerNode[] unreg;
					PeerNode other = null;
					synchronized(this) {
						if(logMINOR) Logger.minor(this, "tryRouteTo() succeeded to "+p+" on "+this+" with "+accept+" - checking whether we have already accepted.");
						unreg = innerOnWaited(p, accept);
						if(unreg == null) {
							// Recover from race condition.
							if(shouldGrab()) other = grab();
						}
						if(other == null) {
							if(logMINOR) Logger.minor(this, "Trying the original tryRouteTo() on "+this);
							// Having set the acceptedBy etc, clear it now.
							acceptedBy = null;
							failed = false;
							fe = null;
						}						
						tag.clearWaitingForSlot();
					}
					unregister(null, unreg);
					if(other != null) {
						Logger.normal(this, "Race condition: tryRouteTo() succeeded on "+p.shortToString()+" but already matched on "+other.shortToString()+" on "+this);
						tag.removeRoutingTo(p);
						return other;
					}
					p.outputLoadTracker(realTime).reportAllocated(isLocal());
					// p != null so in this one instance we're going to ignore fe.
					return p;
				}
			}
			if(maxWait == 0) return null;
			// Don't need to clear waiting here because we are still waiting.
			if(!anyValid) {
				synchronized(this) {
					if(fe != null) {
						f = fe;
						fe = null;
					}
					if(shouldGrab()) ret = grab();
					all = waitingFor.toArray(new PeerNode[waitingFor.size()]);
					waitingFor.clear();
					failed = false;
					acceptedBy = null;
				}
				if(logMINOR) Logger.minor(this, "None valid to wait for on "+this);
				unregister(ret, all);
				if(f != null && ret == null) throw f;
				tag.clearWaitingForSlot();
				return ret;
			}
			synchronized(this) {
				if(logMINOR) Logger.minor(this, "Waiting for any node to wake up "+this+" : "+Arrays.toString(waitingFor.toArray())+" (for up to "+maxWait+"ms)");
				long waitStart = System.currentTimeMillis();
				long deadline = waitStart + maxWait;
				boolean timedOut = false;
				while(acceptedBy == null && (!waitingFor.isEmpty()) && !failed) {
					try {
						if(maxWait == Long.MAX_VALUE)
							wait();
						else {
							int wait = (int)Math.min(Integer.MAX_VALUE, deadline - System.currentTimeMillis());
							if(wait > 0) wait(wait);
							if(logMINOR) Logger.minor(this, "Maximum wait time exceeded on "+this);
							if(shouldGrab()) {
								// Race condition resulting in stalling
								// All we have to do is break.
								break;
							} else {
								// Bigger problem.
								// No external entity called us, so waitingFor have not been unregistered.
								timedOut = true;
								all = waitingFor.toArray(new PeerNode[waitingFor.size()]);
								waitingFor.clear();
								break;
								// Now no callers will succeed.
								// But we still need to unregister the waitingFor's or they will stick around until they are matched, and then, if we are unlucky, will lock a slot on the RequestTag forever and thus cause a catastrophic stall of the whole peer.
							}
						}
					} catch (InterruptedException e) {
						// Ignore
					}
				}
				if(!timedOut) {
					long waitEnd = System.currentTimeMillis();
					if(waitEnd - waitStart > (realTime ? 6000 : 60000)) {
						Logger.warning(this, "Waited "+(waitEnd - waitStart)+"ms for "+this);
					} else if(waitEnd - waitStart > (realTime ? 1000 : 10000)) {
						Logger.normal(this, "Waited "+(waitEnd - waitStart)+"ms for "+this);
					} else {
						if(logMINOR) Logger.minor(this, "Waited "+(waitEnd - waitStart)+"ms for "+this);
					}
				}
				if(logMINOR) Logger.minor(this, "Returning after waiting: accepted by "+acceptedBy+" waiting for "+waitingFor.size()+" failed "+failed+" on "+this);
				ret = acceptedBy;
				acceptedBy = null; // Allow for it to wait again if necessary
				all = waitingFor.toArray(new PeerNode[waitingFor.size()]);
				waitingFor.clear();
				failed = false;
				fe = null;
				tag.clearWaitingForSlot();
			}
			if(timeOutIsFatal && all != null) {
				for(PeerNode pn : all) {
					pn.outputLoadTracker(realTime).reportFatalTimeoutInWait(isLocal());
				}
			}
			unregister(ret, all);
			return ret;
		}
		
		final boolean isLocal() {
			return source == null;
		}
		
		private boolean shouldGrab() {
			return acceptedBy != null || waitingFor.isEmpty() || failed;
		}

		private synchronized PeerNode grab() {
			if(logMINOR) Logger.minor(this, "Returning in first check: accepted by "+acceptedBy+" waiting for "+waitingFor.size()+" failed "+failed+" accepted state "+acceptedState);
			failed = false;
			PeerNode got = acceptedBy;
			acceptedBy = null; // Allow for it to wait again if necessary
			return got;
		}

		public synchronized RequestLikelyAcceptedState getAcceptedState() {
			return acceptedState;
		}
		
		@Override
		public String toString() {
			return super.toString()+":"+counter+":"+requestType+":"+realTime;
		}
		
		public synchronized int waitingForCount() {
			return waitingFor.size();
		}

	}
	
	@SuppressWarnings("serial")
	static class SlotWaiterFailedException extends Exception {
		final PeerNode pn;
		final boolean fatal;
		SlotWaiterFailedException(PeerNode p, boolean f) {
			this.pn = p;
			this.fatal = f;
			// FIXME OPTIMISATION: arrange for empty stack trace
		}
	}
	
	static class SlotWaiterList {
		
		private final LinkedHashMap<PeerNode, TreeMap<Long, SlotWaiter>> lru =
			new LinkedHashMap<PeerNode, TreeMap<Long, SlotWaiter>>();

		public synchronized void put(SlotWaiter waiter) {
			PeerNode source = waiter.source;
			TreeMap<Long, SlotWaiter> map = lru.get(source);
			if(map == null) {
				lru.put(source, map = new TreeMap<Long, SlotWaiter>());
			}
			map.put(waiter.counter, waiter);
		}

		public synchronized void remove(SlotWaiter waiter) {
			PeerNode source = waiter.source;
			TreeMap<Long, SlotWaiter> map = lru.get(source);
			if(map == null) {
				if(logMINOR) Logger.minor(this, "SlotWaiter "+waiter+" was not queued");
				return;
			}
			map.remove(waiter.counter);
			if(map.isEmpty())
				lru.remove(source);
		}

		public synchronized boolean isEmpty() {
			return lru.isEmpty();
		}

		public synchronized SlotWaiter removeFirst() {
			if(lru.isEmpty()) return null;
			// FIXME better to use LRUMap?
			// Would need to update it to use Iterator and other modern APIs in values(), and creating two objects here isn't THAT expensive on modern VMs...
			PeerNode source = lru.keySet().iterator().next();
			TreeMap<Long, SlotWaiter> map = lru.get(source);
			Long key = map.firstKey();
			SlotWaiter ret = map.get(key);
			map.remove(key);
			lru.remove(source);
			if(!map.isEmpty())
				lru.put(source, map);
			return ret;
		}

		public synchronized ArrayList<SlotWaiter> values() {
			ArrayList<SlotWaiter> list = new ArrayList<SlotWaiter>();
			for(TreeMap<Long, SlotWaiter> map : lru.values()) {
				list.addAll(map.values());
			}
			return list;
		}
		
		public String toString() {
			return super.toString()+":peers="+lru.size();
		}
		
	}
	
	/** Uses the information we receive on the load on the target node to determine whether
	 * we can route to it and when we can route to it.
	 */
	class OutputLoadTracker {
		
		final boolean realTime;
		
		private PeerLoadStats lastIncomingLoadStats;
		
		private boolean dontSendUnlessGuaranteed;
		
		// These only count remote timeouts.
		// Strictly local and remote should be the same in new load management, but
		// local often produces more load than can be handled by our peers.
		// Fair sharing in SlotWaiterList ensures that this doesn't cause excessive
		// timeouts for others, but we want the stats that determine their RecentlyFailed
		// times to be based on remote requests only. Also, local requests by definition
		// do not cause downstream problems.
		private long totalFatalTimeouts;
		private long totalAllocated;
		
		public void reportLoadStatus(PeerLoadStats stat) {
			if(logMINOR) Logger.minor(this, "Got load status : "+stat);
			synchronized(routedToLock) {
				lastIncomingLoadStats = stat;
			}
			maybeNotifySlotWaiter();
		}
		
		synchronized /* lock only used for counter */ void reportFatalTimeoutInWait(boolean local) {
			if(!local)
				totalFatalTimeouts++;
			node.nodeStats.reportFatalTimeoutInWait(local);
		}

		synchronized /* lock only used for counter */ void reportAllocated(boolean local) {
			if(!local)
				totalAllocated++;
			node.nodeStats.reportAllocatedSlot(local);
		}
		
		public synchronized double proportionTimingOutFatallyInWait() {
			if(totalFatalTimeouts == 1 && totalAllocated == 0) return 0.5; // Limit impact if the first one is rejected.
			return (double)totalFatalTimeouts / ((double)(totalFatalTimeouts + totalAllocated));
		}

		public PeerLoadStats getLastIncomingLoadStats() {
			synchronized(routedToLock) {
				return lastIncomingLoadStats;
			}
		}
		
		OutputLoadTracker(boolean realTime) {
			this.realTime = realTime;
		}
		
		public IncomingLoadSummaryStats getIncomingLoadStats() {
			PeerLoadStats loadStats;
			synchronized(routedToLock) {
				if(lastIncomingLoadStats == null) return null;
				loadStats = lastIncomingLoadStats;
			}
			RunningRequestsSnapshot runningRequests = node.nodeStats.getRunningRequestsTo(PeerNode.this, loadStats.averageTransfersOutPerInsert, realTime);
			RunningRequestsSnapshot otherRunningRequests = loadStats.getOtherRunningRequests();
			boolean ignoreLocalVsRemoteBandwidthLiability = node.nodeStats.ignoreLocalVsRemoteBandwidthLiability();
			return new IncomingLoadSummaryStats(runningRequests.totalRequests(), 
					loadStats.outputBandwidthPeerLimit, loadStats.inputBandwidthPeerLimit,
					loadStats.outputBandwidthUpperLimit, loadStats.inputBandwidthUpperLimit,
					runningRequests.calculate(ignoreLocalVsRemoteBandwidthLiability, false),
					runningRequests.calculate(ignoreLocalVsRemoteBandwidthLiability, true),
					otherRunningRequests.calculate(ignoreLocalVsRemoteBandwidthLiability, false),
					otherRunningRequests.calculate(ignoreLocalVsRemoteBandwidthLiability, true));
		}
		
		/** Can we route the tag to this peer? If so (including if we are accepting because
		 * we don't have any load stats), and we haven't already, addRoutedTo() and return 
		 * the accepted state. Otherwise return null. */
		public RequestLikelyAcceptedState tryRouteTo(UIDTag tag,
				RequestLikelyAcceptedState worstAcceptable, boolean offeredKey) {
			PeerLoadStats loadStats;
			boolean ignoreLocalVsRemote = node.nodeStats.ignoreLocalVsRemoteBandwidthLiability();
			if(!isRoutable()) return null;
			if(isInMandatoryBackoff(System.currentTimeMillis(), realTime)) return null;
			synchronized(routedToLock) {
				loadStats = lastIncomingLoadStats;
				if(loadStats == null) {
					Logger.error(this, "Accepting because no load stats from "+PeerNode.this.shortToString()+" ("+PeerNode.this.getVersionNumber()+")");
					if(tag.addRoutedTo(PeerNode.this, offeredKey)) {
						// FIXME maybe wait a bit, check the other side's version first???
						return RequestLikelyAcceptedState.UNKNOWN;
					} else return null;
				}
				if(dontSendUnlessGuaranteed)
					worstAcceptable = RequestLikelyAcceptedState.GUARANTEED;
				// Requests already running to this node
				RunningRequestsSnapshot runningRequests = node.nodeStats.getRunningRequestsTo(PeerNode.this, loadStats.averageTransfersOutPerInsert, realTime);
				runningRequests.log(PeerNode.this);
				// Requests running from its other peers
				RunningRequestsSnapshot otherRunningRequests = loadStats.getOtherRunningRequests();
				RequestLikelyAcceptedState acceptState = getRequestLikelyAcceptedState(runningRequests, otherRunningRequests, ignoreLocalVsRemote, loadStats);
				if(logMINOR) Logger.minor(this, "Predicted acceptance state for request: "+acceptState+" must beat "+worstAcceptable);
				if(acceptState.ordinal() > worstAcceptable.ordinal()) return null;
				if(tag.addRoutedTo(PeerNode.this, offeredKey))
					return acceptState;
				else {
					if(logMINOR) Logger.minor(this, "Already routed to peer");
					return null;
				}
			}
		}
		
		// FIXME on capacity changing so that we should add another node???
		// FIXME on backoff so that we should add another node???
		
		private final EnumMap<RequestType,SlotWaiterList> slotWaiters = new EnumMap<RequestType,SlotWaiterList>(RequestType.class);
		
		boolean queueSlotWaiter(SlotWaiter waiter) {
			if(!isRoutable()) {
				if(logMINOR) Logger.minor(this, "Not routable, so not queueing");
				return false;
			}
			if(isInMandatoryBackoff(System.currentTimeMillis(), realTime)) {
				if(logMINOR) Logger.minor(this, "In mandatory backoff, so not queueing");
				return false;
			}
			boolean noLoadStats = false;
			PeerNode[] all = null;
			boolean queued = false;
			synchronized(routedToLock) {
				noLoadStats = (this.lastIncomingLoadStats == null);
				if(!noLoadStats) {
					SlotWaiterList list = makeSlotWaiters(waiter.requestType);
					list.put(waiter);
					if(logMINOR) Logger.minor(this, "Queued slot "+waiter+" waiter for "+waiter.requestType+" on "+list+" on "+this+" for "+PeerNode.this);
					queued = true;
				} else {
					if(logMINOR) Logger.minor(this, "Not waiting for "+this+" as no load stats");
					all = waiter.innerOnWaited(PeerNode.this, RequestLikelyAcceptedState.UNKNOWN);
				}
			}
			if(all != null) {
				reportAllocated(waiter.isLocal());
				waiter.unregister(null, all);
			} else if(queued) {
				if((!isRoutable()) || (isInMandatoryBackoff(System.currentTimeMillis(), realTime))) {
					// Has lost connection etc since start of the method.
					if(logMINOR) Logger.minor(this, "Queued but not routable or in mandatory backoff, failing");
					waiter.onFailed(PeerNode.this, true);
					return false;
				}
			}
			return true;
		}
		
		private SlotWaiterList makeSlotWaiters(RequestType requestType) {
			SlotWaiterList slots = slotWaiters.get(requestType);
			if(slots == null) {
				slots = new SlotWaiterList();
				slotWaiters.put(requestType, slots);
			}
			return slots;
		}
		
		void unqueueSlotWaiter(SlotWaiter waiter) {
			synchronized(routedToLock) {
				SlotWaiterList map = slotWaiters.get(waiter.requestType);
				if(map == null) return;
				map.remove(waiter);
			}
		}
		
		private void failSlotWaiters(boolean reallyFailed) {
			for(RequestType type : RequestType.values()) {
				SlotWaiterList slots; 
				synchronized(routedToLock) {
					slots = slotWaiters.get(type);
					if(slots == null) continue;
					slotWaiters.remove(type);
				}
				for(SlotWaiter w : slots.values())
					w.onFailed(PeerNode.this, reallyFailed);
			}
		}
		
		private int slotWaiterTypeCounter = 0;

		private void maybeNotifySlotWaiter() {
			if(!isRoutable()) return;
			boolean ignoreLocalVsRemote = node.nodeStats.ignoreLocalVsRemoteBandwidthLiability();
			if(logMINOR) Logger.minor(this, "Maybe waking up slot waiters for "+this+" realtime="+realTime+" for "+PeerNode.this.shortToString());
			while(true) {
				boolean foundNone = true;
				RequestType type;
				int typeNum;
				PeerLoadStats loadStats;
				synchronized(routedToLock) {
					loadStats = lastIncomingLoadStats;
					if(slotWaiters.isEmpty()) {
						if(logMINOR) Logger.minor(this, "No slot waiters for "+this);
						return;
					}
					typeNum = slotWaiterTypeCounter;
				}
				typeNum++;
				if(typeNum == RequestType.values().length)
					typeNum = 0;
				for(int i=0;i<RequestType.values().length;i++) {
					SlotWaiterList list;
					type = RequestType.values()[typeNum];
					if(logMINOR) Logger.minor(this, "Checking slot waiter list for "+type);
					SlotWaiter slot;
					RequestLikelyAcceptedState acceptState;
					PeerNode[] peersForSuccessfulSlot;
					synchronized(routedToLock) {
						list = slotWaiters.get(type);
						if(list == null) {
							if(logMINOR) Logger.minor(this, "No list");
							typeNum++;
							if(typeNum == RequestType.values().length)
								typeNum = 0;
							continue;
						}
						if(list.isEmpty()) {
							if(logMINOR) Logger.minor(this, "List empty");
							typeNum++;
							if(typeNum == RequestType.values().length)
								typeNum = 0;
							continue;
						}
						if(logMINOR) Logger.minor(this, "Checking slot waiters for "+type);
						foundNone = false;
						// Requests already running to this node
						RunningRequestsSnapshot runningRequests = node.nodeStats.getRunningRequestsTo(PeerNode.this, loadStats.averageTransfersOutPerInsert, realTime);
						runningRequests.log(PeerNode.this);
						// Requests running from its other peers
						RunningRequestsSnapshot otherRunningRequests = loadStats.getOtherRunningRequests();
						acceptState = getRequestLikelyAcceptedState(runningRequests, otherRunningRequests, ignoreLocalVsRemote, loadStats);
						if(acceptState == null || acceptState == RequestLikelyAcceptedState.UNLIKELY) {
							if(logMINOR) Logger.minor(this, "Accept state is "+acceptState+" - not waking up - type is "+type);
							return;
						}
						if(dontSendUnlessGuaranteed && acceptState != RequestLikelyAcceptedState.GUARANTEED) {
							if(logMINOR) Logger.minor(this, "Not accepting until guaranteed for "+PeerNode.this+" realtime="+realTime);
							return;
						}
						if(list.isEmpty()) continue;
						slot = list.removeFirst();
						if(logMINOR) Logger.minor(this, "Accept state is "+acceptState+" for "+slot+" - waking up on "+this);
						peersForSuccessfulSlot = slot.innerOnWaited(PeerNode.this, acceptState);
						if(peersForSuccessfulSlot == null) continue;
						reportAllocated(slot.isLocal());
						slotWaiterTypeCounter = typeNum;
					}
					slot.unregister(PeerNode.this, peersForSuccessfulSlot);
					if(logMINOR) Logger.minor(this, "Accept state is "+acceptState+" for "+slot+" - waking up");
					typeNum++;
					if(typeNum == RequestType.values().length)
						typeNum = 0;
				}
				if(foundNone) {
					return;
				}
			}
		}
		
		/** LOCKING: Call inside routedToLock 
		 * @param otherRunningRequests 
		 * @param runningRequests 
		 * @param byteCountersInput 
		 * @param byteCountersOutput */
		private RequestLikelyAcceptedState getRequestLikelyAcceptedState(RunningRequestsSnapshot runningRequests, RunningRequestsSnapshot otherRunningRequests, boolean ignoreLocalVsRemote, PeerLoadStats stats) {
			RequestLikelyAcceptedState outputState = getRequestLikelyAcceptedStateBandwidth(false, runningRequests, otherRunningRequests, ignoreLocalVsRemote, stats);
			RequestLikelyAcceptedState inputState = getRequestLikelyAcceptedStateBandwidth(true, runningRequests, otherRunningRequests, ignoreLocalVsRemote, stats);
			RequestLikelyAcceptedState transfersState = getRequestLikelyAcceptedStateTransfers(runningRequests, otherRunningRequests, ignoreLocalVsRemote, stats);
			RequestLikelyAcceptedState ret = inputState;
			
			if(outputState.ordinal() > ret.ordinal())
				ret = outputState;
			if(transfersState.ordinal() > ret.ordinal())
				ret = transfersState;
			return ret;
		}
		
		private RequestLikelyAcceptedState getRequestLikelyAcceptedStateBandwidth(
				boolean input,
				RunningRequestsSnapshot runningRequests,
				RunningRequestsSnapshot otherRunningRequests, boolean ignoreLocalVsRemote, 
				PeerLoadStats stats) {
			double ourUsage = runningRequests.calculate(ignoreLocalVsRemote, input);
			if(logMINOR) Logger.minor(this, "Our usage is "+ourUsage+" peer limit is "+stats.peerLimit(input)+" lower limit is "+stats.lowerLimit(input)+" realtime "+realTime+" input "+input);
			if(ourUsage < stats.peerLimit(input))
				return RequestLikelyAcceptedState.GUARANTEED;
			otherRunningRequests.log(PeerNode.this);
			double theirUsage = otherRunningRequests.calculate(ignoreLocalVsRemote, input);
			if(logMINOR) Logger.minor(this, "Their usage is "+theirUsage);
			if(ourUsage + theirUsage < stats.lowerLimit(input))
				return RequestLikelyAcceptedState.LIKELY;
			else
				return RequestLikelyAcceptedState.UNLIKELY;
		}

		private RequestLikelyAcceptedState getRequestLikelyAcceptedStateTransfers(
				RunningRequestsSnapshot runningRequests,
				RunningRequestsSnapshot otherRunningRequests, boolean ignoreLocalVsRemote, 
				PeerLoadStats stats) {
			
			int ourUsage = runningRequests.totalOutTransfers();
			int maxTransfersOutPeerLimit = Math.min(stats.maxTransfersOutPeerLimit, stats.maxTransfersOut);
			if(logMINOR) Logger.minor(this, "Our usage is "+ourUsage+" peer limit is "+maxTransfersOutPeerLimit
					+" lower limit is "+stats.maxTransfersOutLowerLimit+" realtime "+realTime);
			if(ourUsage < maxTransfersOutPeerLimit)
				return RequestLikelyAcceptedState.GUARANTEED;
			otherRunningRequests.log(PeerNode.this);
			int theirUsage = otherRunningRequests.totalOutTransfers();
			if(logMINOR) Logger.minor(this, "Their usage is "+theirUsage);
			if(ourUsage + theirUsage < stats.maxTransfersOutLowerLimit)
				return RequestLikelyAcceptedState.LIKELY;
			else
				return RequestLikelyAcceptedState.UNLIKELY;
		}

		public void setDontSendUnlessGuaranteed() {
			synchronized(routedToLock) {
				if(!dontSendUnlessGuaranteed) {
					Logger.error(this, "Setting don't-send-unless-guaranteed for "+PeerNode.this+" realtime="+realTime);
					dontSendUnlessGuaranteed = true;
				}
			}
		}

		public void clearDontSendUnlessGuaranteed() {
			synchronized(routedToLock) {
				if(dontSendUnlessGuaranteed) {
					Logger.error(this, "Clearing don't-send-unless-guaranteed for "+PeerNode.this+" realtime="+realTime);
					dontSendUnlessGuaranteed = false;
				}
			}
		}
	
	}
	
	public void noLongerRoutingTo(UIDTag tag, boolean offeredKey) {
		if(offeredKey && !(tag instanceof RequestTag))
			throw new IllegalArgumentException("Only requests can have offeredKey=true");
		synchronized(routedToLock) {
			if(offeredKey)
				tag.removeFetchingOfferedKeyFrom(this);
			else
				tag.removeRoutingTo(this);
		}
		if(logMINOR) Logger.minor(this, "No longer routing "+tag+" to "+this);
		outputLoadTracker(tag.realTimeFlag).maybeNotifySlotWaiter();
	}
	
	public void postUnlock(UIDTag tag) {
		outputLoadTracker(tag.realTimeFlag).maybeNotifySlotWaiter();
	}
	
	static SlotWaiter createSlotWaiter(UIDTag tag, RequestType type, boolean offeredKey, boolean realTime, PeerNode source) {
		return new SlotWaiter(tag, type, offeredKey, realTime, source);
	}

	public IncomingLoadSummaryStats getIncomingLoadStats(boolean realTime) {
		return outputLoadTracker(realTime).getIncomingLoadStats();
	}

	public LoadSender loadSender(boolean realtime) {
		return realtime ? loadSenderRealTime : loadSenderBulk;
	}
	
	/** A fatal timeout occurred, and we don't know whether the peer is still running the
	 * request we passed in for us. If it is, we cannot reuse that slot. So we need to
	 * query it periodically until it is no longer running it. If we cannot send the query
	 * or if we don't get a response, we disconnect via fatalTimeout() (with no arguments).
	 * @param tag The request which we routed to this peer. It may or may not still be
	 * running.
	 */
	public void fatalTimeout(UIDTag tag, boolean offeredKey) {
		// FIXME implement! For now we just disconnect (no-op).
		// A proper implementation requires new messages.
		noLongerRoutingTo(tag, offeredKey);
		fatalTimeout();
	}
	
	/** After a fatal timeout - that is, a timeout that we reasonably believe originated
	 * on the node rather than downstream - we do not know whether or not the node thinks
	 * the request is still running. Hence load management will get really confused and 
	 * likely start to send requests over and over, which are repeatedly rejected.
	 * 
	 * So we have some alternatives: 
	 * 1) Lock the slot forever (or at least until the node reconnects). So every time a
	 * node times out, it loses a slot, and gradually it becomes completely catatonic.
	 * 2) Wait forever for an acknowledgement of the timeout. This may be worth 
	 * investigating. One problem with this is that the slot would still count towards our
	 * overall load management, which is surely a bad thing, although we could make it 
	 * only count towards this node. Also, if it doesn't arrive in a reasonable time maybe
	 * there has been a severe problem e.g. out of memory, bug etc; in that case, waiting
	 * forever may not be sensible.
	 * 3) Disconnect the node. This makes perfect sense for opennet. For darknet it's a 
	 * bit more problematic.
	 * 4) Turn off routing to the node, possibly for a limited period. This would need to
	 * include the effects of disconnection. It might open up some cheapish local DoS's.
	 * 
	 * For all nodes, at present, we disconnect. For darknet nodes, we log an error, and 
	 * allow them to reconnect. */
	public abstract void fatalTimeout();
	
	public abstract boolean shallWeRouteAccordingToOurPeersLocation();
	
	@Override
	public PeerMessageQueue getMessageQueue() {
		return messageQueue;
	}

	public boolean handleReceivedPacket(byte[] buf, int offset, int length,
			long now, PluginAddress replyTo, PacketTransportPlugin transportPlugin) {
		PeerPacketTransport peerTransport = getPeerTransport(transportPlugin);
		PacketFormat pf;
		synchronized(this) {
			pf = peerTransport.packetFormat;
			if(pf == null) return false;
		}
		return pf.handleReceivedPacket(buf, offset, length, now, replyTo);
	}

	@Override
	public void handleMessage(Message m) {
		node.usm.checkFilters(m, crypto.socket);
	}

	@Override
	public int getMaxPacketSize(PacketTransportPlugin transportPlugin) {
		return transportPlugin.getMaxPacketSize();
	}
	
	/**
	 * We want to return the smallest of all the maximum packet sizes.
	 * @return
	 */
	public int getMaxPacketSize() {
		int maxPacketSize = Integer.MAX_VALUE;
		for(String transportName : peerPacketTransportMap.keySet()) {
			PacketTransportPlugin transportPlugin = peerPacketTransportMap.get(transportName).transportPlugin;
			int temp = transportPlugin.getMaxPacketSize();
			if(temp < maxPacketSize)
				maxPacketSize = temp;
			
		}
		return maxPacketSize;
	}
	
	@Override
	public boolean shouldPadDataPackets() {
		return crypto.config.paddDataPackets();
	}
	
	@Override
	public void sentThrottledBytes(int count) {
		node.outputThrottle.forceGrab(count);
	}
	
	@Override
	public void onNotificationOnlyPacketSent(int length) {
		node.nodeStats.reportNotificationOnlyPacketSent(length);
	}
	
	@Override
	public void resentBytes(int length) {
		resendByteCounter.sentBytes(length);
	}
	
	// FIXME move this to PacketFormat eventually.
	@Override
	public Random paddingGen() {
		return paddingGen;
	}

	/** 
	 * Does this PeerNode match the given IP address? 
	 * We assume each IP based transport to be on a different IP.
	 * @param strict If true, only match if the IP is actually in use. If false,
	 * also match from nominal IP addresses and domain names etc. 
	 */
	public synchronized boolean matchesIP(FreenetInetAddress addr, boolean strict, TransportPlugin transportPlugin) {
		PeerTransport peerTransport = getPeerTransport(transportPlugin);
		PluginAddress detectedTransportAddress = null;
		ArrayList<PluginAddress> nominalTransportAddress = null;
		if(peerTransport != null) {
			detectedTransportAddress = peerTransport.detectedTransportAddress;
			nominalTransportAddress = peerTransport.nominalTransportAddress;
		}
		if(detectedTransportAddress != null) {
			try {
				FreenetInetAddress a = detectedTransportAddress.getFreenetAddress();
				if(a != null) {
					if(strict ? a.equals(addr) : a.laxEquals(addr))
						return true;
				}
			}catch(UnsupportedIPAddressOperationException e) {
				return false; //Not IP based
			}
		}
		if((!strict) && nominalTransportAddress != null) {
			for(PluginAddress p : nominalTransportAddress) {
				if(p == null) continue;
				try {
					FreenetInetAddress a = p.getFreenetAddress();
					if(a == null) continue;
					if(a.laxEquals(addr)) return true;
				}catch(UnsupportedIPAddressOperationException e) {
					return false; //Not IP based
				}
			}
		}
		return false;
	}
	
	@Override
	public MessageItem makeLoadStats(boolean realtime, boolean boostPriority, boolean noRemember) {
		Message msg = loadSender(realtime).makeLoadStats(System.currentTimeMillis(), node.nodeStats.outwardTransfersPerInsert(), noRemember);
		if(msg == null) return null;
		return new MessageItem(msg, null, node.nodeStats.allocationNoticesCounter, boostPriority ? DMT.PRIORITY_NOW : (short)-1);
	}

	@Override
	public boolean grabSendLoadStatsASAP(boolean realtime) {
		return loadSender(realtime).grabSendASAP();
	}

	@Override
	public void setSendLoadStatsASAP(boolean realtime) {
		loadSender(realtime).setSendASAP();
	}
<<<<<<< HEAD

=======
	
>>>>>>> 1ea6e4f1
	@Override
	public DecodingMessageGroup startProcessingDecryptedMessages(int size) {
		return new MyDecodingMessageGroup(size);
	}
	
	class MyDecodingMessageGroup implements DecodingMessageGroup {

		private final ArrayList<Message> messages;
		private final ArrayList<Message> messagesWantSomething;
		
		public MyDecodingMessageGroup(int size) {
			messages = new ArrayList<Message>(size);
			messagesWantSomething = new ArrayList<Message>(size);
		}

		@Override
		public void processDecryptedMessage(byte[] data, int offset,
				int length, int overhead) {
			Message m = node.usm.decodeSingleMessage(data, offset, length, PeerNode.this, overhead);
			if(m == null) {
				if(logMINOR) Logger.minor(this, "Message not decoded from "+PeerNode.this+" ("+PeerNode.this.getVersionNumber()+")");
				return;
			}
			if(DMT.isPeerLoadStatusMessage(m)) {
				handleMessage(m);
				return;
			}
			if(DMT.isLoadLimitedRequest(m)) {
				messagesWantSomething.add(m);
			} else {
				messages.add(m);
			}
		}

		@Override
		public void complete() {
			for(Message msg : messages) {
				handleMessage(msg);
			}
			for(Message msg : messagesWantSomething) {
				handleMessage(msg);
			}
		}
		
	}
	
	public boolean isLowCapacity(boolean isRealtime) {
		PeerLoadStats stats = outputLoadTracker(isRealtime).getLastIncomingLoadStats();
		if(stats == null) return false;
		NodePinger pinger = node.nodeStats.nodePinger;
		if(pinger == null) return false; // FIXME possible?
		if(pinger.capacityThreshold(isRealtime, true) > stats.peerLimit(true)) return true;
		if(pinger.capacityThreshold(isRealtime, false) > stats.peerLimit(false)) return true;
		return false;
	}

	public void reportRoutedTo(double target, boolean isLocal, boolean realTime, PeerNode prev, Set<PeerNode> routedTo) {
		double distance = Location.distance(target, getLocation());
		
		double myLoc = node.getLocation();
		double prevLoc;
		if(prev != null)
			prevLoc = prev.getLocation();
		else
			prevLoc = -1.0;
		
		double[] peersLocation = getPeersLocation();
		if((peersLocation != null) && (shallWeRouteAccordingToOurPeersLocation())) {
			for(double l : peersLocation) {
				boolean ignoreLoc = false; // Because we've already been there
				if(Math.abs(l - myLoc) < Double.MIN_VALUE * 2 ||
						Math.abs(l - prevLoc) < Double.MIN_VALUE * 2)
					ignoreLoc = true;
				else {
					for(PeerNode cmpPN : routedTo)
						if(Math.abs(l - cmpPN.getLocation()) < Double.MIN_VALUE * 2) {
							ignoreLoc = true;
							break;
						}
				}
				if(ignoreLoc) continue;
				double newDiff = Location.distance(l, target);
				if(newDiff < distance) {
					distance = newDiff;
				}
			}
			if(logMINOR)
				Logger.minor(this, "The peer "+this+" has published his peer's locations and the closest we have found to the target is "+distance+" away.");
		}
		
		node.nodeStats.routingMissDistanceOverall.report(distance);
		(isLocal ? node.nodeStats.routingMissDistanceLocal : node.nodeStats.routingMissDistanceRemote).report(distance);
		(realTime ? node.nodeStats.routingMissDistanceRT : node.nodeStats.routingMissDistanceBulk).report(distance);
		node.peers.incrementSelectionSamples(System.currentTimeMillis(), this);
	}

	private long maxPeerPingTime() {
		if(node == null)
			return NodeStats.DEFAULT_MAX_PING_TIME * 2;
		NodeStats stats = node.nodeStats;
		if(node.nodeStats == null)
			return NodeStats.DEFAULT_MAX_PING_TIME * 2;
		else
			return stats.maxPeerPingTime();
	}

	protected boolean sendingUOMMainJar;
	protected boolean sendingUOMExtJar;
	
	public synchronized boolean sendingUOMJar(boolean isExt) {
		if(isExt) {
			if(sendingUOMExtJar) return false;
			sendingUOMExtJar = true;
		} else {
			if(sendingUOMMainJar) return false;
			sendingUOMMainJar = true;
		}
		return true;
	}
	
	public synchronized void finishedSendingUOMJar(boolean isExt) {
		if(isExt)
			sendingUOMExtJar = false;
		else
			sendingUOMMainJar = false;
	}

	/** Get the boot ID for purposes of the other node. This is set to a random number on
	 * startup, but also whenever we disconnected(true,...) i.e. whenever we dump the 
	 * message queues and PacketFormat's. */
	public synchronized long getOutgoingBootID() {
		return this.myBootID;
	}

	
	static final long THROTTLE_REKEY = 1000;
	
	public synchronized boolean throttleRekey(TransportPlugin transportPlugin) {
		PeerTransport peerTransport = getPeerTransport(transportPlugin);
		if(peerTransport != null) {
			return peerTransport.throttleRekey();
		}
		Logger.error(this, "Transport was not found in both places. Not possible");
		return false; //Unlikely case
	}

	/** Calculate the maximum number of outgoing transfers to this peer that we
	 * will accept in requests and inserts. */
	public int calculateMaxTransfersOut(int timeout, double nonOverheadFraction) {
		// First get usable bandwidth.
		double bandwidth = (getThrottle().getBandwidth()+1.0);
		if(shouldThrottle())
			bandwidth = Math.min(bandwidth, node.getOutputBandwidthLimit() / 2);
		bandwidth *= nonOverheadFraction;
		// Transfers are divided into packets. Packets are 1KB. There are 1-2
		// of these for SSKs and 32 of them for CHKs, but that's irrelevant here.
		// We are only concerned here with the time that a transfer will have to
		// wait after sending a packet for it to have an opportunity to send 
		// another one. Or equivalently the delay between starting and sending 
		// the first packet.
		double packetsPerSecond = bandwidth / 1024.0;
		return (int)Math.max(1, Math.min(packetsPerSecond * timeout, Integer.MAX_VALUE));
	}

	public synchronized boolean hasFullNoderef() {
		return fullFieldSet != null;
	}
	
	public synchronized SimpleFieldSet getFullNoderef() {
		return fullFieldSet;
	}

	private int consecutiveGuaranteedRejectsRT = 0;
	private int consecutiveGuaranteedRejectsBulk = 0;

	private static final int CONSECUTIVE_REJECTS_MANDATORY_BACKOFF = 5;

	/** After 5 consecutive GUARANTEED soft rejections, we enter mandatory backoff.
	 * The reason why we don't immediately enter mandatory backoff is as follows:
	 * PROBLEM: Requests could have completed between the time when the request 
	 * was rejected and now.
	 * SOLUTION A: Tracking all possible requests which completed since the 
	 * request was sent. CON: This would be rather complex, and I'm not sure
	 * how well it would work when there are many requests in flight; would it
	 * even be possible without stopping sending requests after some arbitrary
	 * threshold? We might need a time element, and would probably need parameters...
	 * SOLUTION B: Enforcing a hard peer limit on both sides, as opposed to 
	 * accepting a request if the *current* usage, without the new request, is 
	 * over the limit. CON: This would break fairness between request types.
	 * 
	 * Of course, the problem with just using a counter is it may need to be 
	 * changed frequently ... FIXME create a better solution!
	 *
	 * Fortunately, this is pretty rare. It happens when e.g. we send an SSK,
	 * then we send a CHK, the messages are reordered and the CHK is accepted,
	 * and then the SSK is rejected. Both were GUARANTEED because if they 
	 * are accepted in order, thanks to the mechanism referred to in solution B,
	 * they will both be accepted.
	 */
	public void rejectedGuaranteed(boolean realTimeFlag) {
		synchronized(this) {
			if(realTimeFlag) {
				consecutiveGuaranteedRejectsRT++;
				if(consecutiveGuaranteedRejectsRT != CONSECUTIVE_REJECTS_MANDATORY_BACKOFF) {
					return;
				}
				consecutiveGuaranteedRejectsRT = 0;
			} else {
				consecutiveGuaranteedRejectsBulk++;
				if(consecutiveGuaranteedRejectsBulk != CONSECUTIVE_REJECTS_MANDATORY_BACKOFF) {
					return;
				}
				consecutiveGuaranteedRejectsBulk = 0;
			}
		}
		enterMandatoryBackoff("Mandatory:RejectedGUARANTEED", realTimeFlag);
	}

	/** Accepting a request, even if it was not GUARANTEED, resets the counters
	 * for consecutive guaranteed rejections. @see rejectedGuaranteed(boolean realTimeFlag).
	 */
	public void acceptedAny(boolean realTimeFlag) {
		synchronized(this) {
			if(realTimeFlag) {
				consecutiveGuaranteedRejectsRT = 0;
			} else {
				consecutiveGuaranteedRejectsBulk = 0;
			}
		}
	}
	
<<<<<<< HEAD
	/**
	 * Method called from setTransportAddress or from NodeCrypto (handleNewTransport method).
	 * Checks if we have any address i.e if our peer has loaded the same transport, and then decides to use it.
	 */
	public synchronized void handleNewPeerTransport(PacketTransportBundle packetTransportBundle) {
		ArrayList<String> physical = peerEnabledTransports.get(packetTransportBundle.transportName);
		if(physical == null)
			return;	//Don't load the transport if the peer does not use it.
		if(physical.size() == 0)
			return;
		PeerPacketTransport peerPacketTransport = new PeerPacketTransport(packetTransportBundle, this);
		// Don't use purge unnecessarily. In this case since it a new transport we don't need to do it.
		peerPacketTransport.setTransportAddress(physical, false, false);
		synchronized(packetTransportMapLock) {
			peerPacketTransportMap.put(peerPacketTransport.transportName, peerPacketTransport);
		}
	}
	
	/**
	 * Method called from createPeerStreamTransportMap or from NodeCrypto (handleNewTransport method).
	 * Checks if we have any address i.e if our peer has loaded the same transport, and then decides to use it.
	 */
	public synchronized void handleNewPeerTransport(StreamTransportBundle streamTransportBundle) {
		ArrayList<String> physical = peerEnabledTransports.get(streamTransportBundle.transportName);
		if(physical == null)
			return;	//Don't load the transport if the peer does not use it.
		if(physical.size() == 0)
			return;
		PeerStreamTransport peerStreamTransport = new PeerStreamTransport(streamTransportBundle, this);
		// Don't use purge unnecessarily. In this case since it a new transport we don't need to do it.
		peerStreamTransport.setTransportAddress(physical, false, false);
		synchronized(streamTransportMapLock) {
			peerStreamTransportMap.put(peerStreamTransport.transportName, peerStreamTransport);
		}
	}
	
	public synchronized void disableTransport(String transportName) {
		if(peerPacketTransportMap.containsKey(transportName)) {
			synchronized(packetTransportMapLock) {
				disconnectTransport(true, peerPacketTransportMap.get(transportName));
				peerPacketTransportMap.remove(transportName);
			}
		}
		else if(peerStreamTransportMap.containsKey(transportName)) {
			synchronized(streamTransportMapLock) {
				disconnectTransport(true, peerStreamTransportMap.get(transportName));
				peerStreamTransportMap.remove(transportName);
			}
		}
		//Do other stuff. Inform of noderef change.
	}
	
	/**
	 * This method should be called when a particular transport has disconnected. 
	 * @param transportPlugin The transport that we need to handshake with.
	 * @param notRegistered
	 * @throws TransportPluginException Thrown if this PeerNode does not use the transport
	 */
	public void sendTransportHandshake(TransportPlugin transportPlugin, boolean notRegistered){
		PeerTransport peerTransport = getPeerTransport(transportPlugin);
		if(peerTransport != null)
			peerTransport.outgoingMangler.sendHandshake(this, notRegistered);
	}
	
	/**
	 * We can use this when we have a noderef to process or the peer noderef has changed.
	 * It ll check if our peer loaded any new transport 
	 * and try to handshake with that as well (if we ourselves have that transport that is).
	 * Also if we call this for metadata it does not directly setDetectedTransportAddress.
	 * This should be done explicity.
	 * Refer to previous Peer address based version of PeerNode for what used to happen.
	 * @param fs
	 * @param setDetected If true, it is assumed that it is the metadata information and we can directly set
	 * detectedTransportAddress.
	 * @param purgeAddresses If true it will get rid of all previous addresses.
	 * Use it only if a new noderef has been obtained
	 */
	public synchronized void setTransportAddress(SimpleFieldSet fs, boolean setDetected, boolean purgeAddresses) {
		Iterator<String> it = fs.keyIterator();
		while(it.hasNext()) {
			PacketTransportBundle packetBundle;
			StreamTransportBundle streamBundle;
			String transportName = it.next();
			String[] addresses = fs.getAll(transportName);
			ArrayList<String> arrayAddress = recordAddress(transportName, addresses);
			
			// Condition 1: Inform already loaded transports of the new addresses.
			if(peerPacketTransportMap.containsKey(transportName))
				peerPacketTransportMap.get(transportName).setTransportAddress(arrayAddress, setDetected, purgeAddresses);
			else if(peerStreamTransportMap.containsKey(transportName))
				peerStreamTransportMap.get(transportName).setTransportAddress(arrayAddress, setDetected, purgeAddresses);
			
			//Condition 2: If we find that our peer has a new transport that we have, then get it
			
			else if((packetBundle = crypto.getPacketTransportBundleMap(transportName)) != null)
				handleNewPeerTransport(packetBundle);
			else if((streamBundle = crypto.getStreamTransportBundleMap(transportName)) != null)
				handleNewPeerTransport(streamBundle);
			
			//Condition 3: Inform the user that we don't have this transport.
			//TODO add user alerts
			
		}
	}
	
	public synchronized HashMap<String, PeerPacketTransport> getPeerPacketTransportMap(){
		return peerPacketTransportMap;
	}
	
	public synchronized HashMap<String, PeerStreamTransport> getPeerStreamTransportMap(){
		return peerStreamTransportMap;
	}
	
	public boolean containsTransport(String transportName){
		if(peerPacketTransportMap.containsKey(transportName))
			return true;
		else if(peerStreamTransportMap.containsKey(transportName))
			return true;
		
		return false;
	}
	
	public boolean matchesPluginAddress(PluginAddress address, TransportPlugin transportPlugin) {
		PeerTransport peerTransport = getPeerTransport(transportPlugin);
		if(peerTransport != null) {
			if(peerTransport.detectedTransportAddress.laxEquals(address))
				return true;
		}
		return false;
	}
	
	/**
	 * Check if we are already connected to a PeerNode having the same physical address.
	 * Check if we want to connect to this PeerNode
	 * @return True if this PeerNode is unique and we can connect to it.
	 */
	public boolean checkPeerNodeUnique() {
		for(String transportName : peerPacketTransportMap.keySet()) {
			if(!checkPeerNodeUnique(peerPacketTransportMap.get(transportName)))
				return false;
		}
		for(String transportName : peerStreamTransportMap.keySet()) {
			if(!checkPeerNodeUnique(peerStreamTransportMap.get(transportName)))
				return false;
		}
		return true;
	}
	
	public boolean checkPeerNodeUnique(PeerTransport peerTransport) {
		boolean okay = false;
		boolean any = false;
		PluginAddress[] handshakeTransportAddress = peerTransport.handshakeTransportAddresses;
		if(handshakeTransportAddress != null) {
			for(PluginAddress address : handshakeTransportAddress) {
				if(address == null) continue;
				try {	
					FreenetInetAddress addr = address.getFreenetAddress();
					if(addr == null) continue;
					InetAddress a = addr.getAddress(false);
					if(a == null) continue;
					if(a.isAnyLocalAddress() || a.isSiteLocalAddress()) continue;
					any = true;
					if(crypto.allowConnection(this, addr, peerTransport.transportPlugin))
						okay = true;
				}catch(UnsupportedIPAddressOperationException e) {
					//Non IP based addresses are assumed to be unique for now
				}
			}
		} else {
			Logger.error(this, "Peer does not have any IP addresses???");
		}
		if(any && !okay) {
			Logger.normal(this, "Rejecting peer as we are already connected to a peer with the same IP address");
			return false;
		}
		return true;
	}
	
	public PeerTransport getPeerTransport(TransportPlugin transportPlugin) {
		String transportName = transportPlugin.transportName;
		PeerTransport peerTransport;
		synchronized(packetTransportMapLock) {
			peerTransport = peerPacketTransportMap.get(transportName);
			if(peerTransport != null)
				return peerTransport;
		}
		synchronized(streamTransportMapLock) {	
			peerTransport = peerStreamTransportMap.get(transportName);
			if(peerTransport != null)
				return peerTransport;
		}
		return null;
	}
	
	public PeerPacketTransport getPeerTransport(PacketTransportPlugin transportPlugin) {
		synchronized(packetTransportMapLock) {
			return peerPacketTransportMap.get(transportPlugin.transportName);
		}
	}
	
	public PeerStreamTransport getPeerTransport(StreamTransportPlugin transportPlugin) {
		synchronized(streamTransportMapLock) {	
			return peerStreamTransportMap.get(transportPlugin.transportName);
		}
	}
	
	@Override
	public PeerMessageTracker getPeerMessageTracker() {
		return pmt;
	}
	
	/**
	 * Record the addresses in peerEnabledTransports which is referred later on.
	 * @param transportName
	 * @param address
	 * @return The address that exists after the operation for that particular transport 
	 */
	private ArrayList<String> recordAddress(String transportName, ArrayList<String> address) {
		ArrayList<String> temp = peerEnabledTransports.get(transportName);
		if(temp == null)
			temp = new ArrayList<String> ();
		temp.addAll(address);
		peerEnabledTransports.put(transportName, temp);
		return temp;
	}
	
	/**
	 * Record the addresses in peerEnabledTransports which is referred later on.
	 * @param transportName
	 * @param address
	 * @return The address that exists after the operation for that particular transport
	 */
	private ArrayList<String> recordAddress(String transportName, String[] address) {
		ArrayList<String> temp = new ArrayList<String> ();
		for(String addr : address)
			temp.add(addr);
		return recordAddress(transportName, temp);
=======
	/** @return The largest throttle window size of any of our throttles.
	 * This is just for guesstimating how many blocks we can have in flight. */
	@Override
	public int getThrottleWindowSize() {
		PacketThrottle throttle = getThrottle();
		if(throttle != null) return (int)(Math.min(throttle.getWindowSize(), Integer.MAX_VALUE));
		else return Integer.MAX_VALUE;
>>>>>>> 1ea6e4f1
	}
	
}<|MERGE_RESOLUTION|>--- conflicted
+++ resolved
@@ -10,10 +10,6 @@
 import java.math.BigInteger;
 import java.net.InetAddress;
 import java.net.MalformedURLException;
-<<<<<<< HEAD
-=======
-import java.net.UnknownHostException;
->>>>>>> 1ea6e4f1
 import java.util.ArrayList;
 import java.util.Arrays;
 import java.util.Collections;
@@ -249,15 +245,6 @@
 
 	/** Time at which we should send the next handshake request */
 	protected long sendHandshakeTime;
-<<<<<<< HEAD
-=======
-	/** Time after which we log message requeues while rate limiting */
-	private long nextMessageRequeueLogTime;
-	/** Interval between rate limited message requeue logs (in milliseconds) */
-	private static final long messageRequeueLogRateLimitInterval = 1000;
-	/** Number of messages to be requeued after which we rate limit logging of such */
-	private static final int messageRequeueLogRateLimitThreshold = 15;
->>>>>>> 1ea6e4f1
 	/** Version of the node */
 	private String version;
 	/** Total input */
@@ -441,11 +428,6 @@
 		if(fromLocal || fromAnonymousInitiator) noSig = true;
 		myRef = new WeakReference<PeerNode>(this);
 		this.checkStatusAfterBackoff = new PeerNodeBackoffStatusChecker(myRef);
-<<<<<<< HEAD
-=======
-		if(mangler == null) throw new NullPointerException();
-		this.outgoingMangler = mangler;
->>>>>>> 1ea6e4f1
 		this.node = node2;
 		this.crypto = crypto;
 		
@@ -957,28 +939,18 @@
 	 */
 	@Override
 	public boolean isConnected() {
-<<<<<<< HEAD
 		isConnected = false;
 		for(String transportName : peerPacketTransportMap.keySet()) {
 			isConnected |= peerPacketTransportMap.get(transportName).isTransportConnected();
 		}
 		for(String transportName : peerStreamTransportMap.keySet()) {
 			isConnected |= peerStreamTransportMap.get(transportName).isTransportConnected();
-=======
-		long now = System.currentTimeMillis(); // no System.currentTimeMillis in synchronized
-		synchronized(this) {
-			if(isConnected && currentTracker != null) {
-				timeLastConnected = now;
-				return true;
-			}
-			return false;
->>>>>>> 1ea6e4f1
 		}
 		if(isConnected)
 			timeLastConnected = System.currentTimeMillis();
 		return isConnected;
 	}
-	
+
 	/**
 	* Send a message, off-thread, to this node.
 	* @param msg The message to be sent.
@@ -1065,52 +1037,6 @@
 		return timeLastRoutable;
 	}
 
-<<<<<<< HEAD
-=======
-	@Override
-	public void maybeRekey() {
-		long now = System.currentTimeMillis();
-		boolean shouldDisconnect = false;
-		boolean shouldReturn = false;
-		boolean shouldRekey = false;
-		long timeWhenRekeyingShouldOccur = 0;
-
-		synchronized (this) {
-			timeWhenRekeyingShouldOccur = timeLastRekeyed + FNPPacketMangler.SESSION_KEY_REKEYING_INTERVAL;
-			shouldDisconnect = (timeWhenRekeyingShouldOccur + FNPPacketMangler.MAX_SESSION_KEY_REKEYING_DELAY < now) && isRekeying;
-			shouldReturn = isRekeying || !isConnected;
-			shouldRekey = (timeWhenRekeyingShouldOccur < now);
-			if((!shouldRekey) && totalBytesExchangedWithCurrentTracker > FNPPacketMangler.AMOUNT_OF_BYTES_ALLOWED_BEFORE_WE_REKEY) {
-				shouldRekey = true;
-				timeWhenRekeyingShouldOccur = now;
-			}
-		}
-
-		if(shouldDisconnect) {
-			String time = TimeUtil.formatTime(FNPPacketMangler.MAX_SESSION_KEY_REKEYING_DELAY);
-			System.err.println("The peer (" + this + ") has been asked to rekey " + time + " ago... force disconnect.");
-			Logger.error(this, "The peer (" + this + ") has been asked to rekey " + time + " ago... force disconnect.");
-			forceDisconnect();
-		} else if (shouldReturn || hasLiveHandshake(now)) {
-			return;
-		} else if(shouldRekey) {
-			startRekeying();
-		}
-	}
-
-	@Override
-	public void startRekeying() {
-		long now = System.currentTimeMillis();
-		synchronized(this) {
-			if(isRekeying) return;
-			isRekeying = true;
-			sendHandshakeTime = now; // Immediately
-			ctx = null;
-		}
-		Logger.normal(this, "We are asking for the key to be renewed (" + this.detectedPeer + ')');
-	}
-
->>>>>>> 1ea6e4f1
 	/**
 	* @return The time this PeerNode was added to the node (persistent across restarts).
 	*/
@@ -1130,16 +1056,9 @@
 	}
 	
 	/**
-<<<<<<< HEAD
-	 * This method disconnects all transports and the PeerNode.
-	 * It does not check the cause of the disconnect.
-	 * The cause could be that it's taking too long or the user removed the Peer.
-	 */
-	public boolean disconnectPeer(boolean dumpMessageQueue, boolean dumpTrackers) {
-		PeerMessageTracker oldPMT = null;
-		List<MessageItem> moreMessagesTellDisconnected = null;
-=======
-	* Disconnected e.g. due to not receiving a packet for ages.
+	* This method disconnects all transports and the PeerNode.
+	* It does not check the cause of the disconnect.
+	* The cause could be that it's taking too long or the user removed the Peer.
 	* @param dumpMessageQueue If true, clear the messages-to-send queue, and
 	* change the bootID so even if we reconnect the other side will know that
 	* a disconnect happened. If false, don't clear the messages yet. They 
@@ -1158,9 +1077,10 @@
 	* SENSE!!! DO NOT USE!!! </ul>
 	* @return True if the node was connected, false if it was not.
 	*/
-	public boolean disconnected(boolean dumpMessageQueue, boolean dumpTrackers) {
+	public boolean disconnectPeer(boolean dumpMessageQueue, boolean dumpTrackers) {
+		PeerMessageTracker oldPMT = null;
+		List<MessageItem> moreMessagesTellDisconnected = null;
 		assert(!((!dumpMessageQueue) && dumpTrackers)); // Invalid combination!
->>>>>>> 1ea6e4f1
 		final long now = System.currentTimeMillis();
 		if(isRealConnection())
 			Logger.normal(this, "Disconnected " + this, new Exception("debug"));
@@ -1213,12 +1133,6 @@
 				mi.onDisconnect();
 			}
 		}
-<<<<<<< HEAD
-=======
-		if(cur != null) cur.disconnected();
-		if(prev != null) prev.disconnected();
-		if(unv != null) unv.disconnected();
->>>>>>> 1ea6e4f1
 		if(_lastThrottle != null)
 			_lastThrottle.maybeDisconnected();
 		node.lm.lostOrRestartedNode(this);
@@ -1276,13 +1190,9 @@
 	@Override
 	public void forceDisconnect() {
 		Logger.error(this, "Forcing disconnect on " + this, new Exception("debug"));
-<<<<<<< HEAD
-		disconnectPeer(purge, true); // always dump trackers, maybe dump messages
-=======
-		disconnected(true, true); // always dump trackers, maybe dump messages
->>>>>>> 1ea6e4f1
-	}
-	
+		disconnectPeer(true, true); // always dump trackers, maybe dump messages
+	}
+
 	/**
 	 * Disconnect a particular transport.
 	 * The reason can be anything- timeout, unloading transport, etc.
@@ -1295,7 +1205,6 @@
 	}
 	
 	/**
-<<<<<<< HEAD
 	 * This method is called if the boot ID has changed.
 	 * In which case we need to disconnect other transports and keep the current handshake
 	 * @param peerTransport
@@ -1314,36 +1223,6 @@
 				if(transportName == dontDisconnect)
 					continue;
 				peerStreamTransportMap.get(transportName).disconnectTransport(true);
-=======
-	* @return The time at which we must send a packet, even if
-	* it means it will only contains ack requests etc., or
-	* Long.MAX_VALUE if we have no pending ack request/acks/etc.
-	* Note that if this is less than now, it may not be entirely
-	* accurate i.e. we definitely must send a packet, but don't
-	* rely on it to tell you exactly how overdue we are.
-	*/
-	public long getNextUrgentTime(long now) {
-		long t = Long.MAX_VALUE;
-		SessionKey cur;
-		SessionKey prev;
-		PacketFormat pf;
-		synchronized(this) {
-			if(!isConnected) return Long.MAX_VALUE;
-			cur = currentTracker;
-			prev = previousTracker;
-			pf = packetFormat;
-			if(cur == null && prev == null) return Long.MAX_VALUE;
-		}
-		if(pf != null) {
-			boolean canSend = cur != null && pf.canSend(cur);
-			if(canSend) { // New messages are only sent on cur.
-				long l = messageQueue.getNextUrgentTime(t, 0); // Need an accurate value even if in the past.
-				if(t >= now && l < now && logMINOR)
-					Logger.minor(this, "Next urgent time from message queue less than now");
-				else if(logDEBUG)
-					Logger.debug(this, "Next urgent time is "+(l-now)+"ms on "+this);
-				t = l;
->>>>>>> 1ea6e4f1
 			}
 		}
 	}
@@ -1723,65 +1602,11 @@
 	public void changedAddress(PluginAddress newAddress, TransportPlugin transportPlugin) {
 		setDetectedAddress(newAddress, transportPlugin);
 	}
-<<<<<<< HEAD
 	
 	private void setDetectedAddress(PluginAddress newAddress, TransportPlugin transportPlugin) {
 		PeerTransport peerTransport = getPeerTransport(transportPlugin);
 		if(peerTransport != null)
 			peerTransport.setDetectedAddress(newAddress);
-=======
-
-	private void setDetectedPeer(Peer newPeer) {
-		// Also, we need to call .equals() to propagate any DNS lookups that have been done if the two have the same domain.
-		Peer p = newPeer;
-		newPeer = newPeer.dropHostName();
-		if(newPeer == null) {
-			Logger.error(this, "Impossible: No address for detected peer! "+p+" on "+this);
-			return;
-		}
-		synchronized(this) {
-			Peer oldPeer = detectedPeer;
-			if((newPeer != null) && ((oldPeer == null) || !oldPeer.equals(newPeer))) {
-				this.detectedPeer = newPeer;
-				updateShortToString();
-				// IP has changed, it is worth looking up the DNS address again.
-				this.lastAttemptedHandshakeIPUpdateTime = 0;
-				if(!isConnected)
-					return;
-			} else
-				return;
-		}
-		getThrottle().maybeDisconnected();
-		sendIPAddressMessage();
-	}
-
-	/**
-	* @return The current primary SessionKey, or null if we
-	* don't have one.
-	*/
-	@Override
-	public synchronized SessionKey getCurrentKeyTracker() {
-		return currentTracker;
-	}
-
-	/**
-	* @return The previous primary SessionKey, or null if we
-	* don't have one.
-	*/
-	@Override
-	public synchronized SessionKey getPreviousKeyTracker() {
-		return previousTracker;
-	}
-
-	/**
-	* @return The unverified SessionKey, if any, or null if we
-	* don't have one. The caller MUST call verified(KT) if a
-	* decrypt succeeds with this KT.
-	*/
-	@Override
-	public synchronized SessionKey getUnverifiedKeyTracker() {
-		return unverifiedTracker;
->>>>>>> 1ea6e4f1
 	}
 
 	private String shortToString;
@@ -1914,7 +1739,6 @@
 			routable = false;
 		} else
 			older = false;
-<<<<<<< HEAD
 		
 		changedAddress(replyTo, transportPlugin);
 		/*
@@ -1925,16 +1749,6 @@
 		
 		String transportName = transportPlugin.transportName;
 		long newID;
-=======
-		changedIP(replyTo);
-		boolean bootIDChanged = false;
-		boolean wasARekey = false;
-		SessionKey oldPrev = null;
-		SessionKey oldCur = null;
-		SessionKey newTracker;
-		MessageItem[] messagesTellDisconnected = null;
-		PacketFormat oldPacketFormat = null;
->>>>>>> 1ea6e4f1
 		synchronized(this) {
 			if(peerPacketTransportMap.containsKey(transportName)) {
 				PeerPacketTransport peerTransport = peerPacketTransportMap.get(transportName);
@@ -1962,136 +1776,10 @@
 			isRoutable = routable;
 			unroutableNewerVersion = newer;
 			unroutableOlderVersion = older;
-<<<<<<< HEAD
 		}
 		
 		return newID;
 		
-=======
-			boolean notReusingTracker = false;
-			bootIDChanged = (thisBootID != this.bootID);
-			if(myLastSuccessfulBootID != this.myBootID) {
-				// If our own boot ID changed, because we forcibly disconnected, 
-				// we need to use a new tracker. This is equivalent to us having restarted,
-				// from the point of view of the other side, but since we haven't we need
-				// to track it here.
-				bootIDChanged = true;
-				myLastSuccessfulBootID = myBootID;
-			}
-			if(bootIDChanged && wasARekey) {
-				// This can happen if the other side thought we disconnected but we didn't think they did.
-				Logger.normal(this, "Changed boot ID while rekeying! from " + bootID + " to " + thisBootID + " for " + getPeer());
-				wasARekey = false;
-				connectedTime = now;
-				countSelectionsSinceConnected = 0;
-				sentInitialMessages = false;
-			} else if(bootIDChanged && logMINOR)
-				Logger.minor(this, "Changed boot ID from " + bootID + " to " + thisBootID + " for " + getPeer());
-			this.bootID = thisBootID;
-			if(bootIDChanged) {
-				if((!bootIDChanged) && notReusingTracker && !(currentTracker == null && previousTracker == null))
-					// FIXME is this a real problem? Clearly the other side has changed trackers for some reason...
-					// Normally that shouldn't happen except when a connection times out ... it is probably possible
-					// for that to timeout on one side and not the other ...
-					Logger.error(this, "Not reusing tracker, so wiping old trackers for "+this);
-				oldPrev = previousTracker;
-				oldCur = currentTracker;
-				previousTracker = null;
-				currentTracker = null;
-				// Messages do not persist across restarts.
-				// Generally they would be incomprehensible, anything that isn't should be sent as
-				// connection initial messages by maybeOnConnect().
-				messagesTellDisconnected = grabQueuedMessageItems();
-				this.offeredMainJarVersion = 0;
-				oldPacketFormat = packetFormat;
-				packetFormat = null;
-			} else {
-				// else it's a rekey
-			}
-			newTracker = new SessionKey(this, outgoingCipher, outgoingKey, incommingCipher, incommingKey, ivCipher, ivNonce, hmacKey, new NewPacketFormatKeyContext(ourInitialSeqNum, theirInitialSeqNum), trackerID);
-			if(logMINOR) Logger.minor(this, "New key tracker in completedHandshake: "+newTracker+" for "+shortToString()+" neg type "+negType);
-			if(unverified) {
-				if(unverifiedTracker != null) {
-					// Keep the old unverified tracker if possible.
-					if(previousTracker == null)
-						previousTracker = unverifiedTracker;
-				}
-				unverifiedTracker = newTracker;
-				if(currentTracker == null)
-					isConnected = false;
-			} else {
-				oldPrev = previousTracker;
-				previousTracker = currentTracker;
-				currentTracker = newTracker;
-				// Keep the old unverified tracker.
-				// In case of a race condition (two setups between A and B complete at the same time),
-				// we might want to keep the unverified tracker rather than the previous tracker.
-				neverConnected = false;
-				maybeClearPeerAddedTimeOnConnect();
-			}
-			ctx = null;
-			isRekeying = false;
-			timeLastRekeyed = now - (unverified ? 0 : FNPPacketMangler.MAX_SESSION_KEY_REKEYING_DELAY / 2);
-			totalBytesExchangedWithCurrentTracker = 0;
-			// This has happened in the past, and caused problems, check for it.
-			if(currentTracker != null && previousTracker != null &&
-					Arrays.equals(currentTracker.outgoingKey, previousTracker.outgoingKey) &&
-					Arrays.equals(currentTracker.incommingKey, previousTracker.incommingKey))
-				Logger.error(this, "currentTracker key equals previousTracker key: cur "+currentTracker+" prev "+previousTracker);
-			if(previousTracker != null && unverifiedTracker != null &&
-					Arrays.equals(previousTracker.outgoingKey, unverifiedTracker.outgoingKey) &&
-					Arrays.equals(previousTracker.incommingKey, unverifiedTracker.incommingKey))
-				Logger.error(this, "previousTracker key equals unverifiedTracker key: prev "+previousTracker+" unv "+unverifiedTracker);
-			timeLastSentPacket = now;
-			if(packetFormat == null) {
-				packetFormat = new NewPacketFormat(this, ourInitialMsgID, theirInitialMsgID);
-			}
-			// Completed setup counts as received data packet, for purposes of avoiding spurious disconnections.
-			timeLastReceivedPacket = now;
-			timeLastReceivedDataPacket = now;
-			timeLastReceivedAck = now;
-		}
-		if(messagesTellDisconnected != null) {
-			for(int i=0;i<messagesTellDisconnected.length;i++) {
-				messagesTellDisconnected[i].onDisconnect();
-			}
-		}
-
-		if(bootIDChanged) {
-			node.lm.lostOrRestartedNode(this);
-			node.usm.onRestart(this);
-			node.tracker.onRestartOrDisconnect(this);
-		}
-		if(oldPrev != null) oldPrev.disconnected();
-		if(oldCur != null) oldCur.disconnected();
-		if(oldPacketFormat != null) {
-			List<MessageItem> tellDisconnect = oldPacketFormat.onDisconnect();
-			if(tellDisconnect != null)
-				for(MessageItem item : tellDisconnect) {
-					item.onDisconnect();
-				}
-		}
-		PacketThrottle throttle;
-		synchronized(this) {
-			throttle = _lastThrottle;
-		}
-		if(throttle != null) throttle.maybeDisconnected();
-		Logger.normal(this, "Completed handshake with " + this + " on " + replyTo + " - current: " + currentTracker +
-			" old: " + previousTracker + " unverified: " + unverifiedTracker + " bootID: " + thisBootID + (bootIDChanged ? "(changed) " : "") + " for " + shortToString());
-
-		setPeerNodeStatus(now);
-
-		if(newer || older || !isConnected())
-			node.peers.disconnected(this);
-		else if(!wasARekey) {
-			node.peers.addConnectedPeer(this);
-			maybeOnConnect();
-		}
-		
-		crypto.maybeBootConnection(this, replyTo.getFreenetAddress());
-
-		return trackerID;
->>>>>>> 1ea6e4f1
 	}
 
 	protected abstract void maybeClearPeerAddedTimeOnConnect();
@@ -2160,7 +1848,6 @@
 		return RequestStarter.IMMEDIATE_SPLITFILE_PRIORITY_CLASS;
 	}
 
-<<<<<<< HEAD
 	void maybeSendInitialMessages(TransportPlugin transportPlugin) {
 		PeerTransport peerTransport = getPeerTransport(transportPlugin);
 		if(peerTransport == null)
@@ -2179,18 +1866,6 @@
 			for(String transportName : peerPacketTransportMap.keySet()) {
 				sentInitialMessages &= !(peerPacketTransportMap.get(transportName).shouldSendInitialMessages());
 			}
-=======
-	boolean sentInitialMessages;
-
-	void maybeSendInitialMessages() {
-		synchronized(this) {
-			if(sentInitialMessages)
-				return;
-			if(currentTracker != null)
-				sentInitialMessages = true;
-			else
-				return;
->>>>>>> 1ea6e4f1
 		}
 		synchronized(streamTransportMapLock) {
 			for(String transportName : peerStreamTransportMap.keySet()) {
@@ -2237,77 +1912,6 @@
 		sendConnectedDiffNoderef();
 	}
 
-<<<<<<< HEAD
-=======
-	private Message createSentPacketsMessage() {
-		long[][] sent = getSentPacketTimesHashes();
-		long[] times = sent[0];
-		long[] hashes = sent[1];
-		long now = System.currentTimeMillis();
-		long horizon = now - Integer.MAX_VALUE;
-		int skip = 0;
-		for(int i = 0; i < times.length; i++) {
-			long time = times[i];
-			if(time < horizon)
-				skip++;
-			else
-				break;
-		}
-		int[] timeDeltas = new int[times.length - skip];
-		for(int i = skip; i < times.length; i++)
-			timeDeltas[i] = (int) (now - times[i]);
-		if(skip != 0) {
-			// Unlikely code path, only happens with very long uptime.
-			// Trim hashes too.
-			long[] newHashes = new long[hashes.length - skip];
-			System.arraycopy(hashes, skip, newHashes, 0, hashes.length - skip);
-		}
-		return DMT.createFNPSentPackets(timeDeltas, hashes, now);
-	}
-
-	private void sendIPAddressMessage() {
-		Message ipMsg = DMT.createFNPDetectedIPAddress(detectedPeer);
-		try {
-			sendAsync(ipMsg, null, node.nodeStats.changedIPCtr);
-		} catch(NotConnectedException e) {
-			Logger.normal(this, "Sending IP change message to " + this + " but disconnected: " + e, e);
-		}
-	}
-
-	/**
-	* Called when a packet is successfully decrypted on a given
-	* SessionKey for this node. Will promote the unverifiedTracker
-	* if necessary.
-	*/
-	@Override
-	public void verified(SessionKey tracker) {
-		long now = System.currentTimeMillis();
-		SessionKey completelyDeprecatedTracker;
-		synchronized(this) {
-			if(tracker == unverifiedTracker) {
-				if(logMINOR)
-					Logger.minor(this, "Promoting unverified tracker " + tracker + " for " + getPeer());
-				completelyDeprecatedTracker = previousTracker;
-				previousTracker = currentTracker;
-				currentTracker = unverifiedTracker;
-				unverifiedTracker = null;
-				isConnected = true;
-				neverConnected = false;
-				maybeClearPeerAddedTimeOnConnect();
-				ctx = null;
-			} else
-				return;
-		}
-		maybeSendInitialMessages();
-		setPeerNodeStatus(now);
-		node.peers.addConnectedPeer(this);
-		maybeOnConnect();
-		if(completelyDeprecatedTracker != null) {
-			completelyDeprecatedTracker.disconnected();
-		}
-	}
-
->>>>>>> 1ea6e4f1
 	private synchronized boolean invalidVersion() {
 		return bogusNoderef || forwardInvalidVersion() || reverseInvalidVersion();
 	}
@@ -2570,58 +2174,11 @@
 			}
 		}
 		try {
-<<<<<<< HEAD
 			SimpleFieldSet transports = fs.subset("physical");
 			// Purge all addresses since it is a new noderef
 			if(transports != null) {
 				setTransportAddress(transports, false, true);
 				changedAnything = true;
-=======
-			String physical[] = fs.getAll("physical.udp");
-			if(physical != null) {
-				Vector<Peer> oldNominalPeer = nominalPeer;
-
-				if(nominalPeer == null)
-					nominalPeer = new Vector<Peer>();
-				nominalPeer.removeAllElements();
-
-				Peer[] oldPeers = nominalPeer.toArray(new Peer[nominalPeer.size()]);
-
-				for(int i = 0; i < physical.length; i++) {
-					Peer p;
-					try {
-						p = new Peer(physical[i], true, true);
-					} catch(HostnameSyntaxException e) {
-						Logger.error(this, "Invalid hostname or IP Address syntax error while parsing new peer reference: " + physical[i]);
-						continue;
-					} catch (PeerParseException e) {
-						Logger.error(this, "Invalid hostname or IP Address syntax error while parsing new peer reference: " + physical[i]);
-						continue;
-					} catch (UnknownHostException e) {
-						// Should be impossible???
-						Logger.error(this, "Invalid hostname or IP Address syntax error while parsing new peer reference: " + physical[i]);
-						continue;
-					}
-					if(!nominalPeer.contains(p)) {
-						if(oldNominalPeer.contains(p)) {
-							// Do nothing
-							// .contains() will .equals() on each, and equals() will propagate the looked-up IP if necessary.
-							// This is obviously O(n^2), but it doesn't matter, there will be very few peers.
-						}
-						nominalPeer.addElement(p);
-					}
-				}
-				if(!Arrays.equals(oldPeers, nominalPeer.toArray(new Peer[nominalPeer.size()]))) {
-					changedAnything = true;
-					if(logMINOR) Logger.minor(this, "Got new physical.udp for "+this+" : "+Arrays.toString(nominalPeer.toArray()));
-					// Look up the DNS names if any ASAP
-					lastAttemptedHandshakeIPUpdateTime = 0;
-					// Clear nonces to prevent leak. Will kill any in-progress connect attempts, but that is okay because
-					// either we got an ARK which changed our peers list, or we just connected.
-					jfkNoncesSent.clear();
-				}
-
->>>>>>> 1ea6e4f1
 			} else if(forARK || forFullNodeRef) {
 				// Connection setup doesn't include a physical.udp.
 				// Differential noderefs only include it on the first one after connect.
@@ -2670,28 +2227,10 @@
 	}
 
 	/**
-<<<<<<< HEAD
-	* For now it returns the result from the default udp transport.
-	* We must avoid these hacks. But once FNPWrapper is gotten rid of we can remove this
-	*/
-	public boolean sendAnyUrgentNotifications(boolean forceSendPrimary) {
-		String temp = Node.defaultPacketTransportName;
-		boolean ret = false;
-		for(String transportName : peerPacketTransportMap.keySet()) {
-			if(temp == transportName)	//FIXME Hack for FNPWrapper, which should be gotten rid of.
-				ret = peerPacketTransportMap.get(transportName).sendAnyUrgentNotifications(forceSendPrimary);
-			else
-				peerPacketTransportMap.get(transportName).sendAnyUrgentNotifications(forceSendPrimary);
-		}
-		return ret;
-=======
-	* Send a payload-less packet on either key if necessary.
-	* @throws PacketSequenceException If there is an error sending the packet
-	* caused by a sequence inconsistency.
+	* FIXME see if we need this method
 	*/
 	public boolean sendAnyUrgentNotifications(boolean forceSendPrimary) {
 		return false;
->>>>>>> 1ea6e4f1
 	}
 
 	/**
@@ -3859,7 +3398,6 @@
 	public boolean isDisabled() {
 		return false;
 	}
-	
 
 	public boolean allowLocalAddress() {
 		return false;
@@ -4336,57 +3874,11 @@
 		return offeredExtJarVersion;
 	}
 
-<<<<<<< HEAD
-=======
-	/**
-	 * Maybe send something. A SINGLE PACKET.
-	 * Don't send everything at once, for two reasons:
-	 * 1. It is possible for a node to have a very long backlog.
-	 * 2. Sometimes sending a packet can take a long time.
-	 * 3. In the near future PacketSender will be responsible for output bandwidth
-	 * throttling.
-	 * So it makes sense to send a single packet and round-robin.
-	 * @param now
-	 * @param rpiTemp
-	 * @param rpiTemp
-	 * @throws BlockedTooLongException
-	 */
-	public boolean maybeSendPacket(long now, boolean ackOnly) throws BlockedTooLongException {
-		PacketFormat pf;
-		synchronized(this) {
-			if(packetFormat == null) return false;
-			pf = packetFormat;
-		}
-		return pf.maybeSendPacket(now, ackOnly);
-	}
-
-	/**
-	 * @return The ID of a reusable PacketTracker if there is one, otherwise -1.
-	 */
-	public long getReusableTrackerID() {
-		SessionKey cur;
-		synchronized(this) {
-			cur = currentTracker;
-		}
-		if(cur == null) {
-			if(logMINOR) Logger.minor(this, "getReusableTrackerID(): cur = null on "+this);
-			return -1;
-		}
-		if(logMINOR) Logger.minor(this, "getReusableTrackerID(): "+cur.trackerID+" on "+this);
-		return cur.trackerID;
-	}
-
-	private long lastFailedRevocationTransfer;
->>>>>>> 1ea6e4f1
 	/** Reset on disconnection */
 	private int countFailedRevocationTransfers;
 
 	public void failedRevocationTransfer() {
-<<<<<<< HEAD
-=======
 		// Something odd happened, possibly a disconnect, maybe looking up the DNS names will help?
-		lastAttemptedHandshakeIPUpdateTime = System.currentTimeMillis();
->>>>>>> 1ea6e4f1
 		countFailedRevocationTransfers++;
 	}
 
@@ -5546,11 +5038,7 @@
 	public void setSendLoadStatsASAP(boolean realtime) {
 		loadSender(realtime).setSendASAP();
 	}
-<<<<<<< HEAD
-
-=======
-	
->>>>>>> 1ea6e4f1
+
 	@Override
 	public DecodingMessageGroup startProcessingDecryptedMessages(int size) {
 		return new MyDecodingMessageGroup(size);
@@ -5781,8 +5269,16 @@
 			}
 		}
 	}
-	
-<<<<<<< HEAD
+
+	/** @return The largest throttle window size of any of our throttles.
+	 * This is just for guesstimating how many blocks we can have in flight. */
+	@Override
+	public int getThrottleWindowSize() {
+		PacketThrottle throttle = getThrottle();
+		if(throttle != null) return (int)(Math.min(throttle.getWindowSize(), Integer.MAX_VALUE));
+		else return Integer.MAX_VALUE;
+	}
+	
 	/**
 	 * Method called from setTransportAddress or from NodeCrypto (handleNewTransport method).
 	 * Checks if we have any address i.e if our peer has loaded the same transport, and then decides to use it.
@@ -6020,15 +5516,6 @@
 		for(String addr : address)
 			temp.add(addr);
 		return recordAddress(transportName, temp);
-=======
-	/** @return The largest throttle window size of any of our throttles.
-	 * This is just for guesstimating how many blocks we can have in flight. */
-	@Override
-	public int getThrottleWindowSize() {
-		PacketThrottle throttle = getThrottle();
-		if(throttle != null) return (int)(Math.min(throttle.getWindowSize(), Integer.MAX_VALUE));
-		else return Integer.MAX_VALUE;
->>>>>>> 1ea6e4f1
 	}
 	
 }