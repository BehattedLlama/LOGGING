package freenet.node;

import java.io.BufferedReader;
import java.io.ByteArrayInputStream;
import java.io.IOException;
import java.io.InputStreamReader;
import java.io.UnsupportedEncodingException;
import java.io.Writer;
import java.lang.ref.WeakReference;
import java.math.BigInteger;
import java.net.InetAddress;
import java.net.MalformedURLException;
import java.util.ArrayList;
import java.util.Arrays;
import java.util.Collections;
import java.util.EnumMap;
import java.util.HashMap;
import java.util.HashSet;
import java.util.Hashtable;
import java.util.Iterator;
import java.util.LinkedHashMap;
import java.util.List;
import java.util.Random;
import java.util.Set;
import java.util.TreeMap;
import java.util.zip.DataFormatException;
import java.util.zip.Inflater;

import net.i2p.util.NativeBigInteger;
import freenet.client.FetchResult;
import freenet.client.async.USKRetriever;
import freenet.client.async.USKRetrieverCallback;
import freenet.crypt.BlockCipher;
import freenet.crypt.DSA;
import freenet.crypt.DSAGroup;
import freenet.crypt.DSAPublicKey;
import freenet.crypt.DSASignature;
import freenet.crypt.Global;
import freenet.crypt.HMAC;
import freenet.crypt.SHA256;
import freenet.crypt.UnsupportedCipherException;
import freenet.crypt.ciphers.Rijndael;
import freenet.io.comm.AsyncMessageCallback;
import freenet.io.comm.ByteCounter;
import freenet.io.comm.DMT;
import freenet.io.comm.DisconnectedException;
import freenet.io.comm.FreenetInetAddress;
import freenet.io.comm.Message;
import freenet.io.comm.MessageFilter;
import freenet.io.comm.NotConnectedException;
import freenet.io.comm.Peer;
import freenet.io.comm.PeerParseException;
import freenet.io.comm.ReferenceSignatureVerificationException;
import freenet.io.xfer.PacketThrottle;
import freenet.keys.ClientSSK;
import freenet.keys.FreenetURI;
import freenet.keys.Key;
import freenet.keys.USK;
import freenet.node.NodeStats.PeerLoadStats;
import freenet.node.NodeStats.RequestType;
import freenet.node.NodeStats.RunningRequestsSnapshot;
import freenet.node.OpennetManager.ConnectionType;
import freenet.node.PeerManager.PeerStatusChangeListener;
import freenet.node.TransportManager.TransportMode;
import freenet.pluginmanager.MalformedPluginAddressException;
import freenet.pluginmanager.PacketTransportPlugin;
import freenet.pluginmanager.PluginAddress;
import freenet.pluginmanager.StreamTransportPlugin;
import freenet.pluginmanager.TransportPlugin;
import freenet.pluginmanager.TransportPluginException;
import freenet.pluginmanager.UnsupportedIPAddressOperationException;
import freenet.support.Base64;
import freenet.support.Fields;
import freenet.support.HexUtil;
import freenet.support.IllegalBase64Exception;
import freenet.support.LogThresholdCallback;
import freenet.support.Logger;
import freenet.support.Logger.LogLevel;
import freenet.support.SimpleFieldSet;
import freenet.support.TimeUtil;
import freenet.support.WeakHashSet;
import freenet.support.math.MersenneTwister;
import freenet.support.math.RunningAverage;
import freenet.support.math.SimpleRunningAverage;
import freenet.support.math.TimeDecayingRunningAverage;
import freenet.support.transport.ip.IPUtil;

/**
 * @author amphibian
 *
 * Represents a peer we are connected to. One of the major issues
 * is that we can rekey, or a node can go down and come back up
 * while we are connected to it, and we want to reinitialize the
 * packet numbers when this happens. Hence we separate a lot of
 * code into SessionKey, which handles all communications to and
 * from this peer over the duration of a single key.
 * 
 * LOCKING: Can hold PeerManager and then lock PeerNode. Cannot hold
 * PeerNode and then lock PeerManager.
 */
public abstract class PeerNode implements USKRetrieverCallback, BasePeerNode {
	
	//public final TransportMode transportMode;

	private String lastGoodVersion;
	/**
	 * True if this peer has a build number older than our last-known-good build number.
	 * Note that even if this is true, the node can still be 'connected'.
	 */
	protected boolean unroutableOlderVersion;
	/**
	 * True if this peer reports that our build number is before their last-known-good build number.
	 * Note that even if this is true, the node can still be 'connected'.
	 */
	protected boolean unroutableNewerVersion;
	protected boolean disableRouting;
	protected boolean disableRoutingHasBeenSetLocally;
	protected boolean disableRoutingHasBeenSetRemotely;

	/**
	 * This deals with a PeerPacketTransport object that will have a list of active transports for which setup can be done.
	 */
	private HashMap<String, PeerPacketTransport> peerPacketTransportMap = new HashMap<String, PeerPacketTransport> ();
	
	/**
	 * This deals with a PeerStreamTransport object that will have a list of active transports for which setup can be done.
	 */
	private HashMap<String, PeerStreamTransport> peerStreamTransportMap = new HashMap<String, PeerStreamTransport> ();
	
	/** 
	 * Track all the transports our peer is using. Update it whenever possible.
	 * If a noderef contains a transport but we don't have it, store the addresses in the string format.
	 * Also we can in the future notify the user of this plugin.
	 */
	private HashMap<String, HashSet<String>> peerEnabledTransports = new HashMap<String, HashSet<String>> ();
	
	private Object packetTransportMapLock = new Object();
	private Object streamTransportMapLock = new Object();
	
	/** This is a hack. It is the address of the default udp transport */
	private Peer detectedPeer;
<<<<<<< HEAD
=======
	/** My OutgoingPacketMangler i.e. the object which encrypts packets sent to this node */
	private final OutgoingPacketMangler outgoingMangler;
	/** Advertised addresses */
	protected List<Peer> nominalPeer;
>>>>>>> d1e3b5b1
	/** The PeerNode's report of our IP address */
	private Peer remoteDetectedPeer;
	/** Is this a testnet node? */
	public final boolean testnetEnabled;
	/** When did we last receive a packet? */
	private long timeLastReceivedPacket;
	/** When did we last receive a non-auth packet? */
	private long timeLastReceivedDataPacket;
	/** When did we last receive an ack? */
	private long timeLastReceivedAck;
	/** When was isConnected() last true? */
	private long timeLastConnected;
	/** When was isRoutingCompatible() last true? */
	private long timeLastRoutable;
	/** Time added or restarted (reset on startup unlike peerAddedTime) */
	private long timeAddedOrRestarted;
	
	private long countSelectionsSinceConnected = 0;
	// 5mins; yes it's alchemy!
	public static final int SELECTION_SAMPLING_PERIOD = 5 * 60 * 1000;
	// 30%; yes it's alchemy too! and probably *way* too high to serve any purpose
	public static final int SELECTION_PERCENTAGE_WARNING = 30;
	// Minimum number of routable peers to have for the selection code to have any effect
	public static final int SELECTION_MIN_PEERS = 5;
	// Should be good enough provided we don't get selected more than 10 times per/sec
	// Lower the following value if you want to spare memory... or better switch from a TreeSet to a bit field.
	public static final int SELECTION_MAX_SAMPLES = 10 * SELECTION_SAMPLING_PERIOD / 1000;

	/** Are we connected? If not, we need to start trying to
	* handshake. This is the combined information from all transports.
	* Check isTransportConnected in PeerTransport for each connection.
	*/
	private boolean isConnected;
	private boolean isRoutable;

	/** Used by maybeOnConnect */
	private boolean wasDisconnected = true;
	
	/** Were we removed from the routing table? 
	 * Used as a cache to avoid accessing PeerManager if not needed. */
	private boolean removed;
	
	/**
	* ARK fetcher.
	*/
	private USKRetriever arkFetcher;
	/** My ARK SSK public key; edition is the next one, not the current one,
	* so this is what we want to fetch. */
	private USK myARK;
	/** Number of handshake attempts since last successful connection or ARK fetch */
	private int handshakeCount;
	/** After this many failed handshakes, we start the ARK fetcher. */
	private static final int MAX_HANDSHAKE_COUNT = 2;
	/** Current location in the keyspace, or -1 if it is unknown */
	private double currentLocation;
	/** Current locations of our peer's peers */
	private double[] currentPeersLocation;
	/** Time the location was set */
	private long locSetTime;
	/** Node identity; for now a block of data, in future a
	* public key (FIXME). Cannot be changed.
	*/
	final byte[] identity;
	final String identityAsBase64String;
	/** Hash of node identity. Used in setup key. */
	final byte[] identityHash;
	/** Hash of hash of node identity. Used in setup key. */
	final byte[] identityHashHash;
	/** Semi-unique ID used to help in mapping the network (see the code that uses it). Note this is for diagnostic
	* purposes only and should be removed along with the code that uses it eventually - FIXME */
	final long swapIdentifier;
	/** Negotiation types supported */
	int[] negTypes;
	/** Integer hash of node identity. Used as hashCode(). */
	final int hashCode;
	/** The Node we serve */
	final Node node;
	/** The PeerManager we serve */
	final PeerManager peers;
	/** MessageItem's to send ASAP.
	 * LOCKING: Lock on self, always take that lock last. Sometimes used inside PeerNode.this lock. */
	private final PeerMessageQueue messageQueue;
	/**
	 * The Message tracker that tracks in flight messages. All PeerTransport objects deal with it.
	 */
	private PeerMessageTracker pmt;
	/** When did we last receive a SwapRequest? */
	private long timeLastReceivedSwapRequest;
	/** Average interval between SwapRequest's */
	private final RunningAverage swapRequestsInterval;
	/** When did we last receive a probe request? */
	private long timeLastReceivedProbeRequest;
	/** Average interval between probe requests */
	private final RunningAverage probeRequestsInterval;
	/** Should we decrement HTL when it is at the maximum?
	* This decision is made once per node to prevent giving
	* away information that can make correlation attacks much
	* easier.
	*/
	final boolean decrementHTLAtMaximum;
	/** Should we decrement HTL when it is at the minimum (1)? */
	final boolean decrementHTLAtMinimum;

	/** Time at which we should send the next handshake request */
	protected long sendHandshakeTime;
	/** Version of the node */
	private String version;
	/** Total input */
	private long totalInputSinceStartup;
	/** Total output */
	private long totalOutputSinceStartup;
	/** Peer node crypto group; changing this means new noderef */
	final DSAGroup peerCryptoGroup;

	/** Peer node public key; changing this means new noderef */
	final DSAPublicKey peerPubKey;
	final byte[] pubKeyHash;
	final byte[] pubKeyHashHash;
	private boolean isSignatureVerificationSuccessfull;
	/** Incoming setup key. Used to decrypt incoming auth packets.
	* Specifically: K_node XOR H(setupKey).
	*/
	final byte[] incomingSetupKey;
	/** Outgoing setup key. Used to encrypt outgoing auth packets.
	* Specifically: setupKey XOR H(K_node).
	*/
	final byte[] outgoingSetupKey;
	/** Incoming setup cipher (see above) */
	final BlockCipher incomingSetupCipher;
	/** Outgoing setup cipher (see above) */
	final BlockCipher outgoingSetupCipher;
	/** Anonymous-connect cipher. This is used in link setup if
	 * we are trying to get a connection to this node even though
	 * it doesn't know us, e.g. as a seednode. */
	final BlockCipher anonymousInitiatorSetupCipher;
	/** The other side's boot ID. This is a random number generated
	* at startup.
	*/
	private long bootID;
	/** Our boot ID. This is set to a random number on startup, and then reset whenever
	 * we dump the in-flight messages and call disconnected() on their clients, i.e.
	 * whenever we call disconnected(true, ...) */
	private long myBootID;
	/** myBootID at the time of the last successful completed handshake. */
	protected long myLastSuccessfulBootID;

	/** If true, this means last time we tried, we got a bogus noderef */
	private boolean bogusNoderef;
	/** The time at which we last completed a connection setup. */
	private long connectedTime;
	/** The status of this peer node in terms of Node.PEER_NODE_STATUS_* */
	public int peerNodeStatus = PeerManager.PEER_NODE_STATUS_DISCONNECTED;

	static final int CHECK_FOR_SWAPPED_TRACKERS_INTERVAL = FNPPacketMangler.SESSION_KEY_REKEYING_INTERVAL / 30;

	static final byte[] TEST_AS_BYTES;
	static {
		try {
			TEST_AS_BYTES = "test".getBytes("UTF-8");
		} catch (UnsupportedEncodingException e) {
			throw new Error("Impossible: JVM doesn't support UTF-8: " + e, e);
		}
	}

	/** Holds a String-Long pair that shows which message types (as name) have been send to this peer. */
	private final Hashtable<String, Long> localNodeSentMessageTypes = new Hashtable<String, Long>();
	/** Holds a String-Long pair that shows which message types (as name) have been received by this peer. */
	private final Hashtable<String, Long> localNodeReceivedMessageTypes = new Hashtable<String, Long>();

	/** Hold collected IP addresses for handshake attempts, populated by DNSRequestor */
	private Peer[] handshakeIPs;
	/** True if we have never connected to this peer since it was added to this node */
	protected boolean neverConnected;
	/** When this peer was added to this node.
	 * This is used differently by opennet and darknet nodes.
	 * Darknet nodes clear it after connecting but persist it across restarts, and clear it on restart unless the peer has never connected, or if it is more than 30 days ago.
	 * Opennet nodes clear it after the post-connect grace period elapses, and don't persist it across restarts.
	 */
	protected long peerAddedTime = 1;
	/** Average proportion of requests which are rejected or timed out */
	private TimeDecayingRunningAverage pRejected;
	/** Total low-level input bytes */
	private long totalBytesIn;
	/** Total low-level output bytes */
	private long totalBytesOut;
	/** Times had routable connection when checked */
	private long hadRoutableConnectionCount;
	/** Times checked for routable connection */
	private long routableConnectionCheckCount;
	/** Delta between our clock and his clock (positive = his clock is fast, negative = our clock is fast) */
	private long clockDelta;
	/** Percentage uptime of this node, 0 if they haven't said */
	private byte uptime;

	/** If the clock delta is more than this constant, we don't talk to the node. Reason: It may not be up to date,
	* it will have difficulty resolving date-based content etc. */
	private static final long MAX_CLOCK_DELTA = 24L * 60L * 60L * 1000L;
	/** 1 hour after the node is disconnected, if it is still disconnected and hasn't connected in that time,
	 * clear the message queue */
	private static final long CLEAR_MESSAGE_QUEUE_AFTER = 60 * 60 * 1000L;
	/** A WeakReference to this object. Can be taken whenever a node object needs to refer to this object for a
	 * long time, but without preventing it from being GC'ed. */
	final WeakReference<PeerNode> myRef;
	/** The node is being disconnected, but it may take a while. */
	public boolean disconnecting;
	/** 
	 * When did we last disconnect? Not Disconnected because a discrete event
	 * This might now be more useful as when did we call the disconnectPeer method,
	 * since we have multiple transports.
	 * FIXME Check if sub classes of PeerNode are using it correctly
	 */
	long timeLastDisconnect;
	/** Previous time of disconnection */
	long timePrevDisconnect;

	// Burst-only mode
	/** True if we are currently sending this peer a burst of handshake requests */
	private boolean isBursting;
	/** Number of handshake attempts (while in ListenOnly mode) since the beginning of this burst */
	private int listeningHandshakeBurstCount;
	/** Total number of handshake attempts (while in ListenOnly mode) to be in this burst */
	private int listeningHandshakeBurstSize;

	/** The set of the listeners that needs to be notified when status changes. It uses WeakReference, so there is no need to deregister*/
	private Set<PeerManager.PeerStatusChangeListener> listeners=Collections.synchronizedSet(new WeakHashSet<PeerStatusChangeListener>());

	// NodeCrypto for the relevant node reference for this peer's type (Darknet or Opennet at this time))
	protected final NodeCrypto crypto;

	/**
	 * Some alchemy we use in PeerNode.shouldBeExcludedFromPeerList()
	 */
	public static final int BLACK_MAGIC_BACKOFF_PRUNING_TIME = 5 * 60 * 1000;
	public static final double BLACK_MAGIC_BACKOFF_PRUNING_PERCENTAGE = 0.9;

	private static volatile boolean logMINOR;
	private static volatile boolean logDEBUG;

	static {
		Logger.registerLogThresholdCallback(new LogThresholdCallback(){
			@Override
			public void shouldUpdate(){
				logMINOR = Logger.shouldLog(LogLevel.MINOR, this);
				logDEBUG = Logger.shouldLog(LogLevel.DEBUG, this);
			}
		});
	}

	MersenneTwister paddingGen;
	
	protected SimpleFieldSet fullFieldSet;

	/**
	 * If this returns true, we will generate the identity from the pubkey.
	 * Only set this if you don't want to send an identity, e.g. for anonymous
	 * initiator crypto where we need a small noderef and we don't use the
	 * identity anyway because we don't auto-reconnect.
	 */
	protected abstract boolean generateIdentityFromPubkey();

	protected boolean ignoreLastGoodVersion() {
		return false;
	}

	/**
	* Create a PeerNode from a SimpleFieldSet containing a
	* node reference for one. This must contain the following
	* fields:
	* - identity
	* - version
	* - location
	* - physical.udp
	* - setupKey
	* Do not add self to PeerManager.
	* @param fs The SimpleFieldSet to parse
	* @param node2 The running Node we are part of.
	*/
	public PeerNode(SimpleFieldSet fs, Node node2, NodeCrypto crypto, PeerManager peers, boolean fromLocal, boolean fromAnonymousInitiator, boolean isOpennet) throws FSParseException, PeerParseException, ReferenceSignatureVerificationException {
		boolean noSig = false;
		if(fromLocal || fromAnonymousInitiator) noSig = true;
		myRef = new WeakReference<PeerNode>(this);
		this.checkStatusAfterBackoff = new PeerNodeBackoffStatusChecker(myRef);
		this.node = node2;
		this.crypto = crypto;
		
		assert(crypto.isOpennet == (isOpennet() || isSeed()));
		this.peers = peers;
		this.backedOffPercent = new TimeDecayingRunningAverage(0.0, 180000, 0.0, 1.0, node);
		this.backedOffPercentRT = new TimeDecayingRunningAverage(0.0, 180000, 0.0, 1.0, node);
		this.backedOffPercentBulk = new TimeDecayingRunningAverage(0.0, 180000, 0.0, 1.0, node);
		this.myBootID = node2.bootID;
		version = fs.get("version");
		Version.seenVersion(version);
		try {
			simpleVersion = Version.getArbitraryBuildNumber(version);
		} catch (VersionParseException e2) {
			throw new FSParseException("Invalid version "+version+" : "+e2);
		}
		String locationString = fs.get("location");

		currentLocation = Location.getLocation(locationString);
		locSetTime = System.currentTimeMillis();

		disableRouting = disableRoutingHasBeenSetLocally = false;
		disableRoutingHasBeenSetRemotely = false; // Assume so

		lastGoodVersion = fs.get("lastGoodVersion");
		updateVersionRoutablity();

		testnetEnabled = fs.getBoolean("testnet", false);
		if(testnetEnabled) {
			String err = "Ignoring incompatible testnet node " + detectedPeer;
			Logger.error(this, err);
			throw new PeerParseException(err);
		}

		negTypes = fs.getIntArray("auth.negTypes");
		if(negTypes == null || negTypes.length == 0) {
			if(fromAnonymousInitiator)
				negTypes = FNPPacketMangler.supportedNegTypes(false); // Assume compatible. Anonymous initiator = short-lived, and we already connected so we know we are.
			else
				throw new FSParseException("No negTypes!");
		}

		if(fs.getBoolean("opennet", false) != isOpennet)
			throw new FSParseException("Trying to parse a darknet peer as opennet or an opennet peer as darknet isOpennet="+isOpennet+" boolean = "+fs.getBoolean("opennet", false)+" string = \""+fs.get("opennet")+"\"");

		/* Read the DSA key material for the peer */
		try {
			SimpleFieldSet sfs = fs.subset("dsaGroup");
			if(sfs == null) {
			    this.peerCryptoGroup = Global.DSAgroupBigA;
				fs.put("dsaGroup", this.peerCryptoGroup.asFieldSet());
			} else
			    this.peerCryptoGroup = DSAGroup.create(sfs);

			sfs = fs.subset("dsaPubKey");
			if(sfs == null || peerCryptoGroup == null)
				throw new FSParseException("No dsaPubKey - very old reference?");
			else {
				this.peerPubKey = DSAPublicKey.create(sfs, peerCryptoGroup);
				pubKeyHash = SHA256.digest(peerPubKey.asBytes());
				pubKeyHashHash = SHA256.digest(pubKeyHash);
			}

			String signature = fs.get("sig");
			if(!noSig) {
				try {
					boolean failed = false;
					if(signature == null || peerCryptoGroup == null || peerPubKey == null)
						failed = true;
					else {
						fs.removeValue("sig");
						String toVerify = fs.toOrderedString();
						fs.putSingle("sig", signature);
						failed = !(DSA.verify(peerPubKey, new DSASignature(signature), new BigInteger(1, SHA256.digest(toVerify.getBytes("UTF-8"))), false));
					}
					if(failed) {
						String errCause = "";
						if(signature == null)
							errCause += " (No signature)";
						if(peerPubKey == null)
							errCause += " (No peer public key)";
						if(failed)
							errCause += " (VERIFICATION FAILED)";
						Logger.error(this, "The integrity of the reference has been compromised!" + errCause + " fs was\n" + fs.toOrderedString());
						this.isSignatureVerificationSuccessfull = false;
						throw new ReferenceSignatureVerificationException("The integrity of the reference has been compromised!" + errCause);
					} else {
						this.isSignatureVerificationSuccessfull = true;
						if(!dontKeepFullFieldSet())
							this.fullFieldSet = fs;
					}
				} catch(NumberFormatException e) {
					Logger.error(this, "Invalid reference: " + e, e);
					throw new ReferenceSignatureVerificationException("The node reference you added is invalid: It does not have a valid signature.");
				} catch(UnsupportedEncodingException e) {
					throw new Error("Impossible: JVM doesn't support UTF-8: " + e, e);
				}
			} else {
				// Local is always good (assumed)
				this.isSignatureVerificationSuccessfull = true;
			}
		} catch(IllegalBase64Exception e) {
			Logger.error(this, "Caught " + e, e);
			throw new FSParseException(e);
		}

		// Identifier

		if(!generateIdentityFromPubkey()) {
			String identityString = fs.get("identity");
			if(identityString == null)
				throw new PeerParseException("No identity!");
			try {
				identity = Base64.decode(identityString);
			} catch(NumberFormatException e) {
				throw new FSParseException(e);
			} catch(IllegalBase64Exception e) {
				throw new FSParseException(e);
			}
		} else {
			identity = pubKeyHash;
		}

		if(identity == null)
			throw new FSParseException("No identity");
		identityAsBase64String = Base64.encode(identity);
		identityHash = SHA256.digest(identity);
		identityHashHash = SHA256.digest(identityHash);
		swapIdentifier = Fields.bytesToLong(identityHashHash);
		hashCode = Fields.hashCode(pubKeyHash);

		// Setup incoming and outgoing setup ciphers
		byte[] nodeKey = crypto.identityHash;
		byte[] nodeKeyHash = crypto.identityHashHash;

		int digestLength = SHA256.getDigestLength();
		incomingSetupKey = new byte[digestLength];
		for(int i = 0; i < incomingSetupKey.length; i++)
			incomingSetupKey[i] = (byte) (nodeKey[i] ^ identityHashHash[i]);
		outgoingSetupKey = new byte[digestLength];
		for(int i = 0; i < outgoingSetupKey.length; i++)
			outgoingSetupKey[i] = (byte) (nodeKeyHash[i] ^ identityHash[i]);
		if(logMINOR)
			Logger.minor(this, "Keys:\nIdentity:  " + HexUtil.bytesToHex(crypto.myIdentity) +
				"\nThisIdent: " + HexUtil.bytesToHex(identity) +
				"\nNode:      " + HexUtil.bytesToHex(nodeKey) +
				"\nNode hash: " + HexUtil.bytesToHex(nodeKeyHash) +
				"\nThis:      " + HexUtil.bytesToHex(identityHash) +
				"\nThis hash: " + HexUtil.bytesToHex(identityHashHash) +
				"\nFor:       " + getPeer());

		try {
			incomingSetupCipher = new Rijndael(256, 256);
			incomingSetupCipher.initialize(incomingSetupKey);
			outgoingSetupCipher = new Rijndael(256, 256);
			outgoingSetupCipher.initialize(outgoingSetupKey);
			anonymousInitiatorSetupCipher = new Rijndael(256, 256);
			anonymousInitiatorSetupCipher.initialize(identityHash);
		} catch(UnsupportedCipherException e1) {
			Logger.error(this, "Caught: " + e1);
			throw new Error(e1);
		}
<<<<<<< HEAD
		
		/*
		 * Pass data to setTransportAddress. It checks what transports we have and they have and adds what is common.
		 * It records in PeerEnabledTransports what our peers have so we can use it later.
		 */
		SimpleFieldSet transports = fs.subset("physical");
		// Don't use purge unnecessarily. In this case since it a new transport we don't need to do it.
		setTransportAddress(transports, false, false);
		
=======

		nominalPeer = new ArrayList<Peer>();
		try {
			String physical[] = fs.getAll("physical.udp");
			if(physical == null) {
				// Leave it empty
			} else {
				for(String phys: physical) {
					Peer p;
					try {
						p = new Peer(phys, true, true);
					} catch(HostnameSyntaxException e) {
						if(fromLocal)
							Logger.error(this, "Invalid hostname or IP Address syntax error while parsing peer reference in local peers list: " + phys);
						System.err.println("Invalid hostname or IP Address syntax error while parsing peer reference: " + phys);
						continue;
					} catch (PeerParseException e) {
						if(fromLocal)
							Logger.error(this, "Invalid hostname or IP Address syntax error while parsing peer reference in local peers list: " + phys);
						System.err.println("Invalid hostname or IP Address syntax error while parsing peer reference: " + phys);
						continue;
					} catch (UnknownHostException e) {
						if(fromLocal)
							Logger.error(this, "Invalid hostname or IP Address syntax error while parsing peer reference in local peers list: " + phys);
						System.err.println("Invalid hostname or IP Address syntax error while parsing peer reference: " + phys);
						continue;
					}
					if(!nominalPeer.contains(p))
						nominalPeer.add(p);
				}
			}
		} catch(Exception e1) {
			throw new FSParseException(e1);
		}
		if(nominalPeer.isEmpty()) {
			Logger.normal(this, "No IP addresses found for identity '" + identityAsBase64String + "', possibly at location '" + Double.toString(currentLocation) + ": " + userToString());
			detectedPeer = null;
		} else {
			detectedPeer = nominalPeer.get(0);
		}
>>>>>>> d1e3b5b1
		updateShortToString();


		timeLastReceivedPacket = -1;
		timeLastReceivedSwapRequest = -1;
		timeLastConnected = -1;
		timeLastRoutable = -1;
		timeAddedOrRestarted = System.currentTimeMillis();

		swapRequestsInterval = new SimpleRunningAverage(50, Node.MIN_INTERVAL_BETWEEN_INCOMING_SWAP_REQUESTS);
		probeRequestsInterval = new SimpleRunningAverage(50, Node.MIN_INTERVAL_BETWEEN_INCOMING_PROBE_REQUESTS);

		// Not connected yet; need to handshake
		isConnected = false;

		messageQueue = new PeerMessageQueue();

		decrementHTLAtMaximum = node.random.nextFloat() < Node.DECREMENT_AT_MAX_PROB;
		decrementHTLAtMinimum = node.random.nextFloat() < Node.DECREMENT_AT_MIN_PROB;

		pingNumber = node.random.nextLong();

		// A SimpleRunningAverage would be a bad choice because it would cause oscillations.
		// So go for a filter.
		pingAverage =
			// Short average otherwise we will reject for a *REALLY* long time after any spike.
			new TimeDecayingRunningAverage(1, 30 * 1000, 0, NodePinger.CRAZY_MAX_PING_TIME, node);

		// TDRA for probability of rejection
		pRejected =
			new TimeDecayingRunningAverage(0, 240 * 1000, 0.0, 1.0, node);

		// ARK stuff.

		parseARK(fs, true, false);

		// Now for the metadata.
		// The metadata sub-fieldset contains data about the node which is not part of the node reference.
		// It belongs to this node, not to the node being described.
		// Therefore, if we are parsing a remotely supplied ref, ignore it.

		long now = System.currentTimeMillis();
		if(fromLocal) {

			SimpleFieldSet metadata = fs.subset("metadata");

			if(metadata != null) {
				
				String[] peerLocationsString = fs.getAll("peersLocation");
				if(peerLocationsString != null) {
					double[] peerLocations = new double[peerLocationsString.length];
					for(int i = 0; i < peerLocationsString.length; i++)
						peerLocations[i] = Location.getLocation(peerLocationsString[i]);
					currentPeersLocation = peerLocations;
				}

				// Don't be tolerant of nonexistant domains; this should be an IP address.
				// Checks for metadata addresses and adds the new one.
				// Directly sets the new one as detectedTransportAddress
				SimpleFieldSet transportsMetadata = metadata.getSubset("detected");
				// Don't purge. We need old addresses too.
				setTransportAddress(transportsMetadata, true, false);

				updateShortToString();
				
				//FIXME this data is hard to be used for multiple transports
				timeLastReceivedPacket = metadata.getLong("timeLastReceivedPacket", -1);
				timeLastConnected = metadata.getLong("timeLastConnected", -1);
				timeLastRoutable = metadata.getLong("timeLastRoutable", -1);
				if(timeLastConnected < 1 && timeLastReceivedPacket > 1)
					timeLastConnected = timeLastReceivedPacket;
				if(timeLastRoutable < 1 && timeLastReceivedPacket > 1)
					timeLastRoutable = timeLastReceivedPacket;
				peerAddedTime = metadata.getLong("peerAddedTime",
						0 // missing peerAddedTime is normal: Not only do exported refs not include it, opennet peers don't either.
						);
				neverConnected = metadata.getBoolean("neverConnected", false);
				maybeClearPeerAddedTimeOnRestart(now);
				hadRoutableConnectionCount = metadata.getLong("hadRoutableConnectionCount", 0);
				routableConnectionCheckCount = metadata.getLong("routableConnectionCheckCount", 0);
			}
		} else {
			neverConnected = true;
			peerAddedTime = now;
		}
		// populate handshakeIPs so handshakes can start ASAP
		maybeUpdateHandshakeIPs(true);

		listeningHandshakeBurstCount = 0;
		listeningHandshakeBurstSize = Node.MIN_BURSTING_HANDSHAKE_BURST_SIZE
			+ node.random.nextInt(Node.RANDOMIZED_BURSTING_HANDSHAKE_BURST_SIZE);

		if(isBurstOnly()) {
			Logger.minor(this, "First BurstOnly mode handshake in "+(sendHandshakeTime - now)+"ms for "+shortToString()+" (count: "+listeningHandshakeBurstCount+", size: "+listeningHandshakeBurstSize+ ')');
		}

		if(fromLocal)
			innerCalcNextHandshakeAll(false, false, now); // Let them connect so we can recognise we are NATed

		else
			sendHandshakeTime = now;  // Be sure we're ready to handshake right away

		totalInputSinceStartup = fs.getLong("totalInput", 0);
		totalOutputSinceStartup = fs.getLong("totalOutput", 0);

		byte buffer[] = new byte[16];
		node.random.nextBytes(buffer);
		paddingGen = new MersenneTwister(buffer);
		
		if(fromLocal) {
			SimpleFieldSet f = fs.subset("full");
			if(fullFieldSet == null && f != null)
				fullFieldSet = f;
		}
		
	// status may have changed from PEER_NODE_STATUS_DISCONNECTED to PEER_NODE_STATUS_NEVER_CONNECTED
	}

	abstract boolean dontKeepFullFieldSet();

	protected abstract void maybeClearPeerAddedTimeOnRestart(long now);

	private boolean parseARK(SimpleFieldSet fs, boolean onStartup, boolean forDiffNodeRef) {
		USK ark = null;
		long arkNo = 0;
		try {
			String arkPubKey = fs.get("ark.pubURI");
			arkNo = fs.getLong("ark.number", -1);
			if(arkPubKey == null && arkNo <= -1) {
				// ark.pubURI and ark.number are always optional as a pair
				return false;
			} else if(arkPubKey != null && arkNo > -1) {
				if(onStartup) arkNo++;
				// this is the number of the ref we are parsing.
				// we want the number of the next edition.
				// on startup we want to fetch the old edition in case there's been a corruption.
				FreenetURI uri = new FreenetURI(arkPubKey);
				ClientSSK ssk = new ClientSSK(uri);
				ark = new USK(ssk, arkNo);
			} else if(forDiffNodeRef && arkPubKey == null && myARK != null && arkNo > -1) {
				// get the ARK URI from the previous ARK and the edition from the SFS
				ark = myARK.copy(arkNo);
			} else if(forDiffNodeRef && arkPubKey != null && myARK != null && arkNo <= -1) {
				// the SFS must contain an edition if it contains a arkPubKey
				Logger.error(this, "Got a differential node reference from " + this + " with an arkPubKey but no ARK edition");
				return false;
			} else return false;
		} catch(MalformedURLException e) {
			Logger.error(this, "Couldn't parse ARK info for " + this + ": " + e, e);
		} catch(NumberFormatException e) {
			Logger.error(this, "Couldn't parse ARK info for " + this + ": " + e, e);
		}

		synchronized(this) {
			if(ark != null) {
				if((myARK == null) || ((myARK != ark) && !myARK.equals(ark))) {
					myARK = ark;
					return true;
				}
			}
		}
		return false;
	}

	/**
	* Get my low-level address. This is the address that packets have been received from from this node.
	*
	* Normally this is the address that packets have been received from from this node.
	* However, if ignoreSourcePort is set, we will search for a similar address with a different port
	* number in the node reference.
	*/
	@Override
	public synchronized Peer getPeer() {
		return detectedPeer;
	}
	
	/**
	 * This method is needed since different Transports might have different Peers.
	 * This can be different port, different connection type(hence physical location itself)
	 * @param transportPlugin
	 */
	public PluginAddress getTransportAddress(TransportPlugin transportPlugin) {
		PeerTransport peerTransport = getPeerTransport(transportPlugin);
		if(peerTransport != null)
			return peerTransport.getAddress();
		return null;
	}
	
	/**
	* Returns an array with the advertised addresses and the detected one
	*/
	protected synchronized Peer[] getHandshakeIPs() {
		return handshakeIPs;
	}
	
	/**
	* Returns an array with the advertised addresses and the detected one
	*/
<<<<<<< HEAD
	protected synchronized PluginAddress[] getHandshakeAddresses(TransportPlugin transportPlugin) {
		PeerTransport peerTransport;
		if((peerTransport = getPeerTransport(transportPlugin)) != null)
			return peerTransport.handshakeTransportAddresses;
		return null; //Shouldn't occur
=======
	private Peer[] updateHandshakeIPs(Peer[] localHandshakeIPs, boolean ignoreHostnames) {
		for(Peer localHandshakeIP: localHandshakeIPs) {
			if(ignoreHostnames) {
				// Don't do a DNS request on the first cycle through PeerNodes by DNSRequest
				// upon startup (I suspect the following won't do anything, but just in case)
				if(logMINOR)
					Logger.debug(this, "updateHandshakeIPs: calling getAddress(false) on Peer '" + localHandshakeIP + "' for " + shortToString() + " (" + ignoreHostnames + ')');
				localHandshakeIP.getAddress(false);
			} else {
				// Actually do the DNS request for the member Peer of localHandshakeIPs
				if(logMINOR)
					Logger.debug(this, "updateHandshakeIPs: calling getHandshakeAddress() on Peer '" + localHandshakeIP + "' for " + shortToString() + " (" + ignoreHostnames + ')');
				localHandshakeIP.getHandshakeAddress();
			}
		}
		// De-dupe
		HashSet<Peer> ret = new HashSet<Peer>();
		for(Peer localHandshakeIP: localHandshakeIPs)
			ret.add(localHandshakeIP);
		return ret.toArray(new Peer[ret.size()]);
>>>>>>> d1e3b5b1
	}

	/**
	* Do occasional DNS requests, but ignoreHostnames should be true
	* on PeerNode construction
	*/
	public void maybeUpdateHandshakeIPs(boolean ignoreHostnames) {
		for(String transportName : peerPacketTransportMap.keySet()) {
			peerPacketTransportMap.get(transportName).maybeUpdateHandshakeAddresses(ignoreHostnames);
		}
<<<<<<< HEAD
		for(String transportName : peerStreamTransportMap.keySet()) {
			peerStreamTransportMap.get(transportName).maybeUpdateHandshakeAddresses(ignoreHostnames);
=======
		if(logMINOR)
			Logger.minor(this, "Updating handshake IPs for peer '" + shortToString() + "' (" + ignoreHostnames + ')');
		Peer[] myNominalPeer;

		// Don't synchronize while doing lookups which may take a long time!
		synchronized(this) {
			myNominalPeer = nominalPeer.toArray(new Peer[nominalPeer.size()]);
		}

		Peer[] localHandshakeIPs;
		if(myNominalPeer.length == 0) {
			if(localDetectedPeer == null) {
				synchronized(this) {
					handshakeIPs = null;
				}
				if(logMINOR)
					Logger.minor(this, "1: maybeUpdateHandshakeIPs got a result of: " + handshakeIPsToString());
				return;
			}
			localHandshakeIPs = new Peer[]{localDetectedPeer};
			localHandshakeIPs = updateHandshakeIPs(localHandshakeIPs, ignoreHostnames);
			synchronized(this) {
				handshakeIPs = localHandshakeIPs;
			}
			if(logMINOR)
				Logger.minor(this, "2: maybeUpdateHandshakeIPs got a result of: " + handshakeIPsToString());
			return;
		}

		// Hack for two nodes on the same IP that can't talk over inet for routing reasons
		FreenetInetAddress localhost = node.fLocalhostAddress;
		Peer[] nodePeers = outgoingMangler.getPrimaryIPAddress();

		List<Peer> localPeers = null;
		synchronized(this) {
			localPeers = new ArrayList<Peer>(nominalPeer);
		}

		boolean addedLocalhost = false;
		Peer detectedDuplicate = null;
		for(Peer p: myNominalPeer) {
			if(p == null)
				continue;
			if(localDetectedPeer != null) {
				if((p != localDetectedPeer) && p.equals(localDetectedPeer)) {
					// Equal but not the same object; need to update the copy.
					detectedDuplicate = p;
				}
			}
			FreenetInetAddress addr = p.getFreenetAddress();
			if(addr.equals(localhost)) {
				if(addedLocalhost)
					continue;
				addedLocalhost = true;
			}
			for(Peer nodePeer: nodePeers) {
				// REDFLAG - Two lines so we can see which variable is null when it NPEs
				FreenetInetAddress myAddr = nodePeer.getFreenetAddress();
				if(myAddr.equals(addr)) {
					if(!addedLocalhost)
						localPeers.add(new Peer(localhost, p.getPort()));
					addedLocalhost = true;
				}
			}
			if(localPeers.contains(p))
				continue;
			localPeers.add(p);
		}

		localHandshakeIPs = localPeers.toArray(new Peer[localPeers.size()]);
		localHandshakeIPs = updateHandshakeIPs(localHandshakeIPs, ignoreHostnames);
		synchronized(this) {
			handshakeIPs = localHandshakeIPs;
			if((detectedDuplicate != null) && detectedDuplicate.equals(localDetectedPeer))
				localDetectedPeer = detectedPeer = detectedDuplicate;
			updateShortToString();
		}
		if(logMINOR) {
			if(localDetectedPeer != null)
				Logger.minor(this, "3: detectedPeer = " + localDetectedPeer + " (" + localDetectedPeer.getAddress(false) + ')');
			Logger.minor(this, "3: maybeUpdateHandshakeIPs got a result of: " + handshakeIPsToString());
>>>>>>> d1e3b5b1
		}
	}

	/**
	* Returns this peer's current keyspace location, or -1 if it is unknown.
	*/
	public synchronized double getLocation() {
		return currentLocation;
	}

	public boolean shouldBeExcludedFromPeerList() {
		long now = System.currentTimeMillis();
		synchronized(this) {
			if(BLACK_MAGIC_BACKOFF_PRUNING_PERCENTAGE < backedOffPercent.currentValue())
				return true;
			else if(BLACK_MAGIC_BACKOFF_PRUNING_TIME + now < getRoutingBackedOffUntilMax())
				return true;
			else
				return false;
		}
	}

	public synchronized  double[] getPeersLocation() {
		return currentPeersLocation;
	}

	public synchronized long getLocSetTime() {
		return locSetTime;
	}

	/**
	* Returns a unique node identifier (usefull to compare two peernodes).
	*/
	public int getIdentityHash() {
		return hashCode;
	}

	/**
	 * Returns true if the last-known build number for this peer is to old to allow traffic to be routed to it.
	 * This does not give any indication as to the connection status of the peer.
	 */
	public synchronized boolean isUnroutableOlderVersion() {
		return unroutableOlderVersion;
	}

	/**
	 * Returns true if this (or another) peer has reported to us that our build number is too old for data to be routed
	 * to us. In turn, we will not route data to them either. Does not strictly indicate that the peer is connected.
	 */
	public synchronized boolean isUnroutableNewerVersion() {
		return unroutableNewerVersion;
	}

	/**
	* Returns true if requests can be routed through this peer. True if the peer's location is known, presently
	* connected, and routing-compatible. That is, ignoring backoff, the peer's location is known, build number
	* is compatible, and routing has not been explicitly disabled.
	*
	* Note possible deadlocks! PeerManager calls this, we call
	* PeerManager in e.g. verified.
	*/
	@Override
	public boolean isRoutable() {
		return isConnected() && isRoutingCompatible() &&
			!(currentLocation < 0.0 || currentLocation > 1.0);
	}
	
	synchronized boolean isInMandatoryBackoff(long now, boolean realTime) {
		long mandatoryBackoffUntil = realTime ? mandatoryBackoffUntilRT : mandatoryBackoffUntilBulk;
		if((mandatoryBackoffUntil > -1 && now < mandatoryBackoffUntil)) {
			if(logMINOR) Logger.minor(this, "In mandatory backoff");
			return true;
		}
		return false;
	}
	
	/**
	 * Returns true if (apart from actually knowing the peer's location), it is presumed that this peer could route requests.
	 * True if this peer's build number is not 'too-old' or 'too-new', actively connected, and not marked as explicity disabled.
	 * Does not reflect any 'backoff' logic.
	 */
	public boolean isRoutingCompatible() {
		long now = System.currentTimeMillis(); // no System.currentTimeMillis in synchronized
		synchronized(this) {
			if(isRoutable && !disableRouting) {
				timeLastRoutable = now;
				return true;
			}
			if(logMINOR) Logger.minor(this, "Not routing compatible");
			return false;
		}
	}

	/**
	 * We need to make this method generic and not specific to a transport.
	 * This method should check for all transports and report true if any one is connected.
	 */
	@Override
	public boolean isConnected() {
		isConnected = false;
		for(String transportName : peerPacketTransportMap.keySet()) {
			isConnected |= peerPacketTransportMap.get(transportName).isTransportConnected();
		}
		for(String transportName : peerStreamTransportMap.keySet()) {
			isConnected |= peerStreamTransportMap.get(transportName).isTransportConnected();
		}
		if(isConnected)
			timeLastConnected = System.currentTimeMillis();
		return isConnected;
	}

	/**
	* Send a message, off-thread, to this node.
	* @param msg The message to be sent.
	* @param cb The callback to be called when the packet has been sent, or null.
	* @param ctr A callback to tell how many bytes were used to send this message.
	*/
	@Override
	public MessageItem sendAsync(Message msg, AsyncMessageCallback cb, ByteCounter ctr) throws NotConnectedException {
		if(ctr == null)
			Logger.error(this, "ByteCounter null, so bandwidth usage cannot be logged. Refusing to send.", new Exception("debug"));
		if(logMINOR)
			Logger.minor(this, "Sending async: " + msg + " : " + cb + " on " + this+" for "+node.getDarknetPortNumber()+" priority "+msg.getPriority());
		if(!isConnected()) {
			if(cb != null)
				cb.disconnected();
			throw new NotConnectedException();
		}
		if(msg.getSource() != null) {
			Logger.error(this, "Messages should NOT be relayed as-is, they should always be re-created to clear any sub-messages etc, see comments in Message.java!: "+msg, new Exception("error"));
		}
		addToLocalNodeSentMessagesToStatistic(msg);
		MessageItem item = new MessageItem(msg, cb == null ? null : new AsyncMessageCallback[]{cb}, ctr);
		long now = System.currentTimeMillis();
		reportBackoffStatus(now);
		int maxSize = getMaxPacketSize();
		int x = messageQueue.queueAndEstimateSize(item, maxSize);
		if(x > maxSize || !node.enablePacketCoalescing) {
			// If there is a packet's worth to send, wake up the packetsender.
			wakeUpSender();
		}
		// Otherwise we do not need to wake up the PacketSender
		// It will wake up before the maximum coalescing delay (100ms) because
		// it wakes up every 100ms *anyway*.
		return item;
	}
	
	@Override
	public void wakeUpSender() {
		if(logMINOR) Logger.minor(this, "Waking up PacketSender");
		node.ps.wakeUp();
	}

	@Override
	public boolean unqueueMessage(MessageItem message) {
		if(logMINOR) Logger.minor(this, "Unqueueing message on "+this+" : "+message);
		return messageQueue.removeMessage(message);
	}

	public long getMessageQueueLengthBytes() {
		return messageQueue.getMessageQueueLengthBytes();
	}

	/**
	 * Returns the number of milliseconds that it is estimated to take to transmit the currently queued packets.
	 */
	public long getProbableSendQueueTime() {
		double bandwidth = (getThrottle().getBandwidth()+1.0);
		if(shouldThrottle())
			bandwidth = Math.min(bandwidth, node.getOutputBandwidthLimit() / 2);
		long length = getMessageQueueLengthBytes();
		return (long)(1000.0*length/bandwidth);
	}

	/**
	* @return The last time we received a packet.
	*/
	public synchronized long lastReceivedPacketTime() {
		return timeLastReceivedPacket;
	}

	public synchronized long lastReceivedDataPacketTime() {
		return timeLastReceivedDataPacket;
	}
	
	public synchronized long lastReceivedAckTime() {
		return timeLastReceivedAck;
	}

	public synchronized long timeLastConnected() {
		return timeLastConnected;
	}

	public synchronized long timeLastRoutable() {
		return timeLastRoutable;
	}

	/**
	* @return The time this PeerNode was added to the node (persistent across restarts).
	*/
	public synchronized long getPeerAddedTime() {
		return peerAddedTime;
	}

	/**
	* @return The time elapsed since this PeerNode was added to the node, or the node started up.
	*/
	public synchronized long timeSinceAddedOrRestarted() {
		return System.currentTimeMillis() - timeAddedOrRestarted;
	}
	
	public void maybeDisconnectPeer() {
		
	}
	
	/**
	* This method disconnects all transports and the PeerNode.
	* It does not check the cause of the disconnect.
	* The cause could be that it's taking too long or the user removed the Peer.
	* @param dumpMessageQueue If true, clear the messages-to-send queue, and
	* change the bootID so even if we reconnect the other side will know that
	* a disconnect happened. If false, don't clear the messages yet. They 
	* will be cleared after an hour if the peer is disconnected at that point.
	* @param dumpTrackers If true, dump the SessionKey's (i.e. dump the
	* cryptographic data so we don't understand any packets they send us).
	* <br>
	* Possible arguments:<ul>
	* <li>true, true => dump everything, immediate disconnect</li>
	* <li>true, false => dump messages but keep trackers so we can 
	* acknowledge messages on their end for a while.</li>
	* <li>false, false => tell the rest of the node that we have 
	* disconnected but do not immediately drop messages, continue to 
	* respond to their messages.</li>
	* <li>false, true => dump crypto but keep messages. DOES NOT MAKE 
	* SENSE!!! DO NOT USE!!! </ul>
	* @return True if the node was connected, false if it was not.
	*/
	public boolean disconnectPeer(boolean dumpMessageQueue, boolean dumpTrackers) {
		PeerMessageTracker oldPMT = null;
		List<MessageItem> moreMessagesTellDisconnected = null;
		assert(!((!dumpMessageQueue) && dumpTrackers)); // Invalid combination!
		final long now = System.currentTimeMillis();
		if(isRealConnection())
			Logger.normal(this, "Disconnected " + this, new Exception("debug"));
		else if(logMINOR)
			Logger.minor(this, "Disconnected "+this, new Exception("debug"));
		node.usm.onDisconnect(this);
		if(dumpMessageQueue)
			node.tracker.onRestartOrDisconnect(this);
		node.failureTable.onDisconnect(this);
		node.peers.disconnected(this);
		node.nodeUpdater.disconnected(this);
		for(String transportName : peerPacketTransportMap.keySet())
			peerPacketTransportMap.get(transportName).disconnectTransport(dumpTrackers);
		for(String transportName : peerStreamTransportMap.keySet())
			peerStreamTransportMap.get(transportName).disconnectTransport(dumpTrackers);
		boolean ret;
		MessageItem[] messagesTellDisconnected = null;
		synchronized(this) {
			disconnecting = false;
			ret = isConnected;
			// Force re negotiation.
			isConnected = false;
			isRoutable = false;
			
			countFailedRevocationTransfers = 0;
			timePrevDisconnect = timeLastDisconnect;
			timeLastDisconnect = now;
			if(dumpMessageQueue) {
				// Reset the boot ID so that we get different trackers next time.
				myBootID = node.fastWeakRandom.nextLong();
				messagesTellDisconnected = grabQueuedMessageItems();
				oldPMT = pmt;
				pmt = null;
			}
		}
		if(oldPMT != null) {
			moreMessagesTellDisconnected = oldPMT.onDisconnect();
		}
		if(messagesTellDisconnected != null) {
			if(logMINOR)
				Logger.minor(this, "Messages to dump: "+messagesTellDisconnected.length);
			for(MessageItem mi : messagesTellDisconnected) {
				mi.onDisconnect();
			}
		}
		if(moreMessagesTellDisconnected != null) {
			if(logMINOR)
				Logger.minor(this, "Messages to dump: "+moreMessagesTellDisconnected.size());
			for(MessageItem mi : moreMessagesTellDisconnected) {
				mi.onDisconnect();
			}
		}
		if(_lastThrottle != null)
			_lastThrottle.maybeDisconnected();
		node.lm.lostOrRestartedNode(this);
		if(peers.havePeer(this))
			setPeerNodeStatus(now);
		if(!dumpMessageQueue) {
			// Wait for a while and then drop the messages if we haven't
			// reconnected.
			node.getTicker().queueTimedJob(new Runnable() {
				@Override
				public void run() {
					if((!PeerNode.this.isConnected()) &&
							timeLastDisconnect == now) {
						PeerMessageTracker oldPMT = null;
						synchronized(this) {
							if(isConnected) return;
							// Reset the boot ID so that we get different trackers next time.
							myBootID = node.fastWeakRandom.nextLong();
							oldPMT = pmt;
							pmt = null;
						}
						MessageItem[] messagesTellDisconnected = grabQueuedMessageItems();
						if(messagesTellDisconnected != null) {
							for(MessageItem mi : messagesTellDisconnected) {
								mi.onDisconnect();
							}
						}
						if(oldPMT != null) {
							List<MessageItem> moreMessagesTellDisconnected = 
									oldPMT.onDisconnect();
							if(moreMessagesTellDisconnected != null) {
								if(logMINOR)
									Logger.minor(this, "Messages to dump: "+moreMessagesTellDisconnected.size());
								for(MessageItem mi : moreMessagesTellDisconnected) {
									mi.onDisconnect();
								}
							}
						}
					}

				}
			}, CLEAR_MESSAGE_QUEUE_AFTER);
		}
		// Tell opennet manager even if this is darknet, because we may need more opennet peers now.
		OpennetManager om = node.getOpennet();
		if(om != null)
			om.onDisconnect(this);
		outputLoadTrackerRealTime.failSlotWaiters(true);
		outputLoadTrackerBulk.failSlotWaiters(true);
		loadSenderRealTime.onDisconnect();
		loadSenderBulk.onDisconnect();
		return ret;
	}
	
	@Override
	public void forceDisconnect() {
		Logger.error(this, "Forcing disconnect on " + this, new Exception("debug"));
		disconnectPeer(true, true); // always dump trackers, maybe dump messages
	}

	/**
	 * Disconnect a particular transport.
	 * The reason can be anything- timeout, unloading transport, etc.
	 * Used by PacketSender and PeerNode.disableTransport.
	 * Will call maybeDisconnectPeerNode
	 */
	public void disconnectTransport(boolean dumpTrackers, PeerTransport peerTransport) {
		peerTransport.disconnectTransport(dumpTrackers);
		maybeDisconnectPeer();
	}
	
	/**
	 * This method is called if the boot ID has changed.
	 * In which case we need to disconnect other transports and keep the current handshake
	 * @param peerTransport
	 */
	public void disconnectAllExceptOne(PeerTransport peerTransport) {
		String dontDisconnect = peerTransport.transportName;
		synchronized(packetTransportMapLock) {
			for(String transportName : peerPacketTransportMap.keySet()) {
				if(transportName == dontDisconnect)
					continue;
				peerPacketTransportMap.get(transportName).disconnectTransport(true);
			}
		}
		synchronized(streamTransportMapLock) {
			for(String transportName : peerStreamTransportMap.keySet()) {
				if(transportName == dontDisconnect)
					continue;
				peerStreamTransportMap.get(transportName).disconnectTransport(true);
			}
		}
	}

	/**
	* Grab all queued Message's.
	* @return Null if no messages are queued, or an array of
	* Message's.
	*/
	public MessageItem[] grabQueuedMessageItems() {
		return messageQueue.grabQueuedMessageItems();
	}

	/**
	* Are we allowed to send handshake for this type of PeerNode
	* Check overridden implementations in sub classes.
	* Check PeerTransport.shouldSendhandshake for the logic.
	*/
	public boolean shouldSendHandshake() {
		return true;
	}
	
	/**
	 * Set sendHandshakeTime, and return whether to fetch the ARK for all transports.
	 * Don't use it unnecessarily. PeerNode constructor may use it. Also maybe when we handshake all transports simultaneously.
	 */
	protected boolean innerCalcNextHandshakeAll(boolean successfulHandshakeSend, boolean dontFetchARK, long now) {
		boolean noLongerRoutable = noLongerRoutable();
		boolean invalidVersion = invalidVersion();
		boolean fetchARKFlag = true;
		//If one of the transports says we don't need the ark fetcher then we don't fetch it.
		synchronized(packetTransportMapLock) {
			for(String transportName : peerPacketTransportMap.keySet()) {
				fetchARKFlag &= peerPacketTransportMap.get(transportName).innerCalcNextHandshake(successfulHandshakeSend, dontFetchARK, now, noLongerRoutable, invalidVersion);
			}
		}
		synchronized(streamTransportMapLock) {
			for(String transportName : peerStreamTransportMap.keySet()) {
				fetchARKFlag &= peerStreamTransportMap.get(transportName).innerCalcNextHandshake(successfulHandshakeSend, dontFetchARK, now, noLongerRoutable, invalidVersion);
			}
		}
		return fetchARKFlag;
	}
	
	/**
	 * This method calls innerCalcNextHandshake for a specific transport.
	 * Calls maybeARKFetcher
	 * @param successfulHandshakeSend
	 * @param dontFetchARK
	 * @param notRegistered
	 * @param transportPlugin
	 */
	protected void calcNextHandshake(boolean successfulHandshakeSend, boolean dontFetchARK, boolean notRegistered, TransportPlugin transportPlugin) {
		boolean noLongerRoutable = noLongerRoutable();
		boolean invalidVersion = invalidVersion();
		boolean fetchARKFlag = false;
		PeerTransport peerTransport = getPeerTransport(transportPlugin);
		long now = System.currentTimeMillis();
		if(peerTransport != null)
			fetchARKFlag = peerTransport.innerCalcNextHandshake(successfulHandshakeSend, dontFetchARK, now, noLongerRoutable, invalidVersion);
		else
			fetchARKFlag = false; //Not necessary, but make sure we don't call ark fetcher when we have no transports
		if(!notRegistered)
			setPeerNodeStatus(now);  // Because of isBursting being set above and it can't hurt others
		// Don't fetch ARKs for peers we have verified (through handshake) to be incompatible with us
		if(!fetchARKFlag)
			maybeStartARKFetcher(dontFetchARK);
	}
	
	/**
	 * Check all transports and then decide whether to call ark fetcher
	 * @param dontFetchARK
	 */
	protected void maybeStartARKFetcher(boolean dontFetchARK) {
		boolean fetchARKFlag = true;
		synchronized(packetTransportMapLock) {
			for(String transportName : peerPacketTransportMap.keySet()) {
				fetchARKFlag &= peerPacketTransportMap.get(transportName).getFetchARKFlag();
			}
		}
		synchronized(streamTransportMapLock) {
			for(String transportName : peerStreamTransportMap.keySet()) {
				fetchARKFlag &= peerStreamTransportMap.get(transportName).getFetchARKFlag();
			}
		}
		if(fetchARKFlag && !dontFetchARK) {
			long arkFetcherStartTime1 = System.currentTimeMillis();
			startARKFetcher();
			long arkFetcherStartTime2 = System.currentTimeMillis();
			if((arkFetcherStartTime2 - arkFetcherStartTime1) > 500)
				Logger.normal(this, "arkFetcherStartTime2 is more than half a second after arkFetcherStartTime1 (" + (arkFetcherStartTime2 - arkFetcherStartTime1) + ") working on " + shortToString());
		}
	}
	
	static final int UPDATE_BURST_NOW_PERIOD = 5*60*1000;
	/** Burst only 19 in 20 times if definitely port forwarded. Save entropy by writing this as 20 not 0.95. */
	static final int P_BURST_IF_DEFINITELY_FORWARDED = 20;

	/**
	 * Check for sub class implementations.
	 * Used in PeerTransport.isBurstlyOnly to check if we are allowed.
	 * @return
	 */
	public boolean isBurstOnly() {
		return false;
	}

	/**
	* Call this method when a handshake request has been
	* sent.
	*/
	public void sentHandshake(boolean notRegistered, TransportPlugin transportPlugin) {
		if(logMINOR)
			Logger.minor(this, "sentHandshake(): " + this);
		calcNextHandshake(true, false, notRegistered, transportPlugin);
	}

	/**
	* Call this method when a handshake request could not be sent (i.e. no IP address available)
	* sent.
	*/
	public void couldNotSendHandshake(boolean notRegistered, TransportPlugin transportPlugin) {
		if(logMINOR)
			Logger.minor(this, "couldNotSendHandshake(): " + this);
		calcNextHandshake(false, false, notRegistered, transportPlugin);
	}

	/**
	* @return The maximum time between received packets.
	*/
	public int maxTimeBetweenReceivedPackets() {
		return Node.MAX_PEER_INACTIVITY;
	}

	/**
	* @return The maximum time between received packets.
	*/
	public int maxTimeBetweenReceivedAcks() {
		return Node.MAX_PEER_INACTIVITY;
	}

	/**
	* Low-level ping this node.
	* @return True if we received a reply inside 2000ms.
	* (If we have heavy packet loss, it can take that long to resend).
	*/
	public boolean ping(int pingID) throws NotConnectedException {
		Message ping = DMT.createFNPPing(pingID);
		node.usm.send(this, ping, node.dispatcher.pingCounter);
		Message msg;
		try {
			msg = node.usm.waitFor(MessageFilter.create().setTimeout(2000).setType(DMT.FNPPong).setField(DMT.PING_SEQNO, pingID), null);
		} catch(DisconnectedException e) {
			throw new NotConnectedException("Disconnected while waiting for pong");
		}
		return msg != null;
	}

	/**
	* Decrement the HTL (or not), in accordance with our
	* probabilistic HTL rules. Whether to decrement is determined once for
	* each connection, rather than for every request, because if we don't
	* we would get a predictable fraction of requests with each HTL - this
	* pattern could give away a lot of information close to the originator.
	* Although it's debatable whether it's worth worrying about given all
	* the other information they have if close by ...
	* @param htl The old HTL.
	* @return The new HTL.
	*/
	public short decrementHTL(short htl) {
		short max = node.maxHTL();
		if(htl > max)
			htl = max;
		if(htl <= 0)
			return 0;
		if(htl == max) {
			if(decrementHTLAtMaximum || node.disableProbabilisticHTLs)
				htl--;
			return htl;
		}
		if(htl == 1) {
			if(decrementHTLAtMinimum || node.disableProbabilisticHTLs)
				htl--;
			return htl;
		}
		htl--;
		return htl;
	}

	/**
	* Enqueue a message to be sent to this node and wait up to a minute for it to be transmitted
	* and acknowledged.
	*/
	public void sendSync(Message req, ByteCounter ctr, boolean realTime) throws NotConnectedException, SyncSendWaitedTooLongException {
		SyncMessageCallback cb = new SyncMessageCallback();
		MessageItem item = sendAsync(req, cb, ctr);
		cb.waitForSend(60 * 1000);
		if (!cb.done) {
			Logger.warning(this, "Waited too long for a blocking send for " + req + " to " + PeerNode.this, new Exception("error"));
			this.localRejectedOverload("SendSyncTimeout", realTime);
			// Try to unqueue it, since it presumably won't be of any use now.
			if(!messageQueue.removeMessage(item)) {
				cb.waitForSend(10 * 1000);
				if(!cb.done) {
					Logger.error(this, "Waited too long for blocking send and then could not unqueue for "+req+" to "+PeerNode.this, new Exception("error"));
					// Can't cancel yet can't send, something seriously wrong.
					// Treat as fatal timeout as probably their fault.
					// FIXME: We have already waited more than the no-messages timeout, but should we wait that period again???
					fatalTimeout();
					// Then throw the error.
				} else {
					return;
				}
			}
			throw new SyncSendWaitedTooLongException();
		}
	}

	private class SyncMessageCallback implements AsyncMessageCallback {

		private boolean done = false;
		private boolean disconnected = false;
		private boolean sent = false;

		public synchronized void waitForSend(long maxWaitInterval) throws NotConnectedException {
			long now = System.currentTimeMillis();
			long end = now + maxWaitInterval;
			while((now = System.currentTimeMillis()) < end) {
				if(done) {
					if(disconnected)
						throw new NotConnectedException();
					return;
				}
				int waitTime = (int) (Math.min(end - now, Integer.MAX_VALUE));
				try {
					wait(waitTime);
				} catch(InterruptedException e) {
				// Ignore
				}
			}
		}

		@Override
		public void acknowledged() {
			synchronized(this) {
				if(!done) {
					if (!sent) {
						// Can happen due to lag.
						Logger.normal(this, "Acknowledged but not sent?! on " + this + " for " + PeerNode.this+" - lag ???");
					}
				} else
					return;
				done = true;
				notifyAll();
			}
		}

		@Override
		public void disconnected() {
			synchronized(this) {
				done = true;
				disconnected = true;
				notifyAll();
			}
		}

		@Override
		public void fatalError() {
			synchronized(this) {
				done = true;
				notifyAll();
			}
		}

		@Override
		public void sent() {
			// It might have been lost, we wait until it is acked.
			synchronized(this) {
				sent = true;
			}
		}
	}

	/**
	 * Determines the degree of the peer via the locations of its peers it provides.
	 * @return The number of peers this peer reports having, or 0 if this peer does not provide that information.
	 */
	public synchronized int getDegree() {
		if (currentPeersLocation == null) return 0;
		return currentPeersLocation.length;
	}

	public void updateLocation(double newLoc, double[] newLocs) {
		if(newLoc < 0.0 || newLoc > 1.0) {
			Logger.error(this, "Invalid location update for " + this+ " ("+newLoc+')', new Exception("error"));
			// Ignore it
			return;
		}

		for(double currentLoc : newLocs) {
			if(currentLoc < 0.0 || currentLoc > 1.0) {
				Logger.error(this, "Invalid location update for " + this + " ("+currentLoc+')', new Exception("error"));
				// Ignore it
				return;
			}
		}

		Arrays.sort(newLocs);
		
		boolean anythingChanged = false;

		synchronized(this) {
			if(!Location.equals(currentLocation, newLoc))
				anythingChanged = true;
			currentLocation = newLoc;
			if(currentPeersLocation == null)
				anythingChanged = true;
			else if(currentPeersLocation != null && !anythingChanged) {
				if(currentPeersLocation.length != newLocs.length)
					anythingChanged = true;
				else {
					for(int i=0;i<currentPeersLocation.length;i++) {
						if(!Location.equals(currentPeersLocation[i], newLocs[i])) {
							anythingChanged = true;
							break;
						}
					}
				}
			}
			currentPeersLocation = newLocs;
			locSetTime = System.currentTimeMillis();
		}
		node.peers.updatePMUserAlert();
		if(anythingChanged)
			// Not urgent. This makes up the majority of the total writes.
			// Writing it on shutdown is sufficient.
			node.peers.writePeers(isOpennet());
		setPeerNodeStatus(System.currentTimeMillis());
	}

	/**
	* Should we reject a swap request?
	*/
	public boolean shouldRejectSwapRequest() {
		long now = System.currentTimeMillis();
		synchronized(this) {
			if(timeLastReceivedSwapRequest > 0) {
				long timeSinceLastTime = now - timeLastReceivedSwapRequest;
				swapRequestsInterval.report(timeSinceLastTime);
				double averageInterval = swapRequestsInterval.currentValue();
				if(averageInterval >= Node.MIN_INTERVAL_BETWEEN_INCOMING_SWAP_REQUESTS) {
					timeLastReceivedSwapRequest = now;
					return false;
				} else return true;
			}
			timeLastReceivedSwapRequest = now;
		}
		return false;
	}

	/**
	* Should we reject a swap request?
	*/
	public boolean shouldRejectProbeRequest() {
		long now = System.currentTimeMillis();
		synchronized(this) {
			if(timeLastReceivedProbeRequest > 0) {
				long timeSinceLastTime = now - timeLastReceivedProbeRequest;
				probeRequestsInterval.report(timeSinceLastTime);
				double averageInterval = probeRequestsInterval.currentValue();
				if(averageInterval >= Node.MIN_INTERVAL_BETWEEN_INCOMING_PROBE_REQUESTS) {
					timeLastReceivedProbeRequest = now;
					return false;
				} else return true;
			}
			timeLastReceivedProbeRequest = now;
		}
		return false;
	}

	public void changedAddress(PluginAddress newAddress, TransportPlugin transportPlugin) {
		setDetectedAddress(newAddress, transportPlugin);
	}
	
	private void setDetectedAddress(PluginAddress newAddress, TransportPlugin transportPlugin) {
		PeerTransport peerTransport = getPeerTransport(transportPlugin);
		if(peerTransport != null)
			peerTransport.setDetectedAddress(newAddress);
		
		// Backwards compatibility. Since old nodes don't understand PluginAddress (Peer is the old address), 
		// we need to update that as well.
		if(peerTransport.transportName == "udp" && (newAddress instanceof PeerPluginAddress))
			detectedPeer = ((PeerPluginAddress)newAddress).peer;
	}

	private String shortToString;
	private void updateShortToString() {
		shortToString = super.toString() + '@' + HexUtil.bytesToHex(pubKeyHash);
		//I have gotten rid of detectedPeer since we are using multiple transports.
	}

	/**
	* @return short version of toString()
	* *** Note that this is not synchronized! It is used by logging in code paths that
	* will deadlock if it is synchronized! ***
	*/
	@Override
	public String shortToString() {
		return shortToString;
	}

	@Override
	public String toString() {
		// FIXME?
		return shortToString()+'@'+Integer.toHexString(super.hashCode());
	}

	@Override
	public synchronized void receivedAck(long now, TransportPlugin transportPlugin) {
		PeerTransport peerTransport = getPeerTransport(transportPlugin);
		peerTransport.receivedAck(now);
	}

	/**
	* Update timeLastSentPacket
	*/
	@Override
	public void sentPacket(PacketTransportPlugin transportPlugin) {
		PeerPacketTransport peerTransport = getPeerTransport(transportPlugin);
		peerTransport.sentPacket();
	}

	/**
	* Called when we have completed a handshake, and have a new session key.
	* Creates a new tracker and demotes the old one. Deletes the old one if
	* the bootID isn't recognized, since if the node has restarted we cannot
	* recover old messages. In more detail:
	* <ul>
	* <li>Process the new noderef (check if it's valid, pick up any new information etc).</li>
	* <li>Handle version conflicts (if the node is too old, or we are too old, we mark it as
	* non-routable, but some messages will still be exchanged e.g. Update Over Mandatory stuff).</li>
	* <li>Deal with key trackers (if we just got message 4, the new key tracker becomes current;
	* if we just got message 3, it's possible that our message 4 will be lost in transit, so we
	* make the new tracker unverified. It will be promoted to current if we get a packet on it..
	* if the node has restarted, we dump the old key trackers, otherwise current becomes previous).</li>
	* <li>Complete the connection process: update the node's status, send initial messages, update
	* the last-received-packet timestamp, etc.</li>
	* @param thisBootID The boot ID of the peer we have just connected to.
	* This is simply a random number regenerated on every startup of the node.
	* We use it to determine whether the node has restarted since we last saw
	* it.
	* @param data Byte array from which to read the new noderef.
	* @param offset Offset to start reading at.
	* @param length Number of bytes to read.
	* @param encKey The new session key.
	* @param replyTo The IP the handshake came in on.
	* @param trackerID The tracker ID proposed by the other side. If -1, create a new tracker. If any
	* other value, check whether we have it, and if we do, return that, otherwise return the ID of the
	* new tracker.
	* @param isJFK4 If true, we are processing a JFK(4) and must respect the tracker ID chosen by the
	* responder. If false, we are processing a JFK(3) and we can either reuse the suggested tracker ID,
	* which the other side is able to reuse, or we can create a new tracker ID.
	* @param jfk4SameAsOld If true, the responder chose to use the tracker ID that we provided. If
	* we don't have it now the connection fails.
	* @return The ID of the new PacketTracker. If this is different to the passed-in trackerID, then
	* it's a new tracker. -1 to indicate failure.
	*/
	public long completedHandshake(long thisBootID, byte[] data, int offset, int length, BlockCipher outgoingCipher, byte[] outgoingKey, BlockCipher incommingCipher, byte[] incommingKey, PluginAddress replyTo, boolean unverified, int negType, long trackerID, boolean isJFK4, boolean jfk4SameAsOld, byte[] hmacKey, BlockCipher ivCipher, byte[] ivNonce, int ourInitialSeqNum, int theirInitialSeqNum, int ourInitialMsgID, int theirInitialMsgID, TransportPlugin transportPlugin) {
		/*
		 * PeerNode specific code
		 */
		
		// Create the pmt (PeerMessageTracker) only once
		if(pmt == null)
			pmt = new PeerMessageTracker(this, ourInitialMsgID, theirInitialMsgID);
		
		long now = System.currentTimeMillis();
		if(logMINOR) Logger.minor(this, "Tracker ID "+trackerID+" isJFK4="+isJFK4+" jfk4SameAsOld="+jfk4SameAsOld);
		if(trackerID < 0) trackerID = Math.abs(node.random.nextLong());

		// Update sendHandshakeTime; don't send another handshake for a while.
		// If unverified, "a while" determines the timeout; if not, it's just good practice to avoid a race below.
		if(!(isSeed() && this instanceof SeedServerPeerNode))
                    calcNextHandshake(true, true, false, transportPlugin);
		stopARKFetcher();
		try {
			// First, the new noderef
			processNewNoderef(data, offset, length);
		} catch(FSParseException e1) {
			synchronized(this) {
				bogusNoderef = true;
				// Disconnect, something broke
				PeerTransport peerTransport = getPeerTransport(transportPlugin);
				if(peerTransport != null)
					peerTransport.isTransportConnected = false;
				isConnected();
			}
			Logger.error(this, "Failed to parse new noderef for " + this + ": " + e1, e1);
			node.peers.disconnected(this);
			return -1;
		}
		boolean routable = true;
		boolean newer = false;
		boolean older = false;
		if(isSeed()) {
                        routable = false;
                        if(logMINOR) Logger.minor(this, "Not routing traffic to " + this + " it's for announcement.");
                } else if(bogusNoderef) {
			Logger.normal(this, "Not routing traffic to " + this + " - bogus noderef");
			routable = false;
			//FIXME: It looks like bogusNoderef will just be set to false a few lines later...
		} else if(reverseInvalidVersion()) {
			Logger.normal(this, "Not routing traffic to " + this + " - reverse invalid version " + Version.getVersionString() + " for peer's lastGoodversion: " + getLastGoodVersion());
			newer = true;
		} else
			newer = false;
		if(forwardInvalidVersion()) {
			Logger.normal(this, "Not routing traffic to " + this + " - invalid version " + getVersion());
			older = true;
			routable = false;
		} else if(Math.abs(clockDelta) > MAX_CLOCK_DELTA) {
			Logger.normal(this, "Not routing traffic to " + this + " - clock problems");
			routable = false;
		} else
			older = false;
		
		changedAddress(replyTo, transportPlugin);
		/*
		 * PeerNode specific code ends
		 */
		
		maybeSendInitialMessages();
		
		String transportName = transportPlugin.transportName;
		long newID;
		synchronized(this) {
			if(peerPacketTransportMap.containsKey(transportName)) {
				PeerPacketTransport peerTransport = peerPacketTransportMap.get(transportName);
				newID = peerTransport.completedHandshake(thisBootID, outgoingCipher, outgoingKey, incommingCipher, incommingKey, replyTo, unverified, negType, trackerID, isJFK4, jfk4SameAsOld, hmacKey, ivCipher, ivNonce, ourInitialSeqNum, theirInitialSeqNum, now, newer, older);
			}
			else if(peerStreamTransportMap.containsKey(transportName)) {
				PeerStreamTransport peerTransport = peerStreamTransportMap.get(transportName);
				newID = peerTransport.completedHandshake();
			}
<<<<<<< HEAD
			else
				newID = -1; //Situation not possible
			
			if(newID == -1)
				return -1;
			/*
			 * Finish up some tasks at PeerNode level (not transport specific),
			 * only if the completedHandshake above returned a successful newID.
			 * I have gone through these variables and are not affected
			 * if changed after calling PeerTransport.completedHandshake method.
			 * We need to test more since some fields are changed there.
			 * Check previous version of PeerNode.
			 */
			bogusNoderef = false;
			disableRouting = disableRoutingHasBeenSetLocally || disableRoutingHasBeenSetRemotely;
			isRoutable = routable;
			unroutableNewerVersion = newer;
			unroutableOlderVersion = older;
=======
			ctx = null;
			isRekeying = false;
			timeLastRekeyed = now - (unverified ? 0 : FNPPacketMangler.MAX_SESSION_KEY_REKEYING_DELAY / 2);
			totalBytesExchangedWithCurrentTracker = 0;
			// This has happened in the past, and caused problems, check for it.
			if(currentTracker != null && previousTracker != null &&
					Arrays.equals(currentTracker.outgoingKey, previousTracker.outgoingKey) &&
					Arrays.equals(currentTracker.incommingKey, previousTracker.incommingKey))
				Logger.error(this, "currentTracker key equals previousTracker key: cur "+currentTracker+" prev "+previousTracker);
			if(previousTracker != null && unverifiedTracker != null &&
					Arrays.equals(previousTracker.outgoingKey, unverifiedTracker.outgoingKey) &&
					Arrays.equals(previousTracker.incommingKey, unverifiedTracker.incommingKey))
				Logger.error(this, "previousTracker key equals unverifiedTracker key: prev "+previousTracker+" unv "+unverifiedTracker);
			timeLastSentPacket = now;
			if(packetFormat == null) {
				packetFormat = new NewPacketFormat(this, ourInitialMsgID, theirInitialMsgID);
			}
			// Completed setup counts as received data packet, for purposes of avoiding spurious disconnections.
			timeLastReceivedPacket = now;
			timeLastReceivedDataPacket = now;
			timeLastReceivedAck = now;
		}
		if(messagesTellDisconnected != null) {
			for(MessageItem item: messagesTellDisconnected) {
				item.onDisconnect();
			}
		}

		if(bootIDChanged) {
			node.lm.lostOrRestartedNode(this);
			node.usm.onRestart(this);
			node.tracker.onRestartOrDisconnect(this);
		}
		if(oldPrev != null) oldPrev.disconnected();
		if(oldCur != null) oldCur.disconnected();
		if(oldPacketFormat != null) {
			List<MessageItem> tellDisconnect = oldPacketFormat.onDisconnect();
			if(tellDisconnect != null)
				for(MessageItem item : tellDisconnect) {
					item.onDisconnect();
				}
		}
		PacketThrottle throttle;
		synchronized(this) {
			throttle = _lastThrottle;
		}
		if(throttle != null) throttle.maybeDisconnected();
		Logger.normal(this, "Completed handshake with " + this + " on " + replyTo + " - current: " + currentTracker +
			" old: " + previousTracker + " unverified: " + unverifiedTracker + " bootID: " + thisBootID + (bootIDChanged ? "(changed) " : "") + " for " + shortToString());

		setPeerNodeStatus(now);

		if(newer || older || !isConnected())
			node.peers.disconnected(this);
		else if(!wasARekey) {
			node.peers.addConnectedPeer(this);
			maybeOnConnect();
>>>>>>> d1e3b5b1
		}
		
		return newID;
		
	}

	protected abstract void maybeClearPeerAddedTimeOnConnect();

	@Override
	public long getBootID() {
		return bootID;
	}
	
	public void setBootID(long bootID) {
		this.bootID = bootID;
	}
	
	private final Object arkFetcherSync = new Object();

	void startARKFetcher() {
		// FIXME any way to reduce locking here?
		if(!node.enableARKs) return;
		synchronized(arkFetcherSync) {
			if(myARK == null) {
				Logger.minor(this, "No ARK for " + this + " !!!!");
				return;
			}
			if(arkFetcher == null) {
				Logger.minor(this, "Starting ARK fetcher for " + this + " : " + myARK);
				arkFetcher = node.clientCore.uskManager.subscribeContent(myARK, this, true, node.arkFetcherContext, RequestStarter.IMMEDIATE_SPLITFILE_PRIORITY_CLASS, node.nonPersistentClientRT);
			}
		}
	}

	protected void stopARKFetcher() {
		if(!node.enableARKs) return;
		Logger.minor(this, "Stopping ARK fetcher for " + this + " : " + myARK);
		// FIXME any way to reduce locking here?
		USKRetriever ret;
		synchronized(arkFetcherSync) {
			if(arkFetcher == null) {
				if(logMINOR) Logger.minor(this, "ARK fetcher not running for "+this);
				return;
			}
			ret = arkFetcher;
			arkFetcher = null;
		}
		final USKRetriever unsub = ret;
		node.executor.execute(new Runnable() {

			@Override
			public void run() {
				node.clientCore.uskManager.unsubscribeContent(myARK, unsub, true);
			}
			
		});
	}


	// Both at IMMEDIATE_SPLITFILE_PRIORITY_CLASS because we want to compete with FMS, not
	// wipe it out!

	@Override
	public short getPollingPriorityNormal() {
		return RequestStarter.IMMEDIATE_SPLITFILE_PRIORITY_CLASS;
	}

	@Override
	public short getPollingPriorityProgress() {
		return RequestStarter.IMMEDIATE_SPLITFILE_PRIORITY_CLASS;
	}

	void maybeSendInitialMessages(TransportPlugin transportPlugin) {
		PeerTransport peerTransport = getPeerTransport(transportPlugin);
		if(peerTransport == null)
			return;
		if(peerTransport.shouldSendInitialMessages())
			sendInitialMessages();
	}
	/**
	 * Make sure all of them have have sent messages,
	 * since every time a transport connects various fields change and we need to update.
	 * @return sentInitialMessages, whether we must send or not
	 */
	public void maybeSendInitialMessages() {
		boolean sentInitialMessages = true;
		synchronized(packetTransportMapLock) {
			for(String transportName : peerPacketTransportMap.keySet()) {
				sentInitialMessages &= !(peerPacketTransportMap.get(transportName).shouldSendInitialMessages());
			}
		}
		synchronized(streamTransportMapLock) {
			for(String transportName : peerStreamTransportMap.keySet()) {
				sentInitialMessages &= !(peerStreamTransportMap.get(transportName).shouldSendInitialMessages());
			}
		}
		if(!sentInitialMessages)
			sendInitialMessages();
	}

	/**
	* Send any high level messages that need to be sent on connect.
	*/
	protected void sendInitialMessages() {
		loadSender(true).setSendASAP();
		loadSender(false).setSendASAP();
		Message locMsg = DMT.createFNPLocChangeNotificationNew(node.lm.getLocation(), node.peers.getPeerLocationDoubles(true));
		Message ipMsg = DMT.createFNPDetectedIPAddress(detectedPeer);
		Message timeMsg = DMT.createFNPTime(System.currentTimeMillis());
		Message dRoutingMsg = DMT.createRoutingStatus(!disableRoutingHasBeenSetLocally);
		Message uptimeMsg = DMT.createFNPUptime((byte)(int)(100*node.uptime.getUptime()));

		try {
			if(isRealConnection())
				sendAsync(locMsg, null, node.nodeStats.initialMessagesCtr);
			sendAsync(ipMsg, null, node.nodeStats.initialMessagesCtr);
			/** Send IP message for each transport separately */
			for(String transportName : peerPacketTransportMap.keySet()) {
				sendAsync(peerPacketTransportMap.get(transportName).getIPAddressMessage(), null, node.nodeStats.initialMessagesCtr);
			}
			for(String transportName : peerStreamTransportMap.keySet()) {
				sendAsync(peerStreamTransportMap.get(transportName).getIPAddressMessage(), null, node.nodeStats.initialMessagesCtr);
			}
			sendAsync(timeMsg, null, node.nodeStats.initialMessagesCtr);
			sendAsync(dRoutingMsg, null, node.nodeStats.initialMessagesCtr);
			sendAsync(uptimeMsg, null, node.nodeStats.initialMessagesCtr);
		} catch(NotConnectedException e) {
			Logger.error(this, "Completed handshake with " + this + " but disconnected " + e, e);
		}

		if(isRealConnection())
			node.nodeUpdater.maybeSendUOMAnnounce(this);
		sendConnectedDiffNoderef();
	}

	private synchronized boolean invalidVersion() {
		return bogusNoderef || forwardInvalidVersion() || reverseInvalidVersion();
	}

	private synchronized boolean forwardInvalidVersion() {
		return !Version.checkGoodVersion(version);
	}

	private synchronized boolean reverseInvalidVersion() {
		if(ignoreLastGoodVersion()) return false;
		return !Version.checkArbitraryGoodVersion(Version.getVersionString(), lastGoodVersion);
	}

	/**
	 * The same as isUnroutableOlderVersion, but not synchronized.
	 */
	public boolean publicInvalidVersion() {
		return unroutableOlderVersion;
	}

	/**
	 * The same as inUnroutableNewerVersion.
	 */
	public synchronized boolean publicReverseInvalidVersion() {
		return unroutableNewerVersion;
	}

	public synchronized boolean dontRoute() {
		return disableRouting;
	}

	/**
	* Process a differential node reference
	* The identity must not change, or we throw.
	*/
	public void processDiffNoderef(SimpleFieldSet fs) throws FSParseException {
		processNewNoderef(fs, false, true, false);
	}

	/**
	* Process a new nodereference, in compressed form.
	* The identity must not change, or we throw.
	*/
	private void processNewNoderef(byte[] data, int offset, int length) throws FSParseException {
		SimpleFieldSet fs = compressedNoderefToFieldSet(data, offset, length);
		processNewNoderef(fs, false, false, false);
	}

	static SimpleFieldSet compressedNoderefToFieldSet(byte[] data, int offset, int length) throws FSParseException {
		if(length <= 5)
			throw new FSParseException("Too short");
		// Lookup table for groups.
		DSAGroup group = null;
		int firstByte = data[offset];
		offset++;
		length--;
		if((firstByte & 0x2) == 2) {
			int groupIndex = (data[offset] & 0xff);
			offset++;
			length--;
			group = Global.getGroup(groupIndex);
			if(group == null) throw new FSParseException("Unknown group number "+groupIndex);
			if(logMINOR)
				Logger.minor(PeerNode.class, "DSAGroup set to "+group.fingerprintToString()+ " using the group-index "+groupIndex);
		}
		// Is it compressed?
		if((firstByte & 1) == 1) {
			try {
				// Gzipped
				Inflater i = new Inflater();
				i.setInput(data, offset, length);
				// We shouldn't ever need a 4096 bytes long ref!
				byte[] output = new byte[4096];
				length = i.inflate(output, 0, output.length);
				// Finished
				data = output;
				offset = 0;
				if(logMINOR)
					Logger.minor(PeerNode.class, "We have decompressed a "+length+" bytes big reference.");
			} catch(DataFormatException e) {
				throw new FSParseException("Invalid compressed data");
			}
		}
		if(logMINOR)
			Logger.minor(PeerNode.class, "Reference: " + HexUtil.bytesToHex(data, offset, length) + '(' + length + ')');

		// Now decode it
		ByteArrayInputStream bais = new ByteArrayInputStream(data, offset, length);
		InputStreamReader isr;
		try {
			isr = new InputStreamReader(bais, "UTF-8");
		} catch(UnsupportedEncodingException e1) {
			throw new Error("Impossible: JVM doesn't support UTF-8: " + e1, e1);
		}
		BufferedReader br = new BufferedReader(isr);
		try {
			SimpleFieldSet fs = new SimpleFieldSet(br, false, true);
			if(group != null) {
				SimpleFieldSet sfs = new SimpleFieldSet(true);
				sfs.put("dsaGroup", group.asFieldSet());
				fs.putAllOverwrite(sfs);
			}
			return fs;
		} catch(IOException e) {
			throw (FSParseException)new FSParseException("Impossible: " + e).initCause(e);
		}
	}

	/**
	* Process a new nodereference, as a SimpleFieldSet.
	*/
	protected void processNewNoderef(SimpleFieldSet fs, boolean forARK, boolean forDiffNodeRef, boolean forFullNodeRef) throws FSParseException {
		if(logMINOR)
			Logger.minor(this, "Parsing: \n" + fs);
		boolean changedAnything = innerProcessNewNoderef(fs, forARK, forDiffNodeRef, forFullNodeRef) || forARK;
		if(changedAnything && !isSeed())
			node.peers.writePeers(isOpennet());
		// FIXME should this be urgent if IPs change? Dunno.
	}

	/**
	* The synchronized part of processNewNoderef
	* @throws FSParseException
	*/
	protected synchronized boolean innerProcessNewNoderef(SimpleFieldSet fs, boolean forARK, boolean forDiffNodeRef, boolean forFullNodeRef) throws FSParseException {
		
		boolean shouldUpdatePeerCounts = false;
		
		if(forFullNodeRef) {
			// Check the signature.
			String signature = fs.get("sig");
			try {
				boolean failed = false;
				if(signature == null)
					failed = false;
				else {
					fs.removeValue("sig");
					String toVerify = fs.toOrderedString();
					fs.putSingle("sig", signature);
					failed = !(DSA.verify(peerPubKey, new DSASignature(signature), new BigInteger(1, SHA256.digest(toVerify.getBytes("UTF-8"))), false));
				}
				if(failed) {
					String errCause = "";
					if(signature == null)
						errCause += " (No signature)";
					if(failed)
						errCause += " (VERIFICATION FAILED)";
					Logger.error(this, "The integrity of the reference has been compromised!" + errCause + " fs was\n" + fs.toOrderedString());
					throw new FSParseException("Signature verification failed: "+errCause);
				}
			} catch(NumberFormatException e) {
				Logger.error(this, "Invalid reference: " + e, e);
				throw new FSParseException("Invalid signature", e);
			} catch(UnsupportedEncodingException e) {
				throw new Error("Impossible: JVM doesn't support UTF-8: " + e, e);
			}
		}
		
		// Anything may be omitted for a differential node reference
		boolean changedAnything = false;
		if(!forDiffNodeRef && (false != fs.getBoolean("testnet", false))) {
			String err = "Preventing connection to node " + detectedPeer +" - testnet is enabled!";
			Logger.error(this, err);
			throw new FSParseException(err);
		}
		String s = fs.get("opennet");
		if(s == null && forFullNodeRef)
			throw new FSParseException("No opennet ref");
		else if(s != null) {
			try {
				boolean b = Fields.stringToBool(s);
				if(b != (isOpennet() || isSeed()))
					throw new FSParseException("Changed opennet status?!?!?!? expected="+isOpennet()+" but got "+b+" ("+s+") on "+this);
			} catch (NumberFormatException e) {
				throw new FSParseException("Cannot parse opennet=\""+s+"\"", e);
			}
		}
		if(!generateIdentityFromPubkey()) {
			String identityString = fs.get("identity");
			if(identityString == null && forFullNodeRef)
				throw new FSParseException("No identity!");
			else if(identityString != null) {
				try {
					byte[] id = Base64.decode(identityString);
					if(!Arrays.equals(id, identity))
						throw new FSParseException("Changing the identity");
				} catch(NumberFormatException e) {
					throw new FSParseException(e);
				} catch(IllegalBase64Exception e) {
					throw new FSParseException(e);
				}
			}
		}
		
		SimpleFieldSet sfs = fs.subset("dsaGroup");
		if(sfs != null) {
			DSAGroup cmp;
			try {
				cmp = DSAGroup.create(sfs);
			} catch (IllegalBase64Exception e) {
				throw new FSParseException(e);
			}
			if(!cmp.equals(this.peerCryptoGroup))
				throw new FSParseException("Changed DSA group?!");
		}

		sfs = fs.subset("dsaPubKey");
		if(sfs != null) {
			DSAPublicKey key;
			key = DSAPublicKey.create(sfs, peerCryptoGroup);
			if(!key.equals(this.peerPubKey))
				throw new FSParseException("Changed pubkey?!");
		}

		String newVersion = fs.get("version");
		if(newVersion == null) {
			// Version may be ommitted for an ARK.
			if(!forARK && !forDiffNodeRef)
				throw new FSParseException("No version");
		} else {
			if(!newVersion.equals(version))
				changedAnything = true;
			version = newVersion;
			if(version != null) {
				try {
					simpleVersion = Version.getArbitraryBuildNumber(version);
				} catch (VersionParseException e) {
					Logger.error(this, "Bad version: " + version + " : " + e, e);
				}
			}
			Version.seenVersion(newVersion);
		}
		String newLastGoodVersion = fs.get("lastGoodVersion");
		if(newLastGoodVersion != null) {
			// Can be null if anon auth or if forDiffNodeRef.
			lastGoodVersion = newLastGoodVersion;
		} else if(forFullNodeRef)
			throw new FSParseException("No lastGoodVersion");

		updateVersionRoutablity();

		String locationString = fs.get("location");
		if(locationString != null) {
			double newLoc = Location.getLocation(locationString);
			if (newLoc == -1) {
				if(logMINOR)
					Logger.minor(this, "Invalid or null location, waiting for FNPLocChangeNotification: locationString=" + locationString);
			} else {
				if(!Location.equals(newLoc, currentLocation)) {
					changedAnything = true;
					if(currentLocation < 0.0 || currentLocation > 1.0)
						shouldUpdatePeerCounts = true;
					currentLocation = newLoc;
					locSetTime = System.currentTimeMillis();
				}
			}
		}
		try {
<<<<<<< HEAD
			SimpleFieldSet transports = fs.subset("physical");
			// Purge all addresses since it is a new noderef
			if(transports != null) {
				setTransportAddress(transports, false, true);
				changedAnything = true;
=======
			String physical[] = fs.getAll("physical.udp");
			if(physical != null) {
				List<Peer> oldNominalPeer = nominalPeer;

				nominalPeer = new ArrayList<Peer>(physical.length);

				Peer[] oldPeers = oldNominalPeer.toArray(new Peer[oldNominalPeer.size()]);

				for(String phys: physical) {
					Peer p;
					try {
						p = new Peer(phys, true, true);
					} catch(HostnameSyntaxException e) {
						Logger.error(this, "Invalid hostname or IP Address syntax error while parsing new peer reference: " + phys);
						continue;
					} catch (PeerParseException e) {
						Logger.error(this, "Invalid hostname or IP Address syntax error while parsing new peer reference: " + phys);
						continue;
					} catch (UnknownHostException e) {
						// Should be impossible???
						Logger.error(this, "Invalid hostname or IP Address syntax error while parsing new peer reference: " + phys);
						continue;
					}
					if(!nominalPeer.contains(p)) {
						if(oldNominalPeer.contains(p)) {
							// Do nothing
							// .contains() will .equals() on each, and equals() will propagate the looked-up IP if necessary.
							// This is obviously O(n^2), but it doesn't matter, there will be very few peers.
						}
						nominalPeer.add(p);
					}
				}
				// XXX should we trigger changedAnything on *any* change, or on just *addition* of new addresses
				if(!Arrays.equals(oldPeers, nominalPeer.toArray(new Peer[nominalPeer.size()]))) {
					changedAnything = true;
					if(logMINOR) Logger.minor(this, "Got new physical.udp for "+this+" : "+Arrays.toString(nominalPeer.toArray()));
					// Look up the DNS names if any ASAP
					lastAttemptedHandshakeIPUpdateTime = 0;
					// Clear nonces to prevent leak. Will kill any in-progress connect attempts, but that is okay because
					// either we got an ARK which changed our peers list, or we just connected.
					jfkNoncesSent.clear();
				}

>>>>>>> d1e3b5b1
			} else if(forARK || forFullNodeRef) {
				// Connection setup doesn't include a physical.udp.
				// Differential noderefs only include it on the first one after connect.
				Logger.error(this, "ARK noderef has no physical for "+this+" : forDiffNodeRef="+forDiffNodeRef+" forARK="+forARK);
				if(forFullNodeRef)
					throw new FSParseException("ARK noderef has no physical");
			}
		} catch(Exception e1) {
			Logger.error(this, "Caught "+e1, e1);
			throw new FSParseException(e1);
		}

		if(logMINOR)
			Logger.minor(this, "Parsed successfully; changedAnything = " + changedAnything);

		int[] newNegTypes = fs.getIntArray("auth.negTypes");

		boolean refHadNegTypes = false;

		if(newNegTypes == null || newNegTypes.length == 0) {
			newNegTypes = new int[]{0};
		} else {
			refHadNegTypes = true;
		}
		if(!forDiffNodeRef || refHadNegTypes) {
			if(!Arrays.equals(negTypes, newNegTypes)) {
				changedAnything = true;
				negTypes = newNegTypes;
			}
		}

		if(parseARK(fs, false, forDiffNodeRef))
			changedAnything = true;
		if(shouldUpdatePeerCounts) {
			node.executor.execute(new Runnable() {

				@Override
				public void run() {
					node.peers.updatePMUserAlert();
				}
				
			});

		}
		return changedAnything;
	}

	/**
	 * Get a PeerNodeStatus for this node.
	 * @param noHeavy If true, avoid any expensive operations e.g. the message count hashtables.
	 */
	public abstract PeerNodeStatus getStatus(boolean noHeavy);

	public String getTMCIPeerInfo() {
		long now = System.currentTimeMillis();
		int idle = -1;
		synchronized(this) {
			idle = (int) ((now - timeLastReceivedPacket) / 1000);
		}
		if((getPeerNodeStatus() == PeerManager.PEER_NODE_STATUS_NEVER_CONNECTED) && (getPeerAddedTime() > 1))
			idle = (int) ((now - getPeerAddedTime()) / 1000);
		return String.valueOf(getPeer()) + '\t' + getIdentityString() + '\t' + getLocation() + '\t' + getPeerNodeStatusString() + '\t' + idle;
	}

	public String getFreevizOutput() {
		return getStatus(true).toString() + '|' + identityAsBase64String;
	}

	public synchronized String getVersion() {
		return version;
	}

	private synchronized String getLastGoodVersion() {
		return lastGoodVersion;
	}

	private int simpleVersion;

	public int getSimpleVersion() {
		return simpleVersion;
	}

	/**
	* Write the peer's noderef to disk
	*/
	public void write(Writer w) throws IOException {
		SimpleFieldSet fs = exportFieldSet();
		SimpleFieldSet meta = exportMetadataFieldSet();
		if(!meta.isEmpty())
			fs.put("metadata", meta);
		fs.writeTo(w);
	}

	/**
	 * (both metadata + normal fieldset but atomically)
	 */
	public synchronized SimpleFieldSet exportDiskFieldSet() {
		SimpleFieldSet fs = exportFieldSet();
		SimpleFieldSet meta = exportMetadataFieldSet();
		if(!meta.isEmpty())
			fs.put("metadata", meta);
		if(fullFieldSet != null)
			fs.put("full", fullFieldSet);
		return fs;
	}

	/**
	* Export metadata about the node as a SimpleFieldSet
	*/
	public synchronized SimpleFieldSet exportMetadataFieldSet() {
		SimpleFieldSet fs = new SimpleFieldSet(true);
		/*
		 * Add information for all transports.
		 */
		for(String transportName:peerPacketTransportMap.keySet()){
			PeerPacketTransport peerTransport = peerPacketTransportMap.get(transportName);
			if(peerTransport.detectedTransportAddress != null)
				fs.putOverwrite("detected." + transportName, peerTransport.detectedTransportAddress.toString());
			if(peerTransport.lastSentTransportPacketTime() > 0)
				fs.put("timeLastReceivedPacket." + transportName, peerTransport.timeLastReceivedTransportPacket);
			if(peerTransport.lastReceivedTransportAckTime() > 0)
				fs.put("timeLastReceivedAck." + transportName, peerTransport.timeLastReceivedTransportAck);
			if(peerTransport.timeLastConnectedTransport() > 0)
				fs.put("timeLastConnected." + transportName, peerTransport.timeLastConnectedTransport);
		}
		for(String transportName:peerStreamTransportMap.keySet()){
			PeerStreamTransport peerTransport = peerStreamTransportMap.get(transportName);
			if(peerTransport.detectedTransportAddress != null)
				fs.putOverwrite("detected." + transportName, peerTransport.detectedTransportAddress.toString());
			if(peerTransport.lastReceivedTransportAckTime() > 0)
				fs.put("timeLastReceivedAck." + transportName, peerTransport.timeLastReceivedTransportAck);
			if(peerTransport.timeLastConnectedTransport() > 0)
				fs.put("timeLastConnected." + transportName, peerTransport.timeLastConnectedTransport);
		}
		
		if(timeLastRoutable() > 0)
			fs.put("timeLastRoutable", timeLastRoutable);
		if(getPeerAddedTime() > 0 && shouldExportPeerAddedTime())
			fs.put("peerAddedTime", peerAddedTime);
		if(neverConnected)
			fs.putSingle("neverConnected", "true");
		if(hadRoutableConnectionCount > 0)
			fs.put("hadRoutableConnectionCount", hadRoutableConnectionCount);
		if(routableConnectionCheckCount > 0)
			fs.put("routableConnectionCheckCount", routableConnectionCheckCount);
		if(currentPeersLocation != null)
			fs.put("peersLocation", currentPeersLocation);
		return fs;
	}

	// Opennet peers don't persist or export the peer added time.
	protected abstract boolean shouldExportPeerAddedTime();

	/**
	* Export volatile data about the node as a SimpleFieldSet
	*/
	public SimpleFieldSet exportVolatileFieldSet() {
		SimpleFieldSet fs = new SimpleFieldSet(true);
		long now = System.currentTimeMillis();
		synchronized(this) {
			fs.put("averagePingTime", averagePingTime());
			long idle = now - lastReceivedPacketTime();
			if(idle > (60 * 1000) && -1 != lastReceivedPacketTime())  // 1 minute

				fs.put("idle", idle);
			if(peerAddedTime > 1)
				fs.put("peerAddedTime", peerAddedTime);
			fs.putSingle("lastRoutingBackoffReasonRT", lastRoutingBackoffReasonRT);
			fs.putSingle("lastRoutingBackoffReasonBulk", lastRoutingBackoffReasonBulk);
			fs.put("routingBackoffPercent", backedOffPercent.currentValue() * 100);
			fs.put("routingBackoffRT", Math.max(Math.max(routingBackedOffUntilRT, transferBackedOffUntilRT) - now, 0));
			fs.put("routingBackoffBulk", Math.max(Math.max(routingBackedOffUntilBulk, transferBackedOffUntilBulk) - now, 0));
			fs.put("routingBackoffLengthRT", routingBackoffLengthRT);
			fs.put("routingBackoffLengthBulk", routingBackoffLengthBulk);
			fs.put("overloadProbability", getPRejected() * 100);
			fs.put("percentTimeRoutableConnection", getPercentTimeRoutableConnection() * 100);
		}
		fs.putSingle("status", getPeerNodeStatusString());
		return fs;
	}

	/**
	* Export the peer's noderef as a SimpleFieldSet
	*/
	public synchronized SimpleFieldSet exportFieldSet() {
		SimpleFieldSet fs = new SimpleFieldSet(true);
		if(getLastGoodVersion() != null)
			fs.putSingle("lastGoodVersion", lastGoodVersion);
		/*
		 * Add physical location (nominal peer) for all transports.
		 */
		for(String transportName:peerPacketTransportMap.keySet()){
			PeerPacketTransport peerTransport = peerPacketTransportMap.get(transportName);
			for(PluginAddress address : peerTransport.nominalTransportAddress)
				fs.putAppend("physical." + transportName, address.toStringAddress());
		}
		for(String transportName:peerStreamTransportMap.keySet()){
			PeerStreamTransport peerTransport = peerStreamTransportMap.get(transportName);
			for(PluginAddress address : peerTransport.nominalTransportAddress)
				fs.putAppend("physical." + transportName, address.toStringAddress());
		}
		fs.put("auth.negTypes", negTypes);
		fs.putSingle("identity", getIdentityString());
		fs.put("location", currentLocation);
		fs.put("testnet", testnetEnabled);
		fs.putSingle("version", version);
		if(peerCryptoGroup != null)
			fs.put("dsaGroup", peerCryptoGroup.asFieldSet());
		if(peerPubKey != null)
			fs.put("dsaPubKey", peerPubKey.asFieldSet());
		if(myARK != null) {
			// Decrement it because we keep the number we would like to fetch, not the last one fetched.
			fs.put("ark.number", myARK.suggestedEdition - 1);
			fs.putSingle("ark.pubURI", myARK.getBaseSSK().toString(false, false));
		}
		fs.put("opennet", isOpennet());
		fs.put("seed", isSeed());
		fs.put("totalInput", (getTotalInputSinceStartup()+getTotalInputBytes()));
		fs.put("totalOutput", (getTotalOutputSinceStartup()+getTotalOutputBytes()));
		return fs;
	}

	public abstract boolean isDarknet();

	public abstract boolean isOpennet();

	public abstract boolean isSeed();
	
	public abstract TransportMode getMode();

	/**
	 * @return The time at which we last connected (or reconnected).
	 */
	public synchronized long timeLastConnectionCompleted() {
		return connectedTime;
	}

	@Override
	public boolean equals(Object o) {
		if(o == this)
			return true;
		if(o instanceof PeerNode) {
			PeerNode pn = (PeerNode) o;
			return Arrays.equals(pn.pubKeyHash, pubKeyHash);
		} else
			return false;
	}

	@Override
	public final int hashCode() {
		return hashCode;
	}

	public boolean isRoutingBackedOff(int ignoreBackoffUnder, boolean realTime) {
		long now = System.currentTimeMillis();
		double pingTime;
		synchronized(this) {
			long routingBackedOffUntil = realTime ? routingBackedOffUntilRT : routingBackedOffUntilBulk;
			if(now < routingBackedOffUntil) {
				if(routingBackedOffUntil - now >= ignoreBackoffUnder) return true;
			}
			long transferBackedOffUntil = realTime ? transferBackedOffUntilRT : transferBackedOffUntilBulk;
			if(now < transferBackedOffUntil) {
				if(transferBackedOffUntil - now >= ignoreBackoffUnder) return true;
			}
			if(isInMandatoryBackoff(now, realTime)) return true;
			pingTime = averagePingTime();
		}
		if(pingTime > maxPeerPingTime()) return true;
		return false;
	}
	
	public boolean isRoutingBackedOff(boolean realTime) {
		long now = System.currentTimeMillis();
		double pingTime;
		synchronized(this) {
			long routingBackedOffUntil = realTime ? routingBackedOffUntilRT : routingBackedOffUntilBulk;
			long transferBackedOffUntil = realTime ? transferBackedOffUntilRT : transferBackedOffUntilBulk;
			if(now < routingBackedOffUntil || now < transferBackedOffUntil) return true;
			pingTime = averagePingTime();
		}
		if(pingTime > maxPeerPingTime()) return true;
		return false;
	}
	
	public boolean isRoutingBackedOffEither() {
		long now = System.currentTimeMillis();
		double pingTime;
		synchronized(this) {
			long routingBackedOffUntil = Math.max(routingBackedOffUntilRT, routingBackedOffUntilBulk);
			long transferBackedOffUntil = Math.max(transferBackedOffUntilRT, transferBackedOffUntilBulk);
			if(now < routingBackedOffUntil || now < transferBackedOffUntil) return true;
			pingTime = averagePingTime();
		}
		if(pingTime > maxPeerPingTime()) return true;
		return false;
	}
	
	long routingBackedOffUntilRT = -1;
	long routingBackedOffUntilBulk = -1;
	/** Initial nominal routing backoff length */
	static final int INITIAL_ROUTING_BACKOFF_LENGTH = 1000;  // 1 second
	/** How much to multiply by during fast routing backoff */

	static final int BACKOFF_MULTIPLIER = 2;
	/** Maximum upper limit to routing backoff slow or fast */
	static final int MAX_ROUTING_BACKOFF_LENGTH = 3 * 60 * 60 * 1000;  // 3 hours
	/** Current nominal routing backoff length */

	// Transfer Backoff

	long transferBackedOffUntilRT = -1;
	long transferBackedOffUntilBulk = -1;
	static final int INITIAL_TRANSFER_BACKOFF_LENGTH = 30*1000; // 60 seconds, but it starts at twice this.
	static final int TRANSFER_BACKOFF_MULTIPLIER = 2;
	static final int MAX_TRANSFER_BACKOFF_LENGTH = 3 * 60 * 60 * 1000; // 3 hours

	int transferBackoffLengthRT = INITIAL_TRANSFER_BACKOFF_LENGTH;
	int transferBackoffLengthBulk = INITIAL_TRANSFER_BACKOFF_LENGTH;

	int routingBackoffLengthRT = INITIAL_ROUTING_BACKOFF_LENGTH;
	int routingBackoffLengthBulk = INITIAL_ROUTING_BACKOFF_LENGTH;
	/** Last backoff reason */
	String lastRoutingBackoffReasonRT;
	String lastRoutingBackoffReasonBulk;
	/** Previous backoff reason (used by setPeerNodeStatus)*/
	String previousRoutingBackoffReasonRT;
	String previousRoutingBackoffReasonBulk;
	/* percent of time this peer is backed off */
	public final RunningAverage backedOffPercent;
	public final RunningAverage backedOffPercentRT;
	public final RunningAverage backedOffPercentBulk;
	/* time of last sample */
	private long lastSampleTime = Long.MAX_VALUE;
	
	// Separate, mandatory backoff mechanism for when nodes are consistently sending unexpected soft rejects.
	// E.g. when load management predicts GUARANTEED and yet we are rejected.
	// This can happens when the peer's view of how many of our requests are running is different to our view.
	// But there has not been a timeout, so we haven't called fatalTimeout() and reconnected.
	
	// FIXME 3 different kinds of backoff? Can we get rid of some???
	
	long mandatoryBackoffUntilRT = -1;
	int mandatoryBackoffLengthRT = INITIAL_MANDATORY_BACKOFF_LENGTH;
	long mandatoryBackoffUntilBulk = -1;
	int mandatoryBackoffLengthBulk = INITIAL_MANDATORY_BACKOFF_LENGTH;
	static final int INITIAL_MANDATORY_BACKOFF_LENGTH = 1*1000;
	static final int MANDATORY_BACKOFF_MULTIPLIER = 2;
	static final int MAX_MANDATORY_BACKOFF_LENGTH = 5*60*1000;
	
	/** When load management predicts that a peer will definitely accept the request, both
	 * before it was sent and after we got the rejected, we go into mandatory backoff. */
	public void enterMandatoryBackoff(String reason, boolean realTime) {
		long now = System.currentTimeMillis();
		synchronized(this) {
			long mandatoryBackoffUntil = realTime ? mandatoryBackoffUntilRT : mandatoryBackoffUntilBulk;
			int mandatoryBackoffLength = realTime ? mandatoryBackoffLengthRT : mandatoryBackoffLengthBulk;
			if(mandatoryBackoffUntil > -1 && mandatoryBackoffUntil > now) return;
			Logger.error(this, "Entering mandatory backoff for "+this + (realTime ? " (realtime)" : " (bulk)"));
			mandatoryBackoffUntil = now + (mandatoryBackoffLength/2) + node.fastWeakRandom.nextInt(mandatoryBackoffLength/2);
			mandatoryBackoffLength *= MANDATORY_BACKOFF_MULTIPLIER;
			node.nodeStats.reportMandatoryBackoff(reason, mandatoryBackoffUntil - now, realTime);
			if(realTime) {
				mandatoryBackoffLengthRT = mandatoryBackoffLength;
				mandatoryBackoffUntilRT = mandatoryBackoffUntil;
			} else {
				mandatoryBackoffLengthBulk = mandatoryBackoffLength;
				mandatoryBackoffUntilBulk = mandatoryBackoffUntil;
			}
			setLastBackoffReason(reason, realTime);
		}
		if(realTime)
			outputLoadTrackerRealTime.failSlotWaiters(true);
		else
			outputLoadTrackerBulk.failSlotWaiters(true);
	}
	
	/** Called when a request is accepted. We don't wait for completion, unlike 
	 * successNotOverload(). */
	public synchronized void resetMandatoryBackoff(boolean realTime) {
		if(realTime)
			mandatoryBackoffLengthRT = INITIAL_MANDATORY_BACKOFF_LENGTH;
		else
			mandatoryBackoffLengthBulk = INITIAL_MANDATORY_BACKOFF_LENGTH;
	}
	
	/**
	 * Track the percentage of time a peer spends backed off
	 */
	private void reportBackoffStatus(long now) {
		synchronized(this) {
			if(now > lastSampleTime) { // don't report twice in the same millisecond
				double report = 0.0;
				if(now > routingBackedOffUntilRT) { // not backed off
					if(lastSampleTime > routingBackedOffUntilRT) { // last sample after last backoff
						backedOffPercentRT.report(0.0);
						report = 0.0;
					}else {
						if(routingBackedOffUntilRT > 0) {
							report = (double) (routingBackedOffUntilRT - lastSampleTime) / (double) (now - lastSampleTime);
							backedOffPercentRT.report(report);
						}
					}
				} else {
					report = 0.0;
					backedOffPercentRT.report(1.0);
				}
				
				if(now > routingBackedOffUntilBulk) { // not backed off
					if(lastSampleTime > routingBackedOffUntilBulk) { // last sample after last backoff
						report = 0.0;
						backedOffPercentBulk.report(0.0);
					}else {
						if(routingBackedOffUntilBulk > 0) {
							double myReport = (double) (routingBackedOffUntilBulk - lastSampleTime) / (double) (now - lastSampleTime);
							backedOffPercentBulk.report(myReport);
							if(report > myReport) report = myReport;
						}
					}
				} else {
					backedOffPercentBulk.report(1.0);
				}
				backedOffPercent.report(report);
			}
			lastSampleTime = now;
		}
	}

	/**
	 * Got a local RejectedOverload.
	 * Back off this node for a while.
	 */
	public void localRejectedOverload(String reason, boolean realTime) {
		assert reason.indexOf(" ") == -1;
		pRejected.report(1.0);
		if(logMINOR)
			Logger.minor(this, "Local rejected overload (" + reason + ") on " + this + " : pRejected=" + pRejected.currentValue());
		long now = System.currentTimeMillis();
		Peer peer = getPeer();
		reportBackoffStatus(now);
		// We need it because of nested locking on getStatus()
		synchronized(this) {
			// Don't back off any further if we are already backed off
			long routingBackedOffUntil = realTime ? routingBackedOffUntilRT : routingBackedOffUntilBulk;
			int routingBackoffLength = realTime ? routingBackoffLengthRT : routingBackoffLengthBulk;
			if(now > routingBackedOffUntil) {
				routingBackoffLength = routingBackoffLength * BACKOFF_MULTIPLIER;
				if(routingBackoffLength > MAX_ROUTING_BACKOFF_LENGTH)
					routingBackoffLength = MAX_ROUTING_BACKOFF_LENGTH;
				int x = node.random.nextInt(routingBackoffLength);
				routingBackedOffUntil = now + x;
				node.nodeStats.reportRoutingBackoff(reason, x, realTime);
				String reasonWrapper = "";
				if(0 <= reason.length())
					reasonWrapper = " because of '" + reason + '\'';
				if(logMINOR)
					Logger.minor(this, "Backing off" + reasonWrapper + ": routingBackoffLength=" + routingBackoffLength + ", until " + x + "ms on " + peer);
				if(realTime) {
					routingBackedOffUntilRT = routingBackedOffUntil;
					routingBackoffLengthRT = routingBackoffLength;
				} else {
					routingBackedOffUntilBulk = routingBackedOffUntil;
					routingBackoffLengthBulk = routingBackoffLength;
				}
			} else {
				if(logMINOR)
					Logger.minor(this, "Ignoring localRejectedOverload: " + (routingBackedOffUntil - now) + "ms remaining on routing backoff on " + peer);
				return;
			}
			setLastBackoffReason(reason, realTime);
		}
		setPeerNodeStatus(now);
		if(realTime)
			outputLoadTrackerRealTime.failSlotWaiters(true);
		else
			outputLoadTrackerBulk.failSlotWaiters(true);
	}

	/**
	 * Didn't get RejectedOverload.
	 * Reset routing backoff.
	 */
	public void successNotOverload(boolean realTime) {
		pRejected.report(0.0);
		if(logMINOR)
			Logger.minor(this, "Success not overload on " + this + " : pRejected=" + pRejected.currentValue());
		Peer peer = getPeer();
		long now = System.currentTimeMillis();
		reportBackoffStatus(now);
		synchronized(this) {
			// Don't un-backoff if still backed off
			long until;
			if(now > (until = realTime ? routingBackedOffUntilRT : routingBackedOffUntilBulk)) {
				if(realTime)
					routingBackoffLengthRT = INITIAL_ROUTING_BACKOFF_LENGTH;
				else
					routingBackoffLengthBulk = INITIAL_ROUTING_BACKOFF_LENGTH;
				if(logMINOR)
					Logger.minor(this, "Resetting routing backoff on " + peer);
			} else {
				if(logMINOR)
					Logger.minor(this, "Ignoring successNotOverload: " + (until - now) + "ms remaining on routing backoff on " + peer);
				return;
			}
		}
		setPeerNodeStatus(now);
	}

	/**
	 * A transfer failed.
	 * Back off this node for a while.
	 */
	@Override
	public void transferFailed(String reason, boolean realTime) {
		assert reason.indexOf(" ") == -1;
		pRejected.report(1.0);
		if(logMINOR)
			Logger.minor(this, "Transfer failed (" + reason + ") on " + this + " : pRejected=" + pRejected.currentValue());
		long now = System.currentTimeMillis();
		Peer peer = getPeer();
		reportBackoffStatus(now);
		// We need it because of nested locking on getStatus()
		synchronized(this) {
			// Don't back off any further if we are already backed off
			long transferBackedOffUntil = realTime ? transferBackedOffUntilRT : transferBackedOffUntilBulk;
			int transferBackoffLength = realTime ? transferBackoffLengthRT : transferBackoffLengthBulk;
			if(now > transferBackedOffUntil) {
				transferBackoffLength = transferBackoffLength * TRANSFER_BACKOFF_MULTIPLIER;
				if(transferBackoffLength > MAX_TRANSFER_BACKOFF_LENGTH)
					transferBackoffLength = MAX_TRANSFER_BACKOFF_LENGTH;
				int x = node.random.nextInt(transferBackoffLength);
				transferBackedOffUntil = now + x;
				node.nodeStats.reportTransferBackoff(reason, x, realTime);
				String reasonWrapper = "";
				if(0 <= reason.length())
					reasonWrapper = " because of '" + reason + '\'';
				if(logMINOR)
					Logger.minor(this, "Backing off (transfer)" + reasonWrapper + ": transferBackoffLength=" + transferBackoffLength + ", until " + x + "ms on " + peer);
				if(realTime) {
					transferBackedOffUntilRT = transferBackedOffUntil;
					transferBackoffLengthRT = transferBackoffLength;
				} else {
					transferBackedOffUntilBulk = transferBackedOffUntil;
					transferBackoffLengthBulk = transferBackoffLength;
				}
			} else {
				if(logMINOR)
					Logger.minor(this, "Ignoring transfer failure: " + (transferBackedOffUntil - now) + "ms remaining on transfer backoff on " + peer);
				return;
			}
			setLastBackoffReason(reason, realTime);
		}
		if(realTime)
			outputLoadTrackerRealTime.failSlotWaiters(true);
		else
			outputLoadTrackerBulk.failSlotWaiters(true);
		setPeerNodeStatus(now);
	}

	/**
	 * A transfer succeeded.
	 * Reset backoff.
	 */
	public void transferSuccess(boolean realTime) {
		pRejected.report(0.0);
		if(logMINOR)
			Logger.minor(this, "Transfer success on " + this + " : pRejected=" + pRejected.currentValue());
		Peer peer = getPeer();
		long now = System.currentTimeMillis();
		reportBackoffStatus(now);
		synchronized(this) {
			// Don't un-backoff if still backed off
			long until;
			if(now > (until = realTime ? transferBackedOffUntilRT : transferBackedOffUntilBulk)) {
				if(realTime)
					routingBackoffLengthRT = INITIAL_TRANSFER_BACKOFF_LENGTH;
				else
					routingBackoffLengthBulk = INITIAL_TRANSFER_BACKOFF_LENGTH;
				if(logMINOR)
					Logger.minor(this, "Resetting transfer backoff on " + peer);
			} else {
				if(logMINOR)
					Logger.minor(this, "Ignoring transfer success: " + (until - now) + "ms remaining on transfer backoff on " + peer);
				return;
			}
		}
		setPeerNodeStatus(now);
	}


	Object pingSync = new Object();
	// Relatively few as we only get one every 200ms*#nodes
	// We want to get reasonably early feedback if it's dropping all of them...

	final static int MAX_PINGS = 5;
	long pingNumber;
	private final RunningAverage pingAverage;

	/**
	 * @return The probability of a request sent to this peer being rejected (locally)
	 * due to overload, or timing out after being accepted.
	 */
	public double getPRejected() {
		return pRejected.currentValue();
	}

	@Override
	public double averagePingTime() {
		return pingAverage.currentValue();
	}
	
	private boolean reportedRTT;
	private double SRTT = 1000;
	private double RTTVAR = 0;
	private double RTO = 1000;
	
	/** Calculated as per RFC 2988 */
	@Override
	public synchronized double averagePingTimeCorrected() {
		return RTO; 
	}

	@Override
	public void reportThrottledPacketSendTime(long timeDiff, boolean realTime) {
		// FIXME do we need this?
		if(logMINOR)
			Logger.minor(this, "Reporting throttled packet send time: " + timeDiff + " to " + getPeer()+" ("+(realTime?"realtime":"bulk")+")");
	}
	
	public void setRemoteDetectedPeer(Peer p) {
		this.remoteDetectedPeer = p;
	}
	
	public void setRemoteDetectedTransportAddress(byte[] address, String transportName) throws TransportPluginException, MalformedPluginAddressException{
		synchronized(packetTransportMapLock) {
			if(peerPacketTransportMap.containsKey(transportName)) {
				PeerTransport peerTransport = peerPacketTransportMap.get(transportName);
				peerTransport.detectedTransportAddress = peerTransport.transportPlugin.toPluginAddress(address);
			}
		}
		synchronized(streamTransportMapLock) {
			if(peerStreamTransportMap.containsKey(transportName)) {
				PeerTransport peerTransport = peerStreamTransportMap.get(transportName);
				peerTransport.detectedTransportAddress = peerTransport.transportPlugin.toPluginAddress(address);
			}
		}
		throw new TransportPluginException("Plugin not found");
	}

	public Peer getRemoteDetectedPeer() {
		return remoteDetectedPeer;
	}

	public synchronized int getRoutingBackoffLength(boolean realTime) {
		return realTime ? routingBackoffLengthRT : routingBackoffLengthBulk;
	}

	public synchronized long getRoutingBackedOffUntil(boolean realTime) {
		return Math.max(realTime ? mandatoryBackoffUntilRT : mandatoryBackoffUntilBulk,
				Math.max(                               
						realTime ? routingBackedOffUntilRT : routingBackedOffUntilBulk, 
								realTime ? transferBackedOffUntilRT : transferBackedOffUntilBulk));
	}
	
	public synchronized long getRoutingBackedOffUntilMax() {
		return Math.max(Math.max(mandatoryBackoffUntilRT, mandatoryBackoffUntilBulk),
				Math.max(
						Math.max(routingBackedOffUntilRT, routingBackedOffUntilBulk),
						Math.max(transferBackedOffUntilRT, transferBackedOffUntilBulk)));
	}
	
	public synchronized long getRoutingBackedOffUntilRT() {
		return Math.max(routingBackedOffUntilRT, transferBackedOffUntilRT);
	}
	
	public synchronized long getRoutingBackedOffUntilBulk() {
		return Math.max(routingBackedOffUntilBulk, transferBackedOffUntilBulk);
	}

	public synchronized String getLastBackoffReason(boolean realTime) {
		return realTime ? lastRoutingBackoffReasonRT : lastRoutingBackoffReasonBulk;
	}

	public synchronized String getPreviousBackoffReason(boolean realTime) {
		return realTime ? previousRoutingBackoffReasonRT : previousRoutingBackoffReasonBulk;
	}

	public synchronized void setLastBackoffReason(String s, boolean realTime) {
		if(realTime)
			lastRoutingBackoffReasonRT = s;
		else
			lastRoutingBackoffReasonBulk = s;
	}

	public void addToLocalNodeSentMessagesToStatistic(Message m) {
		String messageSpecName;
		Long count;

		messageSpecName = m.getSpec().getName();
		// Synchronize to make increments atomic.
		synchronized(localNodeSentMessageTypes) {
			count = localNodeSentMessageTypes.get(messageSpecName);
			if(count == null)
				count = 1L;
			else
				count = count.longValue() + 1;
			localNodeSentMessageTypes.put(messageSpecName, count);
		}
	}

	public void addToLocalNodeReceivedMessagesFromStatistic(Message m) {
		String messageSpecName;
		Long count;

		messageSpecName = m.getSpec().getName();
		// Synchronize to make increments atomic.
		synchronized(localNodeReceivedMessageTypes) {
			count = localNodeReceivedMessageTypes.get(messageSpecName);
			if(count == null)
				count = 1L;
			else
				count = count.longValue() + 1;
			localNodeReceivedMessageTypes.put(messageSpecName, count);
		}
	}

	public Hashtable<String,Long> getLocalNodeSentMessagesToStatistic() {
		// Must be synchronized *during the copy*
		synchronized (localNodeSentMessageTypes) {
			return new Hashtable<String,Long>(localNodeSentMessageTypes);
		}
	}

	public Hashtable<String,Long> getLocalNodeReceivedMessagesFromStatistic() {
		// Must be synchronized *during the copy*
		synchronized (localNodeReceivedMessageTypes) {
			return new Hashtable<String,Long>(localNodeReceivedMessageTypes);
		}
	}

	synchronized USK getARK() {
		return myARK;
	}

	public void gotARK(SimpleFieldSet fs, long fetchedEdition) {
		try {
			synchronized(this) {
				handshakeCount = 0;
				// edition +1 because we store the ARK edition that we want to fetch.
				if(myARK.suggestedEdition < fetchedEdition + 1)
					myARK = myARK.copy(fetchedEdition + 1);
			}
			processNewNoderef(fs, true, false, false);
		} catch(FSParseException e) {
			Logger.error(this, "Invalid ARK update: " + e, e);
			// This is ok as ARKs are limited to 4K anyway.
			Logger.error(this, "Data was: \n" + fs.toString());
			synchronized(this) {
				handshakeCount = PeerNode.MAX_HANDSHAKE_COUNT;
			}
		}
	}

	public synchronized int getPeerNodeStatus() {
		return peerNodeStatus;
	}

	public String getPeerNodeStatusString() {
		int status = getPeerNodeStatus();
		return getPeerNodeStatusString(status);
	}

	public static String getPeerNodeStatusString(int status) {
		if(status == PeerManager.PEER_NODE_STATUS_CONNECTED)
			return "CONNECTED";
		if(status == PeerManager.PEER_NODE_STATUS_ROUTING_BACKED_OFF)
			return "BACKED OFF";
		if(status == PeerManager.PEER_NODE_STATUS_TOO_NEW)
			return "TOO NEW";
		if(status == PeerManager.PEER_NODE_STATUS_TOO_OLD)
			return "TOO OLD";
		if(status == PeerManager.PEER_NODE_STATUS_DISCONNECTED)
			return "DISCONNECTED";
		if(status == PeerManager.PEER_NODE_STATUS_NEVER_CONNECTED)
			return "NEVER CONNECTED";
		if(status == PeerManager.PEER_NODE_STATUS_DISABLED)
			return "DISABLED";
		if(status == PeerManager.PEER_NODE_STATUS_CLOCK_PROBLEM)
			return "CLOCK PROBLEM";
		if(status == PeerManager.PEER_NODE_STATUS_CONN_ERROR)
			return "CONNECTION ERROR";
		if(status == PeerManager.PEER_NODE_STATUS_ROUTING_DISABLED)
			return "ROUTING DISABLED";
		if(status == PeerManager.PEER_NODE_STATUS_LISTEN_ONLY)
			return "LISTEN ONLY";
		if(status == PeerManager.PEER_NODE_STATUS_LISTENING)
			return "LISTENING";
		if(status == PeerManager.PEER_NODE_STATUS_BURSTING)
			return "BURSTING";
		if(status == PeerManager.PEER_NODE_STATUS_DISCONNECTING)
			return "DISCONNECTING";
		if(status == PeerManager.PEER_NODE_STATUS_NO_LOAD_STATS)
			return "NO LOAD STATS";
		return "UNKNOWN STATUS";
	}

	public String getPeerNodeStatusCSSClassName() {
		int status = getPeerNodeStatus();
		return getPeerNodeStatusCSSClassName(status);
	}

	public static String getPeerNodeStatusCSSClassName(int status) {
		if(status == PeerManager.PEER_NODE_STATUS_CONNECTED)
			return "peer_connected";
		else if(status == PeerManager.PEER_NODE_STATUS_ROUTING_BACKED_OFF)
			return "peer_backed_off";
		else if(status == PeerManager.PEER_NODE_STATUS_TOO_NEW)
			return "peer_too_new";
		else if(status == PeerManager.PEER_NODE_STATUS_TOO_OLD)
			return "peer_too_old";
		else if(status == PeerManager.PEER_NODE_STATUS_DISCONNECTED)
			return "peer_disconnected";
		else if(status == PeerManager.PEER_NODE_STATUS_NEVER_CONNECTED)
			return "peer_never_connected";
		else if(status == PeerManager.PEER_NODE_STATUS_DISABLED)
			return "peer_disabled";
		else if(status == PeerManager.PEER_NODE_STATUS_ROUTING_DISABLED)
			return "peer_routing_disabled";
		else if(status == PeerManager.PEER_NODE_STATUS_BURSTING)
			return "peer_bursting";
		else if(status == PeerManager.PEER_NODE_STATUS_CLOCK_PROBLEM)
			return "peer_clock_problem";
		else if(status == PeerManager.PEER_NODE_STATUS_LISTENING)
			return "peer_listening";
		else if(status == PeerManager.PEER_NODE_STATUS_LISTEN_ONLY)
			return "peer_listen_only";
		else if(status == PeerManager.PEER_NODE_STATUS_DISCONNECTING)
			return "peer_disconnecting";
		else if(status == PeerManager.PEER_NODE_STATUS_NO_LOAD_STATS)
			return "peer_no_load_stats";
		else
			return "peer_unknown_status";
	}

	protected synchronized int getPeerNodeStatus(long now, long routingBackedOffUntilRT, long localRoutingBackedOffUntilBulk, boolean overPingTime, boolean noLoadStats) {
		if(disconnecting)
			return PeerManager.PEER_NODE_STATUS_DISCONNECTING;
		if(isRoutable()) {  // Function use also updates timeLastConnected and timeLastRoutable
			if(noLoadStats)
				peerNodeStatus = PeerManager.PEER_NODE_STATUS_NO_LOAD_STATS;
			else {
				peerNodeStatus = PeerManager.PEER_NODE_STATUS_CONNECTED;
				if(overPingTime && (lastRoutingBackoffReasonRT == null || now >= routingBackedOffUntilRT)) {
					lastRoutingBackoffReasonRT = "TooHighPing";
				}
				if(now < routingBackedOffUntilRT || overPingTime || isInMandatoryBackoff(now, true)) {
					peerNodeStatus = PeerManager.PEER_NODE_STATUS_ROUTING_BACKED_OFF;
					if(!lastRoutingBackoffReasonRT.equals(previousRoutingBackoffReasonRT) || (previousRoutingBackoffReasonRT == null)) {
						if(previousRoutingBackoffReasonRT != null) {
							peers.removePeerNodeRoutingBackoffReason(previousRoutingBackoffReasonRT, this, true);
						}
						peers.addPeerNodeRoutingBackoffReason(lastRoutingBackoffReasonRT, this, true);
						previousRoutingBackoffReasonRT = lastRoutingBackoffReasonRT;
					}
				} else {
					if(previousRoutingBackoffReasonRT != null) {
						peers.removePeerNodeRoutingBackoffReason(previousRoutingBackoffReasonRT, this, true);
						previousRoutingBackoffReasonRT = null;
					}
				}
				if(overPingTime && (lastRoutingBackoffReasonBulk == null || now >= routingBackedOffUntilBulk)) {
					lastRoutingBackoffReasonBulk = "TooHighPing";
				}
				
				if(now < routingBackedOffUntilBulk || overPingTime || isInMandatoryBackoff(now, false)) {
					peerNodeStatus = PeerManager.PEER_NODE_STATUS_ROUTING_BACKED_OFF;
					if(!lastRoutingBackoffReasonBulk.equals(previousRoutingBackoffReasonBulk) || (previousRoutingBackoffReasonBulk == null)) {
						if(previousRoutingBackoffReasonBulk != null) {
							peers.removePeerNodeRoutingBackoffReason(previousRoutingBackoffReasonBulk, this, false);
						}
						peers.addPeerNodeRoutingBackoffReason(lastRoutingBackoffReasonBulk, this, false);
						previousRoutingBackoffReasonBulk = lastRoutingBackoffReasonBulk;
					}
				} else {
					if(previousRoutingBackoffReasonBulk != null) {
						peers.removePeerNodeRoutingBackoffReason(previousRoutingBackoffReasonBulk, this, false);
						previousRoutingBackoffReasonBulk = null;
					}
				}
			}
		} else if(isConnected() && bogusNoderef)
			peerNodeStatus = PeerManager.PEER_NODE_STATUS_CONN_ERROR;
		else if(isConnected() && unroutableNewerVersion)
			peerNodeStatus = PeerManager.PEER_NODE_STATUS_TOO_NEW;
		else if(isConnected && unroutableOlderVersion)
			peerNodeStatus = PeerManager.PEER_NODE_STATUS_TOO_OLD;
		else if(isConnected && disableRouting)
			peerNodeStatus = PeerManager.PEER_NODE_STATUS_ROUTING_DISABLED;
		else if(isConnected && Math.abs(clockDelta) > MAX_CLOCK_DELTA)
			peerNodeStatus = PeerManager.PEER_NODE_STATUS_CLOCK_PROBLEM;
		else if(neverConnected)
			peerNodeStatus = PeerManager.PEER_NODE_STATUS_NEVER_CONNECTED;
		else if(isBursting)
			return PeerManager.PEER_NODE_STATUS_BURSTING;
		else
			peerNodeStatus = PeerManager.PEER_NODE_STATUS_DISCONNECTED;
		if(!isConnected && (previousRoutingBackoffReasonRT != null)) {
			peers.removePeerNodeRoutingBackoffReason(previousRoutingBackoffReasonRT, this, true);
			previousRoutingBackoffReasonRT = null;
		}
		if(!isConnected && (previousRoutingBackoffReasonBulk != null)) {
			peers.removePeerNodeRoutingBackoffReason(previousRoutingBackoffReasonBulk, this, false);
			previousRoutingBackoffReasonBulk = null;
		}
		return peerNodeStatus;
	}

	public int setPeerNodeStatus(long now) {
		return setPeerNodeStatus(now, false);
	}

	public int setPeerNodeStatus(long now, boolean noLog) {
		long localRoutingBackedOffUntilRT = getRoutingBackedOffUntil(true);
		long localRoutingBackedOffUntilBulk = getRoutingBackedOffUntil(true);
		int oldPeerNodeStatus;
		long threshold = maxPeerPingTime();
		boolean noLoadStats = noLoadStats();
		synchronized(this) {
			oldPeerNodeStatus = peerNodeStatus;
			peerNodeStatus = getPeerNodeStatus(now, localRoutingBackedOffUntilRT, localRoutingBackedOffUntilBulk, averagePingTime() > threshold, noLoadStats);

			if(peerNodeStatus != oldPeerNodeStatus && recordStatus()) {
				peers.changePeerNodeStatus(this, oldPeerNodeStatus, peerNodeStatus, noLog);
			}

		}
		if(logMINOR) Logger.minor(this, "Peer node status now "+peerNodeStatus+" was "+oldPeerNodeStatus);
		if(peerNodeStatus!=oldPeerNodeStatus){
			if(oldPeerNodeStatus == PeerManager.PEER_NODE_STATUS_ROUTING_BACKED_OFF) {
				outputLoadTrackerRealTime.maybeNotifySlotWaiter();
				outputLoadTrackerBulk.maybeNotifySlotWaiter();
			}
			notifyPeerNodeStatusChangeListeners();
		}
		if(peerNodeStatus == PeerManager.PEER_NODE_STATUS_ROUTING_BACKED_OFF) {
			long delta = Math.max(localRoutingBackedOffUntilRT, localRoutingBackedOffUntilBulk) - now + 1;
			if(delta > 0)
				node.ticker.queueTimedJob(checkStatusAfterBackoff, "Update status for "+this, delta, true, true);
		}
		return peerNodeStatus;
	}
	
	/** @return True if either bulk or realtime has not yet received a valid peer load 
	 * stats message. If so, we will not be able to route requests to the node under new 
	 * load management. */
	private boolean noLoadStats() {
		if(outputLoadTrackerRealTime.getLastIncomingLoadStats() == null) {
			if(isRoutable())
				Logger.normal(this, "No realtime load stats on "+this);
			return true;
		}
		if(outputLoadTrackerBulk.getLastIncomingLoadStats() == null) {
			if(isRoutable())
				Logger.normal(this, "No bulk load stats on "+this);
			return true;
		}
		return false;
	}
	
	private final Runnable checkStatusAfterBackoff;

	public abstract boolean recordStatus();

	public String getIdentityString() {
		return identityAsBase64String;
	}

	public boolean isFetchingARK() {
		return arkFetcher != null;
	}

	public synchronized int getHandshakeCount() {
		return handshakeCount;
	}

	/**
	 * Queries the Version class to determine if this peers advertised build-number is either too-old or
	 * to new for the routing of requests.
	 */
	synchronized void updateVersionRoutablity() {
			unroutableOlderVersion = forwardInvalidVersion();
			unroutableNewerVersion = reverseInvalidVersion();
	}

	/**
	 * Will return true if routing to this node is either explictly disabled, or disabled due to
	 * noted incompatiblity in build-version numbers.
	 * Logically: "not(isRoutable())", but will return false even if disconnected (meaning routing is not disabled).
	 */
	public synchronized boolean noLongerRoutable() {
		if(unroutableNewerVersion || unroutableOlderVersion || disableRouting)
			return true;
		return false;
	}

	final void invalidate(long now) {
		synchronized(this) {
			isRoutable = false;
		}
		Logger.normal(this, "Invalidated " + this);
		setPeerNodeStatus(System.currentTimeMillis());
	}

	public void maybeOnConnect() {
		if(wasDisconnected && isConnected()) {
			synchronized(this) {
				wasDisconnected = false;
			}
			onConnect();
		} else if(!isConnected()) {
			synchronized(this) {
				wasDisconnected = true;
			}
		}
	}

	/**
	 * A method to be called once at the beginning of every time isConnected() is true
	 */
	protected void onConnect() {
		synchronized(this) {
			uomCount = 0;
			lastSentUOM = -1;
			sendingUOMMainJar = false;
			sendingUOMLegacyExtJar = false;
		}
		OpennetManager om = node.getOpennet();
		if(om != null)
			om.dropExcessPeers();
	}

	@Override
	public void onFound(USK origUSK, long edition, FetchResult result) {
		if(isConnected() || myARK.suggestedEdition > edition) {
			result.asBucket().free();
			return;
		}

		byte[] data;
		try {
			data = result.asByteArray();
		} catch(IOException e) {
			Logger.error(this, "I/O error reading fetched ARK: " + e, e);
			result.asBucket().free();
			return;
		}

		String ref;
		try {
			ref = new String(data, "UTF-8");
		} catch(UnsupportedEncodingException e) {
			result.asBucket().free();
			throw new Error("Impossible: JVM doesn't support UTF-8: " + e, e);
		}

		SimpleFieldSet fs;
		try {
			fs = new SimpleFieldSet(ref, false, true);
			if(logMINOR)
				Logger.minor(this, "Got ARK for " + this);
			gotARK(fs, edition);
		} catch(IOException e) {
			// Corrupt ref.
			Logger.error(this, "Corrupt ARK reference? Fetched " + myARK.copy(edition) + " got while parsing: " + e + " from:\n" + ref, e);
		}
		result.asBucket().free();

	}

	@Override
	public synchronized void reportIncomingBytes(int length) {
		totalBytesIn += length;
	}

	@Override
	public synchronized void reportOutgoingBytes(int length) {
		totalBytesOut += length;
	}

	public synchronized long getTotalInputBytes() {
		return totalBytesIn;
	}

	public synchronized long getTotalOutputBytes() {
		return totalBytesOut;
	}

	public synchronized long getTotalInputSinceStartup() {
		return totalInputSinceStartup;
	}

	public synchronized long getTotalOutputSinceStartup() {
		return totalOutputSinceStartup;
	}

	public boolean isSignatureVerificationSuccessfull() {
		return isSignatureVerificationSuccessfull;
	}

	public void checkRoutableConnectionStatus() {
		synchronized(this) {
			if(isRoutable())
				hadRoutableConnectionCount += 1;
			routableConnectionCheckCount += 1;
			// prevent the average from moving too slowly by capping the checkcount to 200000,
			// which, at 7 seconds between counts, works out to about 2 weeks.  This also prevents
			// knowing how long we've had a particular peer long term.
			if(routableConnectionCheckCount >= 200000) {
				// divide both sides by the same amount to keep the same ratio
				hadRoutableConnectionCount = hadRoutableConnectionCount / 2;
				routableConnectionCheckCount = routableConnectionCheckCount / 2;
			}
		}
	}

	public synchronized double getPercentTimeRoutableConnection() {
		if(hadRoutableConnectionCount == 0)
			return 0.0;
		return ((double) hadRoutableConnectionCount) / routableConnectionCheckCount;
	}

	@Override
	public int getVersionNumber() {
		return Version.getArbitraryBuildNumber(getVersion(), -1);
	}

	private final PacketThrottle _lastThrottle = new PacketThrottle(Node.PACKET_SIZE);

	@Override
	public PacketThrottle getThrottle() {
		return _lastThrottle;
	}

	/**
	 * Select the most appropriate negType, taking the user's preference into account
	 * order matters
	 *
	 * @param mangler
	 * @return -1 if no common negType has been found
	 */
	public int selectNegType(OutgoingPacketMangler mangler) {
		int[] hisNegTypes;
		int[] myNegTypes = FNPPacketMangler.supportedNegTypes(false);
		synchronized(this) {
			hisNegTypes = negTypes;
		}
		int bestNegType = -1;
		for(int negType: myNegTypes) {
			for(int hisNegType: hisNegTypes) {
				if(hisNegType == negType) {
					bestNegType = negType;
					break;
				}
			}
		}
		return bestNegType;
	}

	/** Verify a hash */
	public boolean verify(byte[] hash, DSASignature sig) {
		return DSA.verify(peerPubKey, sig, new NativeBigInteger(1, hash), false);
	}

	public String userToString() {
		return "" + getPeer();
	}

	public void setTimeDelta(long delta) {
		synchronized(this) {
			clockDelta = delta;
			if(Math.abs(clockDelta) > MAX_CLOCK_DELTA)
				isRoutable = false;
		}
		setPeerNodeStatus(System.currentTimeMillis());
	}

	public long getClockDelta() {
		return clockDelta;
	}

	/** Offer a key to this node */
	public void offer(Key key) {
		byte[] keyBytes = key.getFullKey();
		// FIXME maybe the authenticator should be shorter than 32 bytes to save memory?
		byte[] authenticator = HMAC.macWithSHA256(node.failureTable.offerAuthenticatorKey, keyBytes, 32);
		Message msg = DMT.createFNPOfferKey(key, authenticator);
		try {
			sendAsync(msg, null, node.nodeStats.sendOffersCtr);
		} catch(NotConnectedException e) {
		// Ignore
		}
	}

	public OutgoingPacketMangler getOutgoingMangler(PacketTransportPlugin transportPlugin){
		return peerPacketTransportMap.get(transportPlugin.transportName).outgoingMangler;
	}
	
	public OutgoingStreamMangler getOutgoingMangler(StreamTransportPlugin transportPlugin){
		return peerStreamTransportMap.get(transportPlugin.transportName).outgoingMangler;
	}

	/** Is this peer disabled? I.e. has the user explicitly disabled it? */
	public boolean isDisabled() {
		return false;
	}

	public boolean allowLocalAddress() {
		return false;
	}

	/** Is this peer set to ignore source address? If so, we will always reply to the peer's official
	 * address, even if we get packets from somewhere else. @see DarknetPeerNode.isIgnoreSourcePort().
	 */
	public boolean isIgnoreSource() {
		return false;
	}

	/**
	 * Create a DarknetPeerNode or an OpennetPeerNode as appropriate
	 */
	public static PeerNode create(SimpleFieldSet fs, Node node2, NodeCrypto crypto, OpennetManager opennet, PeerManager manager) throws FSParseException, PeerParseException, ReferenceSignatureVerificationException {
		if(crypto.isOpennet)
			return new OpennetPeerNode(fs, node2, crypto, opennet, manager, true);
		else
			return new DarknetPeerNode(fs, node2, crypto, manager, true, null, null);
	}

	public byte[] getIdentity() {
		return identity;
	}
	
	public byte[] getPubKeyHash() {
		return pubKeyHash;
	}

	public byte[] getPubKeyHashHash() {
		return pubKeyHashHash;
	}

	public boolean neverConnected() {
		return neverConnected;
	}

	/** Called when a request or insert succeeds. Used by opennet. */
	public abstract void onSuccess(boolean insert, boolean ssk);

	/** Called when a delayed disconnect is occurring. Tell the node that it is being 
	 * disconnected, but that the process may take a while. After this point, requests
	 * will not be accepted from the peer nor routed to it. 
	 * @param dumpMessagesNow If true, immediately dump the message queue, since we are
	 * closing the connection due to some low level trouble e.g. not acknowledging. 
	 * We will continue to try to send anything already in flight, and it is possible to
	 * send more messages after this point, for instance the message telling it we are
	 * disconnecting, but see above - no requests will be routed across this connection. 
	 * @return True if we have already started disconnecting, false otherwise. */
	public boolean notifyDisconnecting(boolean dumpMessageQueue) {
		MessageItem[] messagesTellDisconnected = null;
		synchronized(this) {
			if(disconnecting) return true;
			disconnecting = true;
			if(dumpMessageQueue) {
				// Reset the boot ID so that we get different trackers next time.
				myBootID = node.fastWeakRandom.nextLong();
				messagesTellDisconnected = grabQueuedMessageItems();
			}
		}
		setPeerNodeStatus(System.currentTimeMillis());
		if(messagesTellDisconnected != null) {
			if(logMINOR)
				Logger.minor(this, "Messages to dump: "+messagesTellDisconnected.length);
			for(MessageItem mi : messagesTellDisconnected) {
				mi.onDisconnect();
			}
		}
		return false;
	}

	/** Called to cancel a delayed disconnect. Always succeeds even if the node was not being
	 * disconnected. */
	public void forceCancelDisconnecting() {
		synchronized(this) {
			removed = false;
			if(!disconnecting)
				return;
			disconnecting = false;
		}
		setPeerNodeStatus(System.currentTimeMillis(), true);
	}

	/** Called when the peer is removed from the PeerManager */
	public void onRemove() {
		synchronized(this) {
			removed = true;
		}
		node.getTicker().removeQueuedJob(checkStatusAfterBackoff);
		disconnectPeer(true, true);
		stopARKFetcher();
	}
	
	/** @return True if we have been removed from the peers list. */
	synchronized boolean cachedRemoved() {
		return removed;
	}

	public synchronized boolean isDisconnecting() {
		return disconnecting;
	}
	
	public synchronized void setDisconnecting(boolean disconnecting) {
		this.disconnecting = disconnecting;
	}

	public int getSigParamsByteLength() {
		int bitLen = this.peerCryptoGroup.getQ().bitLength();
		int byteLen = (bitLen + 7) / 8;
		return byteLen;
	}

	static final int MAX_SIMULTANEOUS_ANNOUNCEMENTS = 1;
	static final int MAX_ANNOUNCE_DELAY = 1000;
	private long timeLastAcceptedAnnouncement;
	private long[] runningAnnounceUIDs = new long[0];

	public synchronized boolean shouldAcceptAnnounce(long uid) {
		long now = System.currentTimeMillis();
		if(runningAnnounceUIDs.length < MAX_SIMULTANEOUS_ANNOUNCEMENTS &&
				now - timeLastAcceptedAnnouncement > MAX_ANNOUNCE_DELAY) {
			long[] newList = new long[runningAnnounceUIDs.length + 1];
			if(runningAnnounceUIDs.length > 0)
				System.arraycopy(runningAnnounceUIDs, 0, newList, 0, runningAnnounceUIDs.length);
			newList[runningAnnounceUIDs.length] = uid;
			timeLastAcceptedAnnouncement = now;
			return true;
		} else {
			return false;
		}
	}

	public synchronized boolean completedAnnounce(long uid) {
		final int runningAnnounceUIDsLength = runningAnnounceUIDs.length;
		if(runningAnnounceUIDsLength < 1) return false;
		long[] newList = new long[runningAnnounceUIDsLength - 1];
		int x = 0;
		for(int i=0;i<runningAnnounceUIDs.length;i++) {
			if(i == runningAnnounceUIDs.length) return false;
			long l = runningAnnounceUIDs[i];
			if(l == uid) continue;
			newList[x++] = l;
		}
		runningAnnounceUIDs = newList;
		if(x < runningAnnounceUIDs.length) {
			assert(false); // Callers prevent duplicated UIDs.
			runningAnnounceUIDs = Arrays.copyOf(runningAnnounceUIDs, x);
		}
		return true;
	}

	public synchronized long timeLastDisconnect() {
		return timeLastDisconnect;
	}

	/** Does this peernode want to be returned by for example PeerManager.getByPeer() ?
	 * False = seednode etc, never going to be routable. */
	public abstract boolean isRealConnection();

	/** Can we accept announcements from this node? */
	public boolean canAcceptAnnouncements() {
		return isOpennet() || node.passOpennetRefsThroughDarknet();
	}

	public boolean handshakeUnknownInitiator() {
		return false;
	}

	public int handshakeSetupType() {
		return -1;
	}

	@Override
	public WeakReference<PeerNode> getWeakRef() {
		return myRef;
	}

	/**
	 * Get a single address to send a handshake to.
	 * The current code doesn't work well with multiple simulataneous handshakes.
	 * Alternates between valid values.
	 * (FIXME!)
	 */
<<<<<<< HEAD
	public PluginAddress getHandshakeAddress(TransportPlugin transportPlugin) {
		PeerTransport peerTransport = getPeerTransport(transportPlugin);
		if(peerTransport != null)
			return peerTransport.getHandshakeAddress();
		return null;
=======
	public Peer getHandshakeIP() {
		Peer[] localHandshakeIPs;
		if(!shouldSendHandshake()) {
			if(logMINOR) Logger.minor(this, "Not sending handshake to "+getPeer()+" because pn.shouldSendHandshake() returned false");
			return null;
		}
		long firstTime = System.currentTimeMillis();
		localHandshakeIPs = getHandshakeIPs();
		long secondTime = System.currentTimeMillis();
		if((secondTime - firstTime) > 1000)
			Logger.error(this, "getHandshakeIPs() took more than a second to execute ("+(secondTime - firstTime)+") working on "+userToString());
		if(localHandshakeIPs.length == 0) {
			long thirdTime = System.currentTimeMillis();
			if((thirdTime - secondTime) > 1000)
				Logger.error(this, "couldNotSendHandshake() (after getHandshakeIPs()) took more than a second to execute ("+(thirdTime - secondTime)+") working on "+userToString());
			return null;
		}
		long loopTime1 = System.currentTimeMillis();
		List<Peer> validIPs = new ArrayList<Peer>(localHandshakeIPs.length);
		boolean allowLocalAddresses = allowLocalAddresses();
		for(Peer peer: localHandshakeIPs) {
			FreenetInetAddress addr = peer.getFreenetAddress();
			if(peer.getAddress(false) == null) {
				if(logMINOR) Logger.minor(this, "Not sending handshake to "+peer+" for "+getPeer()+" because the DNS lookup failed or it's a currently unsupported IPv6 address");
				continue;
			}
			if(!peer.isRealInternetAddress(false, false, allowLocalAddresses)) {
				if(logMINOR) Logger.minor(this, "Not sending handshake to "+peer+" for "+getPeer()+" because it's not a real Internet address and metadata.allowLocalAddresses is not true");
				continue;
			}
			if(!isConnected()) {
				// If we are connected, we are rekeying.
				// We have separate code to boot out connections.
				if(!outgoingMangler.allowConnection(this, addr)) {
					if(logMINOR)
						Logger.minor(this, "Not sending handshake packet to "+peer+" for "+this);
					continue;
				}
			}
			validIPs.add(peer);
		}
		Peer ret;
		if(validIPs.isEmpty()) {
			ret = null;
		} else if(validIPs.size() == 1) {
			ret = validIPs.get(0);
		} else {
			// Don't need to synchronize for this value as we're only called from one thread anyway.
			handshakeIPAlternator %= validIPs.size();
			ret = validIPs.get(handshakeIPAlternator);
			handshakeIPAlternator++;
		}
		long loopTime2 = System.currentTimeMillis();
		if((loopTime2 - loopTime1) > 1000)
			Logger.normal(this, "loopTime2 is more than a second after loopTime1 ("+(loopTime2 - loopTime1)+") working on "+userToString());
		return ret;
>>>>>>> d1e3b5b1
	}

	public void sendNodeToNodeMessage(SimpleFieldSet fs, int n2nType, boolean includeSentTime, long now, boolean queueOnNotConnected) {
		fs.putOverwrite("n2nType", Integer.toString(n2nType));
		if(includeSentTime) {
			fs.put("sentTime", now);
		}
		try {
			Message n2nm;
			n2nm = DMT.createNodeToNodeMessage(
					n2nType, fs.toString().getBytes("UTF-8"));
			try {
				sendAsync(n2nm, null, node.nodeStats.nodeToNodeCounter);
			} catch (NotConnectedException e) {
				if(includeSentTime) {
					fs.removeValue("sentTime");
				}
				if(isDarknet() && queueOnNotConnected) {
					queueN2NM(fs);
				}
			}
		} catch (UnsupportedEncodingException e) {
			throw new Error("Impossible: JVM doesn't support UTF-8: " + e, e);
		}
	}

	/**
	 * A method to queue an N2NM in a extra peer data file, only implemented by DarknetPeerNode
	 */
	public void queueN2NM(SimpleFieldSet fs) {
		// Do nothing in the default impl
	}

	/**
	 * Return the relevant local node reference related to this peer's type
	 */
	protected SimpleFieldSet getLocalNoderef() {
		return crypto.exportPublicFieldSet();
	}

	/**
	 * A method to be called after completing a handshake to send the
	 * newly connected peer, as a differential node reference, the
	 * parts of our node reference not needed for handshake.
	 * Should only be called by completedHandshake() after we're happy
	 * with the connection
	 * 
	 * FIXME this should be sent when our noderef changes.
	 */
	protected void sendConnectedDiffNoderef() {
		SimpleFieldSet fs = new SimpleFieldSet(true);
		SimpleFieldSet nfs = getLocalNoderef();
		if(null == nfs) return;
		String s;
		s = nfs.get("ark.pubURI");
		if(null != s) {
			fs.putOverwrite("ark.pubURI", s);
		}
		s = nfs.get("ark.number");
		if(null != s) {
			fs.putOverwrite("ark.number", s);
		}
		if(isDarknet() && null != (s = nfs.get("myName"))) {
			fs.putOverwrite("myName", s);
		}
		String[] physicalUDPEntries = nfs.getAll("physical.udp");
		if(physicalUDPEntries != null) {
			fs.putOverwrite("physical.udp", physicalUDPEntries);
		}
		if(!fs.isEmpty()) {
			if(logMINOR) Logger.minor(this, "fs is '" + fs.toString() + "'");
			sendNodeToNodeMessage(fs, Node.N2N_MESSAGE_TYPE_DIFFNODEREF, false, 0, false);
		} else {
			if(logMINOR) Logger.minor(this, "fs is empty");
		}
	}

	@Override
	public boolean shouldThrottle() {
		for(String transportName : peerPacketTransportMap.keySet()) {
			boolean temp = shouldThrottle(peerPacketTransportMap.get(transportName).detectedTransportAddress, node);
			//If one of the transports says it is not necessary to throttle then we can assume throttling is not necessary.
			if(!temp)
				return false;
		}
		return true;
	}
	
	public static boolean shouldThrottle(PluginAddress address, Node node) {
		if(node.throttleLocalData) return true;
		if(address == null) return true; // presumably
		InetAddress addr;
		try {
			addr = address.getFreenetAddress().getAddress();
			if(addr == null) return true; // presumably
			return IPUtil.isValidAddress(addr, false);
		}catch(UnsupportedIPAddressOperationException e) {
			return false; //Non ip based plugin address. Since it is not null we can safely assume it is fine.
		}
		
	}

	static final double MAX_RTO = 60*1000;
	static final double MIN_RTO = 1000;
	private int consecutiveRTOBackoffs;

	// Clock generally has 20ms granularity or better, right?
	// FIXME determine the clock granularity.
	private static final int CLOCK_GRANULARITY = 20;

	@Override
	public void reportPing(long t) {
		this.pingAverage.report(t);
		synchronized(this) {
			consecutiveRTOBackoffs = 0;
			// Update RTT according to RFC 2988.
			if(!reportedRTT) {
				double oldRTO = RTO;
				// Initialize
				SRTT = t;
				RTTVAR = t / 2;
				RTO = SRTT + Math.max(CLOCK_GRANULARITY, RTTVAR * 4);
				// RFC 2988 specifies a 1 second minimum RTT, mostly due to legacy issues,
				// but given that Freenet is mostly used on very slow upstream links, it 
				// probably makes sense for us too for now, to avoid excessive retransmits.
				// FIXME !!!
				if(RTO < MIN_RTO)
					RTO = MIN_RTO;
				if(RTO > MAX_RTO)
					RTO = MAX_RTO;
				reportedRTT = true;
				if(logMINOR) Logger.minor(this, "Received first packet on "+shortToString()+" setting RTO to "+RTO);
				if(oldRTO > RTO) {
					// We have backed off
					if(logMINOR) Logger.minor(this, "Received first packet after backing off on resend. RTO is "+RTO+" but was "+oldRTO);
					// FIXME: do something???
				}
			} else {
				// Update
				RTTVAR = 0.75 * RTTVAR + 0.25 * Math.abs(SRTT - t);
				SRTT = 0.875 * SRTT + 0.125 * t;
				RTO = SRTT + Math.max(CLOCK_GRANULARITY, RTTVAR * 4);
				// RFC 2988 specifies a 1 second minimum RTT, mostly due to legacy issues,
				// but given that Freenet is mostly used on very slow upstream links, it 
				// probably makes sense for us too for now, to avoid excessive retransmits.
				// FIXME !!!
				if(RTO < MIN_RTO)
					RTO = MIN_RTO;
				if(RTO > MAX_RTO)
					RTO = MAX_RTO;
			}
			if(logMINOR) Logger.minor(this, "Reported ping "+t+" avg is now "+pingAverage.currentValue()+" RTO is "+RTO+" SRTT is "+SRTT+" RTTVAR is "+RTTVAR+" for "+shortToString());
		}
	}
	
	/**
	 * RFC 2988:
	 *    Note that a TCP implementation MAY clear SRTT and RTTVAR after
	 *    backing off the timer multiple times as it is likely that the
	 *    current SRTT and RTTVAR are bogus in this situation.  Once SRTT and
	 *    RTTVAR are cleared they should be initialized with the next RTT
	 *    sample taken per (2.2) rather than using (2.3).
	 */
	static final int MAX_CONSECUTIVE_RTO_BACKOFFS = 5;
	
	@Override
	public synchronized void backoffOnResend() {
		if(RTO >= MAX_RTO) {
			Logger.error(this, "Major packet loss on "+this+" - RTO is already at limit and still losing packets!");
		}
		RTO = RTO * 2;
		if(RTO > MAX_RTO)
			RTO = MAX_RTO;
		consecutiveRTOBackoffs++;
		if(consecutiveRTOBackoffs > MAX_CONSECUTIVE_RTO_BACKOFFS) {
			Logger.warning(this, "Resetting RTO for "+this+" after "+consecutiveRTOBackoffs+" consecutive backoffs due to packet loss");
			consecutiveRTOBackoffs = 0;
			reportedRTT = false;
		}
		if(logMINOR) Logger.minor(this, "Backed off on resend, RTO is now "+RTO+" for "+shortToString()+" consecutive RTO backoffs is "+consecutiveRTOBackoffs);
	}

	private long resendBytesSent;

	public final ByteCounter resendByteCounter = new ByteCounter() {

		@Override
		public void receivedBytes(int x) {
			// Ignore
		}

		@Override
		public void sentBytes(int x) {
			synchronized(PeerNode.this) {
				resendBytesSent += x;
			}
			node.nodeStats.resendByteCounter.sentBytes(x);
		}

		@Override
		public void sentPayload(int x) {
			// Ignore
		}

	};

	public long getResendBytesSent() {
		return resendBytesSent;
	}

	/**
	 * Should this peer be disconnected and removed immediately?
	 */
	public boolean shouldDisconnectAndRemoveNow() {
		return false;
	}

	public void setUptime(byte uptime2) {
		this.uptime = uptime2;
	}

	public short getUptime() {
		return (short) (uptime & 0xFF);
	}

	public void incrementNumberOfSelections(long time) {
		// TODO: reimplement with a bit field to spare memory
		synchronized(this) {
			countSelectionsSinceConnected++;
		}
	}

	/**
	 * @return The rate at which this peer has been selected since it connected.
	 */
	public synchronized double selectionRate() {
		long timeSinceConnected = System.currentTimeMillis() - this.connectedTime;
		// Avoid bias due to short uptime.
		if(timeSinceConnected < 10*1000) return 0.0;
		return countSelectionsSinceConnected / (double) timeSinceConnected;
	}
	
	public synchronized void resetCountSelectionsSinceConnected() {
		countSelectionsSinceConnected = 0;
	}

	private volatile long offeredMainJarVersion;

	public void setMainJarOfferedVersion(long mainJarVersion) {
		offeredMainJarVersion = mainJarVersion;
	}

	public long getMainJarOfferedVersion() {
		return offeredMainJarVersion;
	}

	/** Reset on disconnection */
	private int countFailedRevocationTransfers;

	public void failedRevocationTransfer() {
		// Something odd happened, possibly a disconnect, maybe looking up the DNS names will help?
		countFailedRevocationTransfers++;
	}

	public int countFailedRevocationTransfers() {
		return countFailedRevocationTransfers;
	}

	/** Registers a listener that will be notified when status changes. Only the WeakReference of it is stored, so there is no need for deregistering
	 * @param listener - The listener to be registered*/
	public void registerPeerNodeStatusChangeListener(PeerManager.PeerStatusChangeListener listener){
		listeners.add(listener);
	}

	/** Notifies the listeners that status has been changed*/
	private void notifyPeerNodeStatusChangeListeners(){
		synchronized (listeners) {
			for(PeerManager.PeerStatusChangeListener l:listeners){
				l.onPeerStatusChange();
			}
		}
	}


	public boolean isLowUptime() {
		return getUptime() < Node.MIN_UPTIME_STORE_KEY;
	}

	public void setAddedReason(ConnectionType connectionType) {
		// Do nothing.
	}

	public synchronized ConnectionType getAddedReason() {
		return null;
	}
	
	private final Object routedToLock = new Object();
	
	final LoadSender loadSenderRealTime = new LoadSender(true);
	final LoadSender loadSenderBulk = new LoadSender(false);
	
	class LoadSender {
	
		LoadSender(boolean realTimeFlag) {
			this.realTimeFlag = realTimeFlag;
		}
		
		public void onDisconnect() {
			this.lastSentAllocationInput = 0;
			this.lastSentAllocationOutput = 0;
			this.timeLastSentAllocationNotice = -1;
			this.lastFullStats = null;
		}

		private int lastSentAllocationInput;
		private int lastSentAllocationOutput;
		private int lastSentMaxOutputTransfers = Integer.MAX_VALUE;
		private int lastSentMaxOutputTransfersPeerLimit = Integer.MAX_VALUE;
		private long timeLastSentAllocationNotice;
		private PeerLoadStats lastFullStats;
		private final boolean realTimeFlag;
		private boolean sendASAP;
		
		public void onSetPeerAllocation(boolean input, int thisAllocation, int transfersPerInsert) {
			
			boolean mustSend = false;
			// FIXME review constants, how often are allocations actually sent?
			long now = System.currentTimeMillis();
			synchronized(this) {
				int last = input ? lastSentAllocationInput : lastSentAllocationOutput;
				if(now - timeLastSentAllocationNotice > 5000) {
					if(logMINOR) Logger.minor(this, "Last sent allocation "+TimeUtil.formatTime(now - timeLastSentAllocationNotice));
					mustSend = true;
				} else {
					if(thisAllocation > last * 1.05) {
						if(logMINOR) Logger.minor(this, "Last allocation was "+last+" this is "+thisAllocation);
						mustSend = true;
					} else if(thisAllocation < last * 0.9) { 
						if(logMINOR) Logger.minor(this, "Last allocation was "+last+" this is "+thisAllocation);
						mustSend = true;
					}
				}
				if(!mustSend) return;
				sendASAP = true;
			}
			if(!mustSend) return;
		}
		
		public void onSetMaxOutputTransfers(int maxOutputTransfers) {
			synchronized(this) {
				if(maxOutputTransfers == lastSentMaxOutputTransfers) return;
				if(lastSentMaxOutputTransfers == Integer.MAX_VALUE || lastSentMaxOutputTransfers == 0) {
					sendASAP = true;
				} else if(maxOutputTransfers > lastSentMaxOutputTransfers * 1.05 || maxOutputTransfers < lastSentMaxOutputTransfers * 0.9) {
					sendASAP = true;
				}
			}
		}
		
		public void onSetMaxOutputTransfersPeerLimit(int maxOutputTransfersPeerLimit) {
			synchronized(this) {
				if(maxOutputTransfersPeerLimit == lastSentMaxOutputTransfersPeerLimit) return;
				if(lastSentMaxOutputTransfersPeerLimit == Integer.MAX_VALUE || lastSentMaxOutputTransfersPeerLimit == 0) {
					sendASAP = true;
				} else if(maxOutputTransfersPeerLimit > lastSentMaxOutputTransfersPeerLimit * 1.05 || maxOutputTransfersPeerLimit < lastSentMaxOutputTransfersPeerLimit * 0.9) {
					sendASAP = true;
				}
			}
		}
		
		Message makeLoadStats(long now, int transfersPerInsert, boolean noRemember) {
			PeerLoadStats stats = node.nodeStats.createPeerLoadStats(PeerNode.this, transfersPerInsert, realTimeFlag);
			synchronized(this) {
				lastSentAllocationInput = (int) stats.inputBandwidthPeerLimit;
				lastSentAllocationOutput = (int) stats.outputBandwidthPeerLimit;
				lastSentMaxOutputTransfers = stats.maxTransfersOut;
				if(!noRemember) {
					if(lastFullStats != null && lastFullStats.equals(stats)) return null;
					lastFullStats = stats;
				}
				timeLastSentAllocationNotice = now;
				if(logMINOR) Logger.minor(this, "Sending allocation notice to "+this+" allocation is "+lastSentAllocationInput+" input "+lastSentAllocationOutput+" output.");
			}
			Message msg = DMT.createFNPPeerLoadStatus(stats);
			return msg;
		}

		public synchronized boolean grabSendASAP() {
			boolean send = sendASAP;
			sendASAP = false;
			return send;
		}

		public synchronized void setSendASAP() {
			sendASAP = true;
		}

	}
	
	void removeUIDsFromMessageQueues(Long[] list) {
		this.messageQueue.removeUIDsFromMessageQueues(list);
	}

	public void onSetMaxOutputTransfers(boolean realTime, int maxOutputTransfers) {
		(realTime ? loadSenderRealTime : loadSenderBulk).onSetMaxOutputTransfers(maxOutputTransfers);
	}
	
	public void onSetMaxOutputTransfersPeerLimit(boolean realTime, int maxOutputTransfers) {
		(realTime ? loadSenderRealTime : loadSenderBulk).onSetMaxOutputTransfersPeerLimit(maxOutputTransfers);
	}
	
	public void onSetPeerAllocation(boolean input, int thisAllocation, int transfersPerInsert, int maxOutputTransfers, boolean realTime) {
		(realTime ? loadSenderRealTime : loadSenderBulk).onSetPeerAllocation(input, thisAllocation, transfersPerInsert);
	}

	public class IncomingLoadSummaryStats {
		public IncomingLoadSummaryStats(int totalRequests,
				double outputBandwidthPeerLimit,
				double inputBandwidthPeerLimit,
				double outputBandwidthTotalLimit,
				double inputBandwidthTotalLimit,
				double usedOutput,
				double usedInput,
				double othersUsedOutput,
				double othersUsedInput) {
			runningRequestsTotal = totalRequests;
			peerCapacityOutputBytes = (int)outputBandwidthPeerLimit;
			peerCapacityInputBytes = (int)inputBandwidthPeerLimit;
			totalCapacityOutputBytes = (int)outputBandwidthTotalLimit;
			totalCapacityInputBytes = (int)inputBandwidthTotalLimit;
			usedCapacityOutputBytes = (int) usedOutput;
			usedCapacityInputBytes = (int) usedInput;
			othersUsedCapacityOutputBytes = (int) othersUsedOutput;
			othersUsedCapacityInputBytes = (int) othersUsedInput;
		}
		
		public final int runningRequestsTotal;
		public final int peerCapacityOutputBytes;
		public final int peerCapacityInputBytes;
		public final int totalCapacityOutputBytes;
		public final int totalCapacityInputBytes;
		public final int usedCapacityOutputBytes;
		public final int usedCapacityInputBytes;
		public final int othersUsedCapacityOutputBytes;
		public final int othersUsedCapacityInputBytes;
	}
	
	enum RequestLikelyAcceptedState {
		GUARANTEED, // guaranteed to be accepted, under the per-peer guaranteed limit
		LIKELY, // likely to be accepted even though above the per-peer guaranteed limit, as overall is below the overall lower limit
		UNLIKELY, // not likely to be accepted; peer is over the per-peer guaranteed limit, and global is over the overall lower limit
		UNKNOWN // no data but accepting anyway
	}
	
	// FIXME add LOW_CAPACITY/BROKEN. Set this when the published capacity is way below the median.
	// FIXME will need to calculate the median first!
	
	OutputLoadTracker outputLoadTrackerRealTime = new OutputLoadTracker(true);
	OutputLoadTracker outputLoadTrackerBulk = new OutputLoadTracker(false);
	
	public OutputLoadTracker outputLoadTracker(boolean realTime) {
		return realTime ? outputLoadTrackerRealTime : outputLoadTrackerBulk;
	}

	public void reportLoadStatus(PeerLoadStats stat) {
		outputLoadTracker(stat.realTime).reportLoadStatus(stat);
		node.executor.execute(checkStatusAfterBackoff);
	}
	
	public static class SlotWaiter {
		
		final PeerNode source;
		private final HashSet<PeerNode> waitingFor;
		private PeerNode acceptedBy;
		private RequestLikelyAcceptedState acceptedState;
		final UIDTag tag;
		final boolean offeredKey;
		final RequestType requestType;
		private boolean failed;
		private SlotWaiterFailedException fe;
		final boolean realTime;
		
		// FIXME the counter is a quick hack to ensure that the original ordering is preserved
		// even after failures (transfer failures, backoffs).
		// The real solution, which would likely result in simpler code as well as saving 
		// a thread, is to make the wait loop in RequestSender asynchronous i.e. to not
		// block at all there, but process the waiters in order in a callback when we get
		// such a failure.
		
		final long counter;
		static private long waiterCounter;
		
		SlotWaiter(UIDTag tag, RequestType type, boolean offeredKey, boolean realTime, PeerNode source) {
			this.tag = tag;
			this.requestType = type;
			this.offeredKey = offeredKey;
			this.waitingFor = new HashSet<PeerNode>();
			this.realTime = realTime;
			this.source = source;
			synchronized(SlotWaiter.class) {
				counter = waiterCounter++;
			}
		}
		
		/**
		 * Add another node to wait for.
		 * @return True unless queueing the slot was impossible due to a problem with the PeerNode.
		 * So we return true when there is a successful queueing, and we also return true when there is
		 * a race condition and the waiter has already completed.
		 */
		public boolean addWaitingFor(PeerNode peer) {
			boolean cantQueue = (!peer.isRoutable()) || peer.isInMandatoryBackoff(System.currentTimeMillis(), realTime);
			synchronized(this) {
				if(acceptedBy != null) {
					if(logMINOR) Logger.minor(this, "Not adding "+peer.shortToString+" because already matched on "+this);
					return true;
				}
				if(failed) {
					if(logMINOR) Logger.minor(this, "Not adding "+peer.shortToString+" because already failed on "+this);
					return true;
				}
				if(waitingFor.contains(peer)) return true;
				// Race condition if contains() && cantQueue (i.e. it was accepted then it became backed off), but probably not serious.
				if(cantQueue) return false;
				waitingFor.add(peer);
				tag.setWaitingForSlot();
			}
			if(!peer.outputLoadTracker(realTime).queueSlotWaiter(this)) {
				synchronized(this) {
					waitingFor.remove(peer);
					if(acceptedBy != null || failed) return true;
				}
				return false;
			} else return true;
		}
		
		/** First part of wake-up callback. If this returns null, we have already woken up,
		 * but if it returns a PeerNode[], the SlotWaiter has been woken up, and the caller
		 * **must** call unregister() with the returned data.
		 * @param peer The peer waking up the SlotWaiter.
		 * @param state The accept state we are waking up with.
		 * @return Null if already woken up or not waiting for this peer, otherwise an
		 * array of all the PeerNode's the slot was registered on, which *must* be passed
		 * to unregister() as soon as the caller has unlocked everything that reasonably
		 * can be unlocked. */
		synchronized PeerNode[] innerOnWaited(PeerNode peer, RequestLikelyAcceptedState state) {
			if(logMINOR) Logger.minor(this, "Waking slot waiter "+this+" on "+peer);
			if(acceptedBy != null) {
				if(logMINOR) Logger.minor(this, "Already accepted on "+this);
				if(acceptedBy != peer) {
					if(offeredKey)
						tag.removeFetchingOfferedKeyFrom(peer);
					else
						tag.removeRoutingTo(peer);
				}
				return null;
			}
			if(!waitingFor.contains(peer)) {
				if(logMINOR) Logger.minor(this, "Not waiting for peer "+peer+" on "+this);
				if(acceptedBy != peer) {
					if(offeredKey)
						tag.removeFetchingOfferedKeyFrom(peer);
					else
						tag.removeRoutingTo(peer);
				}
				return null;
			}
			acceptedBy = peer;
			acceptedState = state;
			if(!tag.addRoutedTo(peer, offeredKey)) {
				Logger.normal(this, "onWaited for "+this+" added on "+tag+" but already added - race condition?");
			}
			notifyAll();
			// Because we are no longer in the slot queue we must remove it.
			// If we want to wait for it again it must be re-queued.
			PeerNode[] toUnreg = waitingFor.toArray(new PeerNode[waitingFor.size()]);
			waitingFor.clear();
			tag.clearWaitingForSlot();
			return toUnreg;
		}
		
		/** Caller should not hold locks while calling this.
		 * @param exclude Only set this if you have already removed the slot waiter. */
		void unregister(PeerNode exclude, PeerNode[] all) {
			if(all == null) return;
			for(PeerNode p : all)
				if(p != exclude) p.outputLoadTracker(realTime).unqueueSlotWaiter(this);
		}
		
		/** Some sort of failure.
		 * @param reallyFailed If true, we can't route to the node, or should reconsider 
		 * routing to it, due to e.g. backoff or disconnection. If false, this is 
		 * something like the node is now regarded as low capacity so we should consider
		 * other nodes, but still allow this one.
		 */
		void onFailed(PeerNode peer, boolean reallyFailed) {
			if(logMINOR) Logger.minor(this, "onFailed() on "+this+" reallyFailed="+reallyFailed);
			synchronized(this) {
				if(acceptedBy != null) {
					if(logMINOR) Logger.minor(this, "Already matched on "+this);
					return;
				}
				// Always wake up.
				// Whether it's a backoff or a disconnect, we probably want to add another peer.
				// FIXME get rid of parameter.
				failed = true;
				fe = new SlotWaiterFailedException(peer, reallyFailed);
				tag.clearWaitingForSlot();
				notifyAll();
			}
		}
		
		public HashSet<PeerNode> waitingForList() {
			synchronized(this) {
				return new HashSet<PeerNode>(waitingFor);
			}
		}
		
		/** Wait for any of the PeerNode's we have queued on to accept (locally
		 * i.e. to allocate a local slot to) this request.
		 * @param maxWait The time to wait for. Can be 0, but if it is 0, this
		 * is a "peek", i.e. if we return null, the queued slots remain live.
		 * Whereas if maxWait is not 0, we will unregister when we timeout.
		 * @param timeOutIsFatal If true, if we timeout, count it for each node
		 * involved as a fatal timeout.
		 * @return A matched node, or null.
		 * @throws SlotWaiterFailedException If a peer actually failed.
		 */
		public PeerNode waitForAny(long maxWait, boolean timeOutIsFatal) throws SlotWaiterFailedException {
			// If waitingFor is non-empty after this function returns, we can
			// be accepted when we shouldn't be accepted. So always ensure that
			// the state is clean when returning, by clearing waitingFor and
			// calling unregister().
			PeerNode[] all;
			PeerNode ret = null;
			boolean grabbed = false;
			SlotWaiterFailedException f = null;
			synchronized(this) {
				if(shouldGrab()) {
					if(logMINOR) Logger.minor(this, "Already matched on "+this);
					ret = grab();
					grabbed = true;
				}
				if(fe != null) {
					f = fe;
					fe = null;
					grabbed = true;
				}
				all = waitingFor.toArray(new PeerNode[waitingFor.size()]);
				if(ret != null)
					waitingFor.clear();
				if(grabbed || all.length == 0)
					tag.clearWaitingForSlot();
			}
			if(grabbed) {
				unregister(ret, all);
				if(f != null && ret == null) throw f;
				return ret;
			}
			// grab() above will have set failed = false if necessary.
			// acceptedBy = null because ret = null, and it won't change after that because waitingFor is empty.
			if(all.length == 0) {
				if(logMINOR) Logger.minor(this, "None to wait for on "+this);
				return null;
			}
			// Double-check before blocking, prevent race condition.
			long now = System.currentTimeMillis();
			boolean anyValid = false;
			for(PeerNode p : all) {
				if((!p.isRoutable()) || p.isInMandatoryBackoff(now, realTime)) {
					if(logMINOR) Logger.minor(this, "Peer is not valid in waitForAny(): "+p);
					continue;
				}
				anyValid = true;
				RequestLikelyAcceptedState accept = p.outputLoadTracker(realTime).tryRouteTo(tag, RequestLikelyAcceptedState.LIKELY, offeredKey);
				if(accept != null) {
					if(logMINOR) Logger.minor(this, "tryRouteTo() pre-wait check returned "+accept);
					PeerNode[] unreg;
					PeerNode other = null;
					synchronized(this) {
						if(logMINOR) Logger.minor(this, "tryRouteTo() succeeded to "+p+" on "+this+" with "+accept+" - checking whether we have already accepted.");
						unreg = innerOnWaited(p, accept);
						if(unreg == null) {
							// Recover from race condition.
							if(shouldGrab()) other = grab();
						}
						if(other == null) {
							if(logMINOR) Logger.minor(this, "Trying the original tryRouteTo() on "+this);
							// Having set the acceptedBy etc, clear it now.
							acceptedBy = null;
							failed = false;
							fe = null;
						}						
						tag.clearWaitingForSlot();
					}
					unregister(null, unreg);
					if(other != null) {
						Logger.normal(this, "Race condition: tryRouteTo() succeeded on "+p.shortToString()+" but already matched on "+other.shortToString()+" on "+this);
						tag.removeRoutingTo(p);
						return other;
					}
					p.outputLoadTracker(realTime).reportAllocated(isLocal());
					// p != null so in this one instance we're going to ignore fe.
					return p;
				}
			}
			if(maxWait == 0) return null;
			// Don't need to clear waiting here because we are still waiting.
			if(!anyValid) {
				synchronized(this) {
					if(fe != null) {
						f = fe;
						fe = null;
					}
					if(shouldGrab()) ret = grab();
					all = waitingFor.toArray(new PeerNode[waitingFor.size()]);
					waitingFor.clear();
					failed = false;
					acceptedBy = null;
				}
				if(logMINOR) Logger.minor(this, "None valid to wait for on "+this);
				unregister(ret, all);
				if(f != null && ret == null) throw f;
				tag.clearWaitingForSlot();
				return ret;
			}
			synchronized(this) {
				if(logMINOR) Logger.minor(this, "Waiting for any node to wake up "+this+" : "+Arrays.toString(waitingFor.toArray())+" (for up to "+maxWait+"ms)");
				long waitStart = System.currentTimeMillis();
				long deadline = waitStart + maxWait;
				boolean timedOut = false;
				while(acceptedBy == null && (!waitingFor.isEmpty()) && !failed) {
					try {
						if(maxWait == Long.MAX_VALUE)
							wait();
						else {
							int wait = (int)Math.min(Integer.MAX_VALUE, deadline - System.currentTimeMillis());
							if(wait > 0) wait(wait);
							if(logMINOR) Logger.minor(this, "Maximum wait time exceeded on "+this);
							if(shouldGrab()) {
								// Race condition resulting in stalling
								// All we have to do is break.
								break;
							} else {
								// Bigger problem.
								// No external entity called us, so waitingFor have not been unregistered.
								timedOut = true;
								all = waitingFor.toArray(new PeerNode[waitingFor.size()]);
								waitingFor.clear();
								break;
								// Now no callers will succeed.
								// But we still need to unregister the waitingFor's or they will stick around until they are matched, and then, if we are unlucky, will lock a slot on the RequestTag forever and thus cause a catastrophic stall of the whole peer.
							}
						}
					} catch (InterruptedException e) {
						// Ignore
					}
				}
				if(!timedOut) {
					long waitEnd = System.currentTimeMillis();
					if(waitEnd - waitStart > (realTime ? 6000 : 60000)) {
						Logger.warning(this, "Waited "+(waitEnd - waitStart)+"ms for "+this);
					} else if(waitEnd - waitStart > (realTime ? 1000 : 10000)) {
						Logger.normal(this, "Waited "+(waitEnd - waitStart)+"ms for "+this);
					} else {
						if(logMINOR) Logger.minor(this, "Waited "+(waitEnd - waitStart)+"ms for "+this);
					}
				}
				if(logMINOR) Logger.minor(this, "Returning after waiting: accepted by "+acceptedBy+" waiting for "+waitingFor.size()+" failed "+failed+" on "+this);
				ret = acceptedBy;
				acceptedBy = null; // Allow for it to wait again if necessary
				all = waitingFor.toArray(new PeerNode[waitingFor.size()]);
				waitingFor.clear();
				failed = false;
				fe = null;
				tag.clearWaitingForSlot();
			}
			if(timeOutIsFatal && all != null) {
				for(PeerNode pn : all) {
					pn.outputLoadTracker(realTime).reportFatalTimeoutInWait(isLocal());
				}
			}
			unregister(ret, all);
			return ret;
		}
		
		final boolean isLocal() {
			return source == null;
		}
		
		private boolean shouldGrab() {
			return acceptedBy != null || waitingFor.isEmpty() || failed;
		}

		private synchronized PeerNode grab() {
			if(logMINOR) Logger.minor(this, "Returning in first check: accepted by "+acceptedBy+" waiting for "+waitingFor.size()+" failed "+failed+" accepted state "+acceptedState);
			failed = false;
			PeerNode got = acceptedBy;
			acceptedBy = null; // Allow for it to wait again if necessary
			return got;
		}

		public synchronized RequestLikelyAcceptedState getAcceptedState() {
			return acceptedState;
		}
		
		@Override
		public String toString() {
			return super.toString()+":"+counter+":"+requestType+":"+realTime;
		}
		
		public synchronized int waitingForCount() {
			return waitingFor.size();
		}

	}
	
	@SuppressWarnings("serial")
	static class SlotWaiterFailedException extends Exception {
		final PeerNode pn;
		final boolean fatal;
		SlotWaiterFailedException(PeerNode p, boolean f) {
			this.pn = p;
			this.fatal = f;
			// FIXME OPTIMISATION: arrange for empty stack trace
		}
	}
	
	static class SlotWaiterList {
		
		private final LinkedHashMap<PeerNode, TreeMap<Long, SlotWaiter>> lru =
			new LinkedHashMap<PeerNode, TreeMap<Long, SlotWaiter>>();

		public synchronized void put(SlotWaiter waiter) {
			PeerNode source = waiter.source;
			TreeMap<Long, SlotWaiter> map = lru.get(source);
			if(map == null) {
				lru.put(source, map = new TreeMap<Long, SlotWaiter>());
			}
			map.put(waiter.counter, waiter);
		}

		public synchronized void remove(SlotWaiter waiter) {
			PeerNode source = waiter.source;
			TreeMap<Long, SlotWaiter> map = lru.get(source);
			if(map == null) {
				if(logMINOR) Logger.minor(this, "SlotWaiter "+waiter+" was not queued");
				return;
			}
			map.remove(waiter.counter);
			if(map.isEmpty())
				lru.remove(source);
		}

		public synchronized boolean isEmpty() {
			return lru.isEmpty();
		}

		public synchronized SlotWaiter removeFirst() {
			if(lru.isEmpty()) return null;
			// FIXME better to use LRUMap?
			// Would need to update it to use Iterator and other modern APIs in values(), and creating two objects here isn't THAT expensive on modern VMs...
			PeerNode source = lru.keySet().iterator().next();
			TreeMap<Long, SlotWaiter> map = lru.get(source);
			Long key = map.firstKey();
			SlotWaiter ret = map.get(key);
			map.remove(key);
			lru.remove(source);
			if(!map.isEmpty())
				lru.put(source, map);
			return ret;
		}

		public synchronized ArrayList<SlotWaiter> values() {
			ArrayList<SlotWaiter> list = new ArrayList<SlotWaiter>();
			for(TreeMap<Long, SlotWaiter> map : lru.values()) {
				list.addAll(map.values());
			}
			return list;
		}
		
		public String toString() {
			return super.toString()+":peers="+lru.size();
		}
		
	}
	
	/** Uses the information we receive on the load on the target node to determine whether
	 * we can route to it and when we can route to it.
	 */
	class OutputLoadTracker {
		
		final boolean realTime;
		
		private PeerLoadStats lastIncomingLoadStats;
		
		private boolean dontSendUnlessGuaranteed;
		
		// These only count remote timeouts.
		// Strictly local and remote should be the same in new load management, but
		// local often produces more load than can be handled by our peers.
		// Fair sharing in SlotWaiterList ensures that this doesn't cause excessive
		// timeouts for others, but we want the stats that determine their RecentlyFailed
		// times to be based on remote requests only. Also, local requests by definition
		// do not cause downstream problems.
		private long totalFatalTimeouts;
		private long totalAllocated;
		
		public void reportLoadStatus(PeerLoadStats stat) {
			if(logMINOR) Logger.minor(this, "Got load status : "+stat);
			synchronized(routedToLock) {
				lastIncomingLoadStats = stat;
			}
			maybeNotifySlotWaiter();
		}
		
		synchronized /* lock only used for counter */ void reportFatalTimeoutInWait(boolean local) {
			if(!local)
				totalFatalTimeouts++;
			node.nodeStats.reportFatalTimeoutInWait(local);
		}

		synchronized /* lock only used for counter */ void reportAllocated(boolean local) {
			if(!local)
				totalAllocated++;
			node.nodeStats.reportAllocatedSlot(local);
		}
		
		public synchronized double proportionTimingOutFatallyInWait() {
			if(totalFatalTimeouts == 1 && totalAllocated == 0) return 0.5; // Limit impact if the first one is rejected.
			return (double)totalFatalTimeouts / ((double)(totalFatalTimeouts + totalAllocated));
		}

		public PeerLoadStats getLastIncomingLoadStats() {
			synchronized(routedToLock) {
				return lastIncomingLoadStats;
			}
		}
		
		OutputLoadTracker(boolean realTime) {
			this.realTime = realTime;
		}
		
		public IncomingLoadSummaryStats getIncomingLoadStats() {
			PeerLoadStats loadStats;
			synchronized(routedToLock) {
				if(lastIncomingLoadStats == null) return null;
				loadStats = lastIncomingLoadStats;
			}
			RunningRequestsSnapshot runningRequests = node.nodeStats.getRunningRequestsTo(PeerNode.this, loadStats.averageTransfersOutPerInsert, realTime);
			RunningRequestsSnapshot otherRunningRequests = loadStats.getOtherRunningRequests();
			boolean ignoreLocalVsRemoteBandwidthLiability = node.nodeStats.ignoreLocalVsRemoteBandwidthLiability();
			return new IncomingLoadSummaryStats(runningRequests.totalRequests(), 
					loadStats.outputBandwidthPeerLimit, loadStats.inputBandwidthPeerLimit,
					loadStats.outputBandwidthUpperLimit, loadStats.inputBandwidthUpperLimit,
					runningRequests.calculate(ignoreLocalVsRemoteBandwidthLiability, false),
					runningRequests.calculate(ignoreLocalVsRemoteBandwidthLiability, true),
					otherRunningRequests.calculate(ignoreLocalVsRemoteBandwidthLiability, false),
					otherRunningRequests.calculate(ignoreLocalVsRemoteBandwidthLiability, true));
		}
		
		/** Can we route the tag to this peer? If so (including if we are accepting because
		 * we don't have any load stats), and we haven't already, addRoutedTo() and return 
		 * the accepted state. Otherwise return null. */
		public RequestLikelyAcceptedState tryRouteTo(UIDTag tag,
				RequestLikelyAcceptedState worstAcceptable, boolean offeredKey) {
			PeerLoadStats loadStats;
			boolean ignoreLocalVsRemote = node.nodeStats.ignoreLocalVsRemoteBandwidthLiability();
			if(!isRoutable()) return null;
			if(isInMandatoryBackoff(System.currentTimeMillis(), realTime)) return null;
			synchronized(routedToLock) {
				loadStats = lastIncomingLoadStats;
				if(loadStats == null) {
					Logger.error(this, "Accepting because no load stats from "+PeerNode.this.shortToString()+" ("+PeerNode.this.getVersionNumber()+")");
					if(tag.addRoutedTo(PeerNode.this, offeredKey)) {
						// FIXME maybe wait a bit, check the other side's version first???
						return RequestLikelyAcceptedState.UNKNOWN;
					} else return null;
				}
				if(dontSendUnlessGuaranteed)
					worstAcceptable = RequestLikelyAcceptedState.GUARANTEED;
				// Requests already running to this node
				RunningRequestsSnapshot runningRequests = node.nodeStats.getRunningRequestsTo(PeerNode.this, loadStats.averageTransfersOutPerInsert, realTime);
				runningRequests.log(PeerNode.this);
				// Requests running from its other peers
				RunningRequestsSnapshot otherRunningRequests = loadStats.getOtherRunningRequests();
				RequestLikelyAcceptedState acceptState = getRequestLikelyAcceptedState(runningRequests, otherRunningRequests, ignoreLocalVsRemote, loadStats);
				if(logMINOR) Logger.minor(this, "Predicted acceptance state for request: "+acceptState+" must beat "+worstAcceptable);
				if(acceptState.ordinal() > worstAcceptable.ordinal()) return null;
				if(tag.addRoutedTo(PeerNode.this, offeredKey))
					return acceptState;
				else {
					if(logMINOR) Logger.minor(this, "Already routed to peer");
					return null;
				}
			}
		}
		
		// FIXME on capacity changing so that we should add another node???
		// FIXME on backoff so that we should add another node???
		
		private final EnumMap<RequestType,SlotWaiterList> slotWaiters = new EnumMap<RequestType,SlotWaiterList>(RequestType.class);
		
		boolean queueSlotWaiter(SlotWaiter waiter) {
			if(!isRoutable()) {
				if(logMINOR) Logger.minor(this, "Not routable, so not queueing");
				return false;
			}
			if(isInMandatoryBackoff(System.currentTimeMillis(), realTime)) {
				if(logMINOR) Logger.minor(this, "In mandatory backoff, so not queueing");
				return false;
			}
			boolean noLoadStats = false;
			PeerNode[] all = null;
			boolean queued = false;
			synchronized(routedToLock) {
				noLoadStats = (this.lastIncomingLoadStats == null);
				if(!noLoadStats) {
					SlotWaiterList list = makeSlotWaiters(waiter.requestType);
					list.put(waiter);
					if(logMINOR) Logger.minor(this, "Queued slot "+waiter+" waiter for "+waiter.requestType+" on "+list+" on "+this+" for "+PeerNode.this);
					queued = true;
				} else {
					if(logMINOR) Logger.minor(this, "Not waiting for "+this+" as no load stats");
					all = waiter.innerOnWaited(PeerNode.this, RequestLikelyAcceptedState.UNKNOWN);
				}
			}
			if(all != null) {
				reportAllocated(waiter.isLocal());
				waiter.unregister(null, all);
			} else if(queued) {
				if((!isRoutable()) || (isInMandatoryBackoff(System.currentTimeMillis(), realTime))) {
					// Has lost connection etc since start of the method.
					if(logMINOR) Logger.minor(this, "Queued but not routable or in mandatory backoff, failing");
					waiter.onFailed(PeerNode.this, true);
					return false;
				}
			}
			return true;
		}
		
		private SlotWaiterList makeSlotWaiters(RequestType requestType) {
			SlotWaiterList slots = slotWaiters.get(requestType);
			if(slots == null) {
				slots = new SlotWaiterList();
				slotWaiters.put(requestType, slots);
			}
			return slots;
		}
		
		void unqueueSlotWaiter(SlotWaiter waiter) {
			synchronized(routedToLock) {
				SlotWaiterList map = slotWaiters.get(waiter.requestType);
				if(map == null) return;
				map.remove(waiter);
			}
		}
		
		private void failSlotWaiters(boolean reallyFailed) {
			for(RequestType type : RequestType.values()) {
				SlotWaiterList slots; 
				synchronized(routedToLock) {
					slots = slotWaiters.get(type);
					if(slots == null) continue;
					slotWaiters.remove(type);
				}
				for(SlotWaiter w : slots.values())
					w.onFailed(PeerNode.this, reallyFailed);
			}
		}
		
		private int slotWaiterTypeCounter = 0;

		private void maybeNotifySlotWaiter() {
			if(!isRoutable()) return;
			boolean ignoreLocalVsRemote = node.nodeStats.ignoreLocalVsRemoteBandwidthLiability();
			if(logMINOR) Logger.minor(this, "Maybe waking up slot waiters for "+this+" realtime="+realTime+" for "+PeerNode.this.shortToString());
			while(true) {
				boolean foundNone = true;
				RequestType type;
				int typeNum;
				PeerLoadStats loadStats;
				synchronized(routedToLock) {
					loadStats = lastIncomingLoadStats;
					if(slotWaiters.isEmpty()) {
						if(logMINOR) Logger.minor(this, "No slot waiters for "+this);
						return;
					}
					typeNum = slotWaiterTypeCounter;
				}
				typeNum++;
				if(typeNum == RequestType.values().length)
					typeNum = 0;
				for(int i=0;i<RequestType.values().length;i++) {
					SlotWaiterList list;
					type = RequestType.values()[typeNum];
					if(logMINOR) Logger.minor(this, "Checking slot waiter list for "+type);
					SlotWaiter slot;
					RequestLikelyAcceptedState acceptState;
					PeerNode[] peersForSuccessfulSlot;
					synchronized(routedToLock) {
						list = slotWaiters.get(type);
						if(list == null) {
							if(logMINOR) Logger.minor(this, "No list");
							typeNum++;
							if(typeNum == RequestType.values().length)
								typeNum = 0;
							continue;
						}
						if(list.isEmpty()) {
							if(logMINOR) Logger.minor(this, "List empty");
							typeNum++;
							if(typeNum == RequestType.values().length)
								typeNum = 0;
							continue;
						}
						if(logMINOR) Logger.minor(this, "Checking slot waiters for "+type);
						foundNone = false;
						// Requests already running to this node
						RunningRequestsSnapshot runningRequests = node.nodeStats.getRunningRequestsTo(PeerNode.this, loadStats.averageTransfersOutPerInsert, realTime);
						runningRequests.log(PeerNode.this);
						// Requests running from its other peers
						RunningRequestsSnapshot otherRunningRequests = loadStats.getOtherRunningRequests();
						acceptState = getRequestLikelyAcceptedState(runningRequests, otherRunningRequests, ignoreLocalVsRemote, loadStats);
						if(acceptState == null || acceptState == RequestLikelyAcceptedState.UNLIKELY) {
							if(logMINOR) Logger.minor(this, "Accept state is "+acceptState+" - not waking up - type is "+type);
							return;
						}
						if(dontSendUnlessGuaranteed && acceptState != RequestLikelyAcceptedState.GUARANTEED) {
							if(logMINOR) Logger.minor(this, "Not accepting until guaranteed for "+PeerNode.this+" realtime="+realTime);
							return;
						}
						if(list.isEmpty()) continue;
						slot = list.removeFirst();
						if(logMINOR) Logger.minor(this, "Accept state is "+acceptState+" for "+slot+" - waking up on "+this);
						peersForSuccessfulSlot = slot.innerOnWaited(PeerNode.this, acceptState);
						if(peersForSuccessfulSlot == null) continue;
						reportAllocated(slot.isLocal());
						slotWaiterTypeCounter = typeNum;
					}
					slot.unregister(PeerNode.this, peersForSuccessfulSlot);
					if(logMINOR) Logger.minor(this, "Accept state is "+acceptState+" for "+slot+" - waking up");
					typeNum++;
					if(typeNum == RequestType.values().length)
						typeNum = 0;
				}
				if(foundNone) {
					return;
				}
			}
		}
		
		/** LOCKING: Call inside routedToLock 
		 * @param otherRunningRequests 
		 * @param runningRequests 
		 * @param byteCountersInput 
		 * @param byteCountersOutput */
		private RequestLikelyAcceptedState getRequestLikelyAcceptedState(RunningRequestsSnapshot runningRequests, RunningRequestsSnapshot otherRunningRequests, boolean ignoreLocalVsRemote, PeerLoadStats stats) {
			RequestLikelyAcceptedState outputState = getRequestLikelyAcceptedStateBandwidth(false, runningRequests, otherRunningRequests, ignoreLocalVsRemote, stats);
			RequestLikelyAcceptedState inputState = getRequestLikelyAcceptedStateBandwidth(true, runningRequests, otherRunningRequests, ignoreLocalVsRemote, stats);
			RequestLikelyAcceptedState transfersState = getRequestLikelyAcceptedStateTransfers(runningRequests, otherRunningRequests, ignoreLocalVsRemote, stats);
			RequestLikelyAcceptedState ret = inputState;
			
			if(outputState.ordinal() > ret.ordinal())
				ret = outputState;
			if(transfersState.ordinal() > ret.ordinal())
				ret = transfersState;
			return ret;
		}
		
		private RequestLikelyAcceptedState getRequestLikelyAcceptedStateBandwidth(
				boolean input,
				RunningRequestsSnapshot runningRequests,
				RunningRequestsSnapshot otherRunningRequests, boolean ignoreLocalVsRemote, 
				PeerLoadStats stats) {
			double ourUsage = runningRequests.calculate(ignoreLocalVsRemote, input);
			if(logMINOR) Logger.minor(this, "Our usage is "+ourUsage+" peer limit is "+stats.peerLimit(input)+" lower limit is "+stats.lowerLimit(input)+" realtime "+realTime+" input "+input);
			if(ourUsage < stats.peerLimit(input))
				return RequestLikelyAcceptedState.GUARANTEED;
			otherRunningRequests.log(PeerNode.this);
			double theirUsage = otherRunningRequests.calculate(ignoreLocalVsRemote, input);
			if(logMINOR) Logger.minor(this, "Their usage is "+theirUsage);
			if(ourUsage + theirUsage < stats.lowerLimit(input))
				return RequestLikelyAcceptedState.LIKELY;
			else
				return RequestLikelyAcceptedState.UNLIKELY;
		}

		private RequestLikelyAcceptedState getRequestLikelyAcceptedStateTransfers(
				RunningRequestsSnapshot runningRequests,
				RunningRequestsSnapshot otherRunningRequests, boolean ignoreLocalVsRemote, 
				PeerLoadStats stats) {
			
			int ourUsage = runningRequests.totalOutTransfers();
			int maxTransfersOutPeerLimit = Math.min(stats.maxTransfersOutPeerLimit, stats.maxTransfersOut);
			if(logMINOR) Logger.minor(this, "Our usage is "+ourUsage+" peer limit is "+maxTransfersOutPeerLimit
					+" lower limit is "+stats.maxTransfersOutLowerLimit+" realtime "+realTime);
			if(ourUsage < maxTransfersOutPeerLimit)
				return RequestLikelyAcceptedState.GUARANTEED;
			otherRunningRequests.log(PeerNode.this);
			int theirUsage = otherRunningRequests.totalOutTransfers();
			if(logMINOR) Logger.minor(this, "Their usage is "+theirUsage);
			if(ourUsage + theirUsage < stats.maxTransfersOutLowerLimit)
				return RequestLikelyAcceptedState.LIKELY;
			else
				return RequestLikelyAcceptedState.UNLIKELY;
		}

		public void setDontSendUnlessGuaranteed() {
			synchronized(routedToLock) {
				if(!dontSendUnlessGuaranteed) {
					Logger.error(this, "Setting don't-send-unless-guaranteed for "+PeerNode.this+" realtime="+realTime);
					dontSendUnlessGuaranteed = true;
				}
			}
		}

		public void clearDontSendUnlessGuaranteed() {
			synchronized(routedToLock) {
				if(dontSendUnlessGuaranteed) {
					Logger.error(this, "Clearing don't-send-unless-guaranteed for "+PeerNode.this+" realtime="+realTime);
					dontSendUnlessGuaranteed = false;
				}
			}
		}
	
	}
	
	public void noLongerRoutingTo(UIDTag tag, boolean offeredKey) {
		if(offeredKey && !(tag instanceof RequestTag))
			throw new IllegalArgumentException("Only requests can have offeredKey=true");
		synchronized(routedToLock) {
			if(offeredKey)
				tag.removeFetchingOfferedKeyFrom(this);
			else
				tag.removeRoutingTo(this);
		}
		if(logMINOR) Logger.minor(this, "No longer routing "+tag+" to "+this);
		outputLoadTracker(tag.realTimeFlag).maybeNotifySlotWaiter();
	}
	
	public void postUnlock(UIDTag tag) {
		outputLoadTracker(tag.realTimeFlag).maybeNotifySlotWaiter();
	}
	
	static SlotWaiter createSlotWaiter(UIDTag tag, RequestType type, boolean offeredKey, boolean realTime, PeerNode source) {
		return new SlotWaiter(tag, type, offeredKey, realTime, source);
	}

	public IncomingLoadSummaryStats getIncomingLoadStats(boolean realTime) {
		return outputLoadTracker(realTime).getIncomingLoadStats();
	}

	public LoadSender loadSender(boolean realtime) {
		return realtime ? loadSenderRealTime : loadSenderBulk;
	}
	
	/** A fatal timeout occurred, and we don't know whether the peer is still running the
	 * request we passed in for us. If it is, we cannot reuse that slot. So we need to
	 * query it periodically until it is no longer running it. If we cannot send the query
	 * or if we don't get a response, we disconnect via fatalTimeout() (with no arguments).
	 * @param tag The request which we routed to this peer. It may or may not still be
	 * running.
	 */
	public void fatalTimeout(UIDTag tag, boolean offeredKey) {
		// FIXME implement! For now we just disconnect (no-op).
		// A proper implementation requires new messages.
		noLongerRoutingTo(tag, offeredKey);
		fatalTimeout();
	}
	
	/** After a fatal timeout - that is, a timeout that we reasonably believe originated
	 * on the node rather than downstream - we do not know whether or not the node thinks
	 * the request is still running. Hence load management will get really confused and 
	 * likely start to send requests over and over, which are repeatedly rejected.
	 * 
	 * So we have some alternatives: 
	 * 1) Lock the slot forever (or at least until the node reconnects). So every time a
	 * node times out, it loses a slot, and gradually it becomes completely catatonic.
	 * 2) Wait forever for an acknowledgement of the timeout. This may be worth 
	 * investigating. One problem with this is that the slot would still count towards our
	 * overall load management, which is surely a bad thing, although we could make it 
	 * only count towards this node. Also, if it doesn't arrive in a reasonable time maybe
	 * there has been a severe problem e.g. out of memory, bug etc; in that case, waiting
	 * forever may not be sensible.
	 * 3) Disconnect the node. This makes perfect sense for opennet. For darknet it's a 
	 * bit more problematic.
	 * 4) Turn off routing to the node, possibly for a limited period. This would need to
	 * include the effects of disconnection. It might open up some cheapish local DoS's.
	 * 
	 * For all nodes, at present, we disconnect. For darknet nodes, we log an error, and 
	 * allow them to reconnect. */
	public abstract void fatalTimeout();
	
	public abstract boolean shallWeRouteAccordingToOurPeersLocation();
	
	@Override
	public PeerMessageQueue getMessageQueue() {
		return messageQueue;
	}

	public boolean handleReceivedPacket(byte[] buf, int offset, int length,
			long now, PluginAddress replyTo, PacketTransportPlugin transportPlugin) {
		PeerPacketTransport peerTransport = getPeerTransport(transportPlugin);
		PacketFormat pf;
		synchronized(this) {
			pf = peerTransport.packetFormat;
			if(pf == null) return false;
		}
		return pf.handleReceivedPacket(buf, offset, length, now, replyTo);
	}

	@Override
	public void handleMessage(Message m) {
		node.usm.checkFilters(m, crypto.socket);
	}

	@Override
	public int getMaxPacketSize(PacketTransportPlugin transportPlugin) {
		return transportPlugin.getMaxPacketSize();
	}
	
	/**
	 * We want to return the smallest of all the maximum packet sizes.
	 * @return
	 */
	public int getMaxPacketSize() {
		int maxPacketSize = Integer.MAX_VALUE;
		for(String transportName : peerPacketTransportMap.keySet()) {
			PacketTransportPlugin transportPlugin = peerPacketTransportMap.get(transportName).transportPlugin;
			int temp = transportPlugin.getMaxPacketSize();
			if(temp < maxPacketSize)
				maxPacketSize = temp;
			
		}
		return maxPacketSize;
	}
	
	@Override
	public boolean shouldPadDataPackets() {
		return crypto.config.paddDataPackets();
	}
	
	@Override
	public void sentThrottledBytes(int count) {
		node.outputThrottle.forceGrab(count);
	}
	
	@Override
	public void onNotificationOnlyPacketSent(int length) {
		node.nodeStats.reportNotificationOnlyPacketSent(length);
	}
	
	@Override
	public void resentBytes(int length) {
		resendByteCounter.sentBytes(length);
	}
	
	// FIXME move this to PacketFormat eventually.
	@Override
	public Random paddingGen() {
		return paddingGen;
	}

	/** 
	 * Does this PeerNode match the given IP address? 
	 * We assume each IP based transport to be on a different IP.
	 * @param strict If true, only match if the IP is actually in use. If false,
	 * also match from nominal IP addresses and domain names etc. 
	 */
	public synchronized boolean matchesIP(FreenetInetAddress addr, boolean strict, TransportPlugin transportPlugin) {
		PeerTransport peerTransport = getPeerTransport(transportPlugin);
		PluginAddress detectedTransportAddress = null;
		ArrayList<PluginAddress> nominalTransportAddress = null;
		if(peerTransport != null) {
			detectedTransportAddress = peerTransport.detectedTransportAddress;
			nominalTransportAddress = peerTransport.nominalTransportAddress;
		}
		if(detectedTransportAddress != null) {
			try {
				FreenetInetAddress a = detectedTransportAddress.getFreenetAddress();
				if(a != null) {
					if(strict ? a.equals(addr) : a.laxEquals(addr))
						return true;
				}
			}catch(UnsupportedIPAddressOperationException e) {
				return false; //Not IP based
			}
		}
		if((!strict) && nominalTransportAddress != null) {
			for(PluginAddress p : nominalTransportAddress) {
				if(p == null) continue;
				try {
					FreenetInetAddress a = p.getFreenetAddress();
					if(a == null) continue;
					if(a.laxEquals(addr)) return true;
				}catch(UnsupportedIPAddressOperationException e) {
					return false; //Not IP based
				}
			}
		}
		return false;
	}
	
	@Override
	public MessageItem makeLoadStats(boolean realtime, boolean boostPriority, boolean noRemember) {
		Message msg = loadSender(realtime).makeLoadStats(System.currentTimeMillis(), node.nodeStats.outwardTransfersPerInsert(), noRemember);
		if(msg == null) return null;
		return new MessageItem(msg, null, node.nodeStats.allocationNoticesCounter, boostPriority ? DMT.PRIORITY_NOW : (short)-1);
	}

	@Override
	public boolean grabSendLoadStatsASAP(boolean realtime) {
		return loadSender(realtime).grabSendASAP();
	}

	@Override
	public void setSendLoadStatsASAP(boolean realtime) {
		loadSender(realtime).setSendASAP();
	}

	@Override
	public DecodingMessageGroup startProcessingDecryptedMessages(int size) {
		return new MyDecodingMessageGroup(size);
	}
	
	class MyDecodingMessageGroup implements DecodingMessageGroup {

		private final ArrayList<Message> messages;
		private final ArrayList<Message> messagesWantSomething;
		
		public MyDecodingMessageGroup(int size) {
			messages = new ArrayList<Message>(size);
			messagesWantSomething = new ArrayList<Message>(size);
		}

		@Override
		public void processDecryptedMessage(byte[] data, int offset,
				int length, int overhead) {
			Message m = node.usm.decodeSingleMessage(data, offset, length, PeerNode.this, overhead);
			if(m == null) {
				if(logMINOR) Logger.minor(this, "Message not decoded from "+PeerNode.this+" ("+PeerNode.this.getVersionNumber()+")");
				return;
			}
			if(DMT.isPeerLoadStatusMessage(m)) {
				handleMessage(m);
				return;
			}
			if(DMT.isLoadLimitedRequest(m)) {
				messagesWantSomething.add(m);
			} else {
				messages.add(m);
			}
		}

		@Override
		public void complete() {
			for(Message msg : messages) {
				handleMessage(msg);
			}
			for(Message msg : messagesWantSomething) {
				handleMessage(msg);
			}
		}
		
	}
	
	public boolean isLowCapacity(boolean isRealtime) {
		PeerLoadStats stats = outputLoadTracker(isRealtime).getLastIncomingLoadStats();
		if(stats == null) return false;
		NodePinger pinger = node.nodeStats.nodePinger;
		if(pinger == null) return false; // FIXME possible?
		if(pinger.capacityThreshold(isRealtime, true) > stats.peerLimit(true)) return true;
		if(pinger.capacityThreshold(isRealtime, false) > stats.peerLimit(false)) return true;
		return false;
	}

	public void reportRoutedTo(double target, boolean isLocal, boolean realTime, PeerNode prev, Set<PeerNode> routedTo) {
		double distance = Location.distance(target, getLocation());
		
		double myLoc = node.getLocation();
		double prevLoc;
		if(prev != null)
			prevLoc = prev.getLocation();
		else
			prevLoc = -1.0;
		
		double[] peersLocation = getPeersLocation();
		if((peersLocation != null) && (shallWeRouteAccordingToOurPeersLocation())) {
			for(double l : peersLocation) {
				boolean ignoreLoc = false; // Because we've already been there
				if(Math.abs(l - myLoc) < Double.MIN_VALUE * 2 ||
						Math.abs(l - prevLoc) < Double.MIN_VALUE * 2)
					ignoreLoc = true;
				else {
					for(PeerNode cmpPN : routedTo)
						if(Math.abs(l - cmpPN.getLocation()) < Double.MIN_VALUE * 2) {
							ignoreLoc = true;
							break;
						}
				}
				if(ignoreLoc) continue;
				double newDiff = Location.distance(l, target);
				if(newDiff < distance) {
					distance = newDiff;
				}
			}
			if(logMINOR)
				Logger.minor(this, "The peer "+this+" has published his peer's locations and the closest we have found to the target is "+distance+" away.");
		}
		
		node.nodeStats.routingMissDistanceOverall.report(distance);
		(isLocal ? node.nodeStats.routingMissDistanceLocal : node.nodeStats.routingMissDistanceRemote).report(distance);
		(realTime ? node.nodeStats.routingMissDistanceRT : node.nodeStats.routingMissDistanceBulk).report(distance);
		node.peers.incrementSelectionSamples(System.currentTimeMillis(), this);
	}

	private long maxPeerPingTime() {
		if(node == null)
			return NodeStats.DEFAULT_MAX_PING_TIME * 2;
		NodeStats stats = node.nodeStats;
		if(node.nodeStats == null)
			return NodeStats.DEFAULT_MAX_PING_TIME * 2;
		else
			return stats.maxPeerPingTime();
	}
	
	/** Whether we are sending the main jar to this peer */
	protected boolean sendingUOMMainJar;
	/** Whether we are sending the ext jar (legacy) to this peer */
	protected boolean sendingUOMLegacyExtJar;
	/** The number of UOM transfers in progress to this peer.
	 * Note that there are mechanisms in UOM to limit this. */
	private int uomCount;
	/** The time when we last had UOM transfers in progress to this peer,
	 * if uomCount == 0. */
	private long lastSentUOM;
	// FIXME consider limiting the individual dependencies. 
	// Not clear whether that would actually improve protection against DoS, given that transfer failures happen naturally anyway.
	
	/** Start sending a UOM jar to this peer.
	 * @return True unless it was already sending, in which case the caller
	 * should reject it. */
	public synchronized boolean sendingUOMJar(boolean isExt) {
		if(isExt) {
			if(sendingUOMLegacyExtJar) return false;
			sendingUOMLegacyExtJar = true;
		} else {
			if(sendingUOMMainJar) return false;
			sendingUOMMainJar = true;
		}
		return true;
	}
	
	public synchronized void finishedSendingUOMJar(boolean isExt) {
		if(isExt) {
			sendingUOMLegacyExtJar = false;
			if(!(sendingUOMMainJar || uomCount > 0))
				lastSentUOM = System.currentTimeMillis();
		} else {
			sendingUOMMainJar = false;
			if(!(sendingUOMLegacyExtJar || uomCount > 0))
				lastSentUOM = System.currentTimeMillis();
		}
	}
	
	protected synchronized long timeSinceSentUOM() {
		if(sendingUOMMainJar || sendingUOMLegacyExtJar) return 0;
		if(uomCount > 0) return 0;
		if(lastSentUOM <= 0) return Long.MAX_VALUE;
		return System.currentTimeMillis() - lastSentUOM;
	}
	
	public synchronized void incrementUOMSends() {
		uomCount++;
	}
	
	public synchronized void decrementUOMSends() {
		uomCount--;
		if(uomCount == 0 && (!sendingUOMMainJar) && (!sendingUOMLegacyExtJar))
			lastSentUOM = System.currentTimeMillis();
	}

	/** Get the boot ID for purposes of the other node. This is set to a random number on
	 * startup, but also whenever we disconnected(true,...) i.e. whenever we dump the 
	 * message queues and PacketFormat's. */
	public synchronized long getOutgoingBootID() {
		return this.myBootID;
	}

	
	static final long THROTTLE_REKEY = 1000;
	
	public synchronized boolean throttleRekey(TransportPlugin transportPlugin) {
		PeerTransport peerTransport = getPeerTransport(transportPlugin);
		if(peerTransport != null) {
			return peerTransport.throttleRekey();
		}
		Logger.error(this, "Transport was not found in both places. Not possible");
		return false; //Unlikely case
	}

	/** Calculate the maximum number of outgoing transfers to this peer that we
	 * will accept in requests and inserts. */
	public int calculateMaxTransfersOut(int timeout, double nonOverheadFraction) {
		// First get usable bandwidth.
		double bandwidth = (getThrottle().getBandwidth()+1.0);
		if(shouldThrottle())
			bandwidth = Math.min(bandwidth, node.getOutputBandwidthLimit() / 2);
		bandwidth *= nonOverheadFraction;
		// Transfers are divided into packets. Packets are 1KB. There are 1-2
		// of these for SSKs and 32 of them for CHKs, but that's irrelevant here.
		// We are only concerned here with the time that a transfer will have to
		// wait after sending a packet for it to have an opportunity to send 
		// another one. Or equivalently the delay between starting and sending 
		// the first packet.
		double packetsPerSecond = bandwidth / 1024.0;
		return (int)Math.max(1, Math.min(packetsPerSecond * timeout, Integer.MAX_VALUE));
	}

	public synchronized boolean hasFullNoderef() {
		return fullFieldSet != null;
	}
	
	public synchronized SimpleFieldSet getFullNoderef() {
		return fullFieldSet;
	}

	private int consecutiveGuaranteedRejectsRT = 0;
	private int consecutiveGuaranteedRejectsBulk = 0;

	private static final int CONSECUTIVE_REJECTS_MANDATORY_BACKOFF = 5;

	/** After 5 consecutive GUARANTEED soft rejections, we enter mandatory backoff.
	 * The reason why we don't immediately enter mandatory backoff is as follows:
	 * PROBLEM: Requests could have completed between the time when the request 
	 * was rejected and now.
	 * SOLUTION A: Tracking all possible requests which completed since the 
	 * request was sent. CON: This would be rather complex, and I'm not sure
	 * how well it would work when there are many requests in flight; would it
	 * even be possible without stopping sending requests after some arbitrary
	 * threshold? We might need a time element, and would probably need parameters...
	 * SOLUTION B: Enforcing a hard peer limit on both sides, as opposed to 
	 * accepting a request if the *current* usage, without the new request, is 
	 * over the limit. CON: This would break fairness between request types.
	 * 
	 * Of course, the problem with just using a counter is it may need to be 
	 * changed frequently ... FIXME create a better solution!
	 *
	 * Fortunately, this is pretty rare. It happens when e.g. we send an SSK,
	 * then we send a CHK, the messages are reordered and the CHK is accepted,
	 * and then the SSK is rejected. Both were GUARANTEED because if they 
	 * are accepted in order, thanks to the mechanism referred to in solution B,
	 * they will both be accepted.
	 */
	public void rejectedGuaranteed(boolean realTimeFlag) {
		synchronized(this) {
			if(realTimeFlag) {
				consecutiveGuaranteedRejectsRT++;
				if(consecutiveGuaranteedRejectsRT != CONSECUTIVE_REJECTS_MANDATORY_BACKOFF) {
					return;
				}
				consecutiveGuaranteedRejectsRT = 0;
			} else {
				consecutiveGuaranteedRejectsBulk++;
				if(consecutiveGuaranteedRejectsBulk != CONSECUTIVE_REJECTS_MANDATORY_BACKOFF) {
					return;
				}
				consecutiveGuaranteedRejectsBulk = 0;
			}
		}
		enterMandatoryBackoff("Mandatory:RejectedGUARANTEED", realTimeFlag);
	}

	/** Accepting a request, even if it was not GUARANTEED, resets the counters
	 * for consecutive guaranteed rejections. @see rejectedGuaranteed(boolean realTimeFlag).
	 */
	public void acceptedAny(boolean realTimeFlag) {
		synchronized(this) {
			if(realTimeFlag) {
				consecutiveGuaranteedRejectsRT = 0;
			} else {
				consecutiveGuaranteedRejectsBulk = 0;
			}
		}
	}

	/** @return The largest throttle window size of any of our throttles.
	 * This is just for guesstimating how many blocks we can have in flight. */
	@Override
	public int getThrottleWindowSize() {
		PacketThrottle throttle = getThrottle();
		if(throttle != null) return (int)(Math.min(throttle.getWindowSize(), Integer.MAX_VALUE));
		else return Integer.MAX_VALUE;
	}
	
	/**
	 * Method called from setTransportAddress or from NodeCrypto (handleNewTransport method).
	 * Checks if we have any address i.e if our peer has loaded the same transport, and then decides to use it.
	 */
	public synchronized void handleNewPeerTransport(PacketTransportBundle packetTransportBundle) {
		HashSet<String> physical = peerEnabledTransports.get(packetTransportBundle.transportName);
		if(physical == null)
			return;	//Don't load the transport if the peer does not use it.
		if(physical.size() == 0)
			return;
		PeerPacketTransport peerPacketTransport = new PeerPacketTransport(packetTransportBundle, this);
		// Don't use purge unnecessarily. In this case since it a new transport we don't need to do it.
		peerPacketTransport.setTransportAddress(physical, false, false);
		synchronized(packetTransportMapLock) {
			peerPacketTransportMap.put(peerPacketTransport.transportName, peerPacketTransport);
		}
	}
	
	/**
	 * Method called from createPeerStreamTransportMap or from NodeCrypto (handleNewTransport method).
	 * Checks if we have any address i.e if our peer has loaded the same transport, and then decides to use it.
	 */
	public synchronized void handleNewPeerTransport(StreamTransportBundle streamTransportBundle) {
		HashSet<String> physical = peerEnabledTransports.get(streamTransportBundle.transportName);
		if(physical == null)
			return;	//Don't load the transport if the peer does not use it.
		if(physical.size() == 0)
			return;
		PeerStreamTransport peerStreamTransport = new PeerStreamTransport(streamTransportBundle, this);
		// Don't use purge unnecessarily. In this case since it a new transport we don't need to do it.
		peerStreamTransport.setTransportAddress(physical, false, false);
		synchronized(streamTransportMapLock) {
			peerStreamTransportMap.put(peerStreamTransport.transportName, peerStreamTransport);
		}
	}
	
	public synchronized void disableTransport(String transportName) {
		if(peerPacketTransportMap.containsKey(transportName)) {
			synchronized(packetTransportMapLock) {
				disconnectTransport(true, peerPacketTransportMap.get(transportName));
				peerPacketTransportMap.remove(transportName);
			}
		}
		else if(peerStreamTransportMap.containsKey(transportName)) {
			synchronized(streamTransportMapLock) {
				disconnectTransport(true, peerStreamTransportMap.get(transportName));
				peerStreamTransportMap.remove(transportName);
			}
		}
		//Do other stuff. Inform of noderef change.
	}
	
	/**
	 * This method should be called when a particular transport has disconnected. 
	 * @param transportPlugin The transport that we need to handshake with.
	 * @param notRegistered
	 * @throws TransportPluginException Thrown if this PeerNode does not use the transport
	 */
	public void sendTransportHandshake(TransportPlugin transportPlugin, boolean notRegistered){
		PeerTransport peerTransport = getPeerTransport(transportPlugin);
		if(peerTransport != null)
			peerTransport.outgoingMangler.sendHandshake(this, notRegistered);
	}
	
	/**
	 * We can use this when we have a noderef to process or the peer noderef has changed.
	 * It ll check if our peer loaded any new transport 
	 * and try to handshake with that as well (if we ourselves have that transport that is).
	 * Also if we call this for metadata it does not directly setDetectedTransportAddress.
	 * This should be done explicity.
	 * Refer to previous Peer address based version of PeerNode for what used to happen.
	 * @param fs
	 * @param setDetected If true, it is assumed that it is the metadata information and we can directly set
	 * detectedTransportAddress.
	 * @param purgeAddresses If true it will get rid of all previous addresses.
	 * Use it only if a new noderef has been obtained
	 */
	public synchronized void setTransportAddress(SimpleFieldSet fs, boolean setDetected, boolean purgeAddresses) {
		Iterator<String> it = fs.keyIterator();
		while(it.hasNext()) {
			PacketTransportBundle packetBundle;
			StreamTransportBundle streamBundle;
			String transportName = it.next();
			String[] addresses = fs.getAll(transportName);
			HashSet<String> arrayAddress = recordAddress(transportName, addresses);
			
			// Condition 1: Inform already loaded transports of the new addresses.
			if(peerPacketTransportMap.containsKey(transportName))
				peerPacketTransportMap.get(transportName).setTransportAddress(arrayAddress, setDetected, purgeAddresses);
			else if(peerStreamTransportMap.containsKey(transportName))
				peerStreamTransportMap.get(transportName).setTransportAddress(arrayAddress, setDetected, purgeAddresses);
			
			//Condition 2: If we find that our peer has a new transport that we have, then get it
			
			else if((packetBundle = crypto.getPacketTransportBundleMap(transportName)) != null)
				handleNewPeerTransport(packetBundle);
			else if((streamBundle = crypto.getStreamTransportBundleMap(transportName)) != null)
				handleNewPeerTransport(streamBundle);
			
			//Condition 3: Inform the user that we don't have this transport.
			//TODO add user alerts
			
		}
	}
	
	public synchronized HashMap<String, PeerPacketTransport> getPeerPacketTransportMap(){
		return peerPacketTransportMap;
	}
	
	public synchronized HashMap<String, PeerStreamTransport> getPeerStreamTransportMap(){
		return peerStreamTransportMap;
	}
	
	public boolean containsTransport(String transportName){
		if(peerPacketTransportMap.containsKey(transportName))
			return true;
		else if(peerStreamTransportMap.containsKey(transportName))
			return true;
		
		return false;
	}
	
	public boolean matchesPluginAddress(PluginAddress address, TransportPlugin transportPlugin) {
		PeerTransport peerTransport = getPeerTransport(transportPlugin);
		if(peerTransport != null) {
			if(peerTransport.detectedTransportAddress.laxEquals(address))
				return true;
		}
		return false;
	}
	
	/**
	 * Check if we are already connected to a PeerNode having the same physical address.
	 * Check if we want to connect to this PeerNode
	 * @return True if this PeerNode is unique and we can connect to it.
	 */
	public boolean checkPeerNodeUnique() {
		for(String transportName : peerPacketTransportMap.keySet()) {
			if(!checkPeerNodeUnique(peerPacketTransportMap.get(transportName)))
				return false;
		}
		for(String transportName : peerStreamTransportMap.keySet()) {
			if(!checkPeerNodeUnique(peerStreamTransportMap.get(transportName)))
				return false;
		}
		return true;
	}
	
	public boolean checkPeerNodeUnique(PeerTransport peerTransport) {
		boolean okay = false;
		boolean any = false;
		PluginAddress[] handshakeTransportAddress = peerTransport.handshakeTransportAddresses;
		if(handshakeTransportAddress != null) {
			for(PluginAddress address : handshakeTransportAddress) {
				if(address == null) continue;
				try {	
					FreenetInetAddress addr = address.getFreenetAddress();
					if(addr == null) continue;
					InetAddress a = addr.getAddress(false);
					if(a == null) continue;
					if(a.isAnyLocalAddress() || a.isSiteLocalAddress()) continue;
					any = true;
					if(crypto.allowConnection(this, addr, peerTransport.transportPlugin))
						okay = true;
				}catch(UnsupportedIPAddressOperationException e) {
					//Non IP based addresses are assumed to be unique for now
				}
			}
		} else {
			Logger.error(this, "Peer does not have any IP addresses???");
		}
		if(any && !okay) {
			Logger.normal(this, "Rejecting peer as we are already connected to a peer with the same IP address");
			return false;
		}
		return true;
	}
	
	public PeerTransport getPeerTransport(TransportPlugin transportPlugin) {
		String transportName = transportPlugin.transportName;
		PeerTransport peerTransport;
		synchronized(packetTransportMapLock) {
			peerTransport = peerPacketTransportMap.get(transportName);
			if(peerTransport != null)
				return peerTransport;
		}
		synchronized(streamTransportMapLock) {	
			peerTransport = peerStreamTransportMap.get(transportName);
			if(peerTransport != null)
				return peerTransport;
		}
		return null;
	}
	
	public PeerPacketTransport getPeerTransport(PacketTransportPlugin transportPlugin) {
		synchronized(packetTransportMapLock) {
			return peerPacketTransportMap.get(transportPlugin.transportName);
		}
	}
	
	public PeerStreamTransport getPeerTransport(StreamTransportPlugin transportPlugin) {
		synchronized(streamTransportMapLock) {	
			return peerStreamTransportMap.get(transportPlugin.transportName);
		}
	}
	
	@Override
	public PeerMessageTracker getPeerMessageTracker() {
		return pmt;
	}
	
	/**
	 * Record the addresses in peerEnabledTransports which is referred later on.
	 * @param transportName
	 * @param address
	 * @return The address that exists after the operation for that particular transport 
	 */
	private HashSet<String> recordAddress(String transportName, HashSet<String> address) {
		HashSet<String> temp = peerEnabledTransports.get(transportName);
		if(temp == null)
			temp = new HashSet<String> ();
		temp.addAll(address);
		peerEnabledTransports.put(transportName, temp);
		return temp;
	}
	
	/**
	 * Record the addresses in peerEnabledTransports which is referred later on.
	 * @param transportName
	 * @param address
	 * @return The address that exists after the operation for that particular transport
	 */
	private HashSet<String> recordAddress(String transportName, String[] address) {
		HashSet<String> temp = new HashSet<String> ();
		for(String addr : address)
			temp.add(addr);
		return recordAddress(transportName, temp);
	}
	
}<|MERGE_RESOLUTION|>--- conflicted
+++ resolved
@@ -139,13 +139,6 @@
 	
 	/** This is a hack. It is the address of the default udp transport */
 	private Peer detectedPeer;
-<<<<<<< HEAD
-=======
-	/** My OutgoingPacketMangler i.e. the object which encrypts packets sent to this node */
-	private final OutgoingPacketMangler outgoingMangler;
-	/** Advertised addresses */
-	protected List<Peer> nominalPeer;
->>>>>>> d1e3b5b1
 	/** The PeerNode's report of our IP address */
 	private Peer remoteDetectedPeer;
 	/** Is this a testnet node? */
@@ -590,7 +583,6 @@
 			Logger.error(this, "Caught: " + e1);
 			throw new Error(e1);
 		}
-<<<<<<< HEAD
 		
 		/*
 		 * Pass data to setTransportAddress. It checks what transports we have and they have and adds what is common.
@@ -600,48 +592,6 @@
 		// Don't use purge unnecessarily. In this case since it a new transport we don't need to do it.
 		setTransportAddress(transports, false, false);
 		
-=======
-
-		nominalPeer = new ArrayList<Peer>();
-		try {
-			String physical[] = fs.getAll("physical.udp");
-			if(physical == null) {
-				// Leave it empty
-			} else {
-				for(String phys: physical) {
-					Peer p;
-					try {
-						p = new Peer(phys, true, true);
-					} catch(HostnameSyntaxException e) {
-						if(fromLocal)
-							Logger.error(this, "Invalid hostname or IP Address syntax error while parsing peer reference in local peers list: " + phys);
-						System.err.println("Invalid hostname or IP Address syntax error while parsing peer reference: " + phys);
-						continue;
-					} catch (PeerParseException e) {
-						if(fromLocal)
-							Logger.error(this, "Invalid hostname or IP Address syntax error while parsing peer reference in local peers list: " + phys);
-						System.err.println("Invalid hostname or IP Address syntax error while parsing peer reference: " + phys);
-						continue;
-					} catch (UnknownHostException e) {
-						if(fromLocal)
-							Logger.error(this, "Invalid hostname or IP Address syntax error while parsing peer reference in local peers list: " + phys);
-						System.err.println("Invalid hostname or IP Address syntax error while parsing peer reference: " + phys);
-						continue;
-					}
-					if(!nominalPeer.contains(p))
-						nominalPeer.add(p);
-				}
-			}
-		} catch(Exception e1) {
-			throw new FSParseException(e1);
-		}
-		if(nominalPeer.isEmpty()) {
-			Logger.normal(this, "No IP addresses found for identity '" + identityAsBase64String + "', possibly at location '" + Double.toString(currentLocation) + ": " + userToString());
-			detectedPeer = null;
-		} else {
-			detectedPeer = nominalPeer.get(0);
-		}
->>>>>>> d1e3b5b1
 		updateShortToString();
 
 
@@ -840,34 +790,11 @@
 	/**
 	* Returns an array with the advertised addresses and the detected one
 	*/
-<<<<<<< HEAD
 	protected synchronized PluginAddress[] getHandshakeAddresses(TransportPlugin transportPlugin) {
 		PeerTransport peerTransport;
 		if((peerTransport = getPeerTransport(transportPlugin)) != null)
 			return peerTransport.handshakeTransportAddresses;
 		return null; //Shouldn't occur
-=======
-	private Peer[] updateHandshakeIPs(Peer[] localHandshakeIPs, boolean ignoreHostnames) {
-		for(Peer localHandshakeIP: localHandshakeIPs) {
-			if(ignoreHostnames) {
-				// Don't do a DNS request on the first cycle through PeerNodes by DNSRequest
-				// upon startup (I suspect the following won't do anything, but just in case)
-				if(logMINOR)
-					Logger.debug(this, "updateHandshakeIPs: calling getAddress(false) on Peer '" + localHandshakeIP + "' for " + shortToString() + " (" + ignoreHostnames + ')');
-				localHandshakeIP.getAddress(false);
-			} else {
-				// Actually do the DNS request for the member Peer of localHandshakeIPs
-				if(logMINOR)
-					Logger.debug(this, "updateHandshakeIPs: calling getHandshakeAddress() on Peer '" + localHandshakeIP + "' for " + shortToString() + " (" + ignoreHostnames + ')');
-				localHandshakeIP.getHandshakeAddress();
-			}
-		}
-		// De-dupe
-		HashSet<Peer> ret = new HashSet<Peer>();
-		for(Peer localHandshakeIP: localHandshakeIPs)
-			ret.add(localHandshakeIP);
-		return ret.toArray(new Peer[ret.size()]);
->>>>>>> d1e3b5b1
 	}
 
 	/**
@@ -878,92 +805,8 @@
 		for(String transportName : peerPacketTransportMap.keySet()) {
 			peerPacketTransportMap.get(transportName).maybeUpdateHandshakeAddresses(ignoreHostnames);
 		}
-<<<<<<< HEAD
 		for(String transportName : peerStreamTransportMap.keySet()) {
 			peerStreamTransportMap.get(transportName).maybeUpdateHandshakeAddresses(ignoreHostnames);
-=======
-		if(logMINOR)
-			Logger.minor(this, "Updating handshake IPs for peer '" + shortToString() + "' (" + ignoreHostnames + ')');
-		Peer[] myNominalPeer;
-
-		// Don't synchronize while doing lookups which may take a long time!
-		synchronized(this) {
-			myNominalPeer = nominalPeer.toArray(new Peer[nominalPeer.size()]);
-		}
-
-		Peer[] localHandshakeIPs;
-		if(myNominalPeer.length == 0) {
-			if(localDetectedPeer == null) {
-				synchronized(this) {
-					handshakeIPs = null;
-				}
-				if(logMINOR)
-					Logger.minor(this, "1: maybeUpdateHandshakeIPs got a result of: " + handshakeIPsToString());
-				return;
-			}
-			localHandshakeIPs = new Peer[]{localDetectedPeer};
-			localHandshakeIPs = updateHandshakeIPs(localHandshakeIPs, ignoreHostnames);
-			synchronized(this) {
-				handshakeIPs = localHandshakeIPs;
-			}
-			if(logMINOR)
-				Logger.minor(this, "2: maybeUpdateHandshakeIPs got a result of: " + handshakeIPsToString());
-			return;
-		}
-
-		// Hack for two nodes on the same IP that can't talk over inet for routing reasons
-		FreenetInetAddress localhost = node.fLocalhostAddress;
-		Peer[] nodePeers = outgoingMangler.getPrimaryIPAddress();
-
-		List<Peer> localPeers = null;
-		synchronized(this) {
-			localPeers = new ArrayList<Peer>(nominalPeer);
-		}
-
-		boolean addedLocalhost = false;
-		Peer detectedDuplicate = null;
-		for(Peer p: myNominalPeer) {
-			if(p == null)
-				continue;
-			if(localDetectedPeer != null) {
-				if((p != localDetectedPeer) && p.equals(localDetectedPeer)) {
-					// Equal but not the same object; need to update the copy.
-					detectedDuplicate = p;
-				}
-			}
-			FreenetInetAddress addr = p.getFreenetAddress();
-			if(addr.equals(localhost)) {
-				if(addedLocalhost)
-					continue;
-				addedLocalhost = true;
-			}
-			for(Peer nodePeer: nodePeers) {
-				// REDFLAG - Two lines so we can see which variable is null when it NPEs
-				FreenetInetAddress myAddr = nodePeer.getFreenetAddress();
-				if(myAddr.equals(addr)) {
-					if(!addedLocalhost)
-						localPeers.add(new Peer(localhost, p.getPort()));
-					addedLocalhost = true;
-				}
-			}
-			if(localPeers.contains(p))
-				continue;
-			localPeers.add(p);
-		}
-
-		localHandshakeIPs = localPeers.toArray(new Peer[localPeers.size()]);
-		localHandshakeIPs = updateHandshakeIPs(localHandshakeIPs, ignoreHostnames);
-		synchronized(this) {
-			handshakeIPs = localHandshakeIPs;
-			if((detectedDuplicate != null) && detectedDuplicate.equals(localDetectedPeer))
-				localDetectedPeer = detectedPeer = detectedDuplicate;
-			updateShortToString();
-		}
-		if(logMINOR) {
-			if(localDetectedPeer != null)
-				Logger.minor(this, "3: detectedPeer = " + localDetectedPeer + " (" + localDetectedPeer.getAddress(false) + ')');
-			Logger.minor(this, "3: maybeUpdateHandshakeIPs got a result of: " + handshakeIPsToString());
->>>>>>> d1e3b5b1
 		}
 	}
 
@@ -1891,7 +1734,6 @@
 				PeerStreamTransport peerTransport = peerStreamTransportMap.get(transportName);
 				newID = peerTransport.completedHandshake();
 			}
-<<<<<<< HEAD
 			else
 				newID = -1; //Situation not possible
 			
@@ -1910,65 +1752,6 @@
 			isRoutable = routable;
 			unroutableNewerVersion = newer;
 			unroutableOlderVersion = older;
-=======
-			ctx = null;
-			isRekeying = false;
-			timeLastRekeyed = now - (unverified ? 0 : FNPPacketMangler.MAX_SESSION_KEY_REKEYING_DELAY / 2);
-			totalBytesExchangedWithCurrentTracker = 0;
-			// This has happened in the past, and caused problems, check for it.
-			if(currentTracker != null && previousTracker != null &&
-					Arrays.equals(currentTracker.outgoingKey, previousTracker.outgoingKey) &&
-					Arrays.equals(currentTracker.incommingKey, previousTracker.incommingKey))
-				Logger.error(this, "currentTracker key equals previousTracker key: cur "+currentTracker+" prev "+previousTracker);
-			if(previousTracker != null && unverifiedTracker != null &&
-					Arrays.equals(previousTracker.outgoingKey, unverifiedTracker.outgoingKey) &&
-					Arrays.equals(previousTracker.incommingKey, unverifiedTracker.incommingKey))
-				Logger.error(this, "previousTracker key equals unverifiedTracker key: prev "+previousTracker+" unv "+unverifiedTracker);
-			timeLastSentPacket = now;
-			if(packetFormat == null) {
-				packetFormat = new NewPacketFormat(this, ourInitialMsgID, theirInitialMsgID);
-			}
-			// Completed setup counts as received data packet, for purposes of avoiding spurious disconnections.
-			timeLastReceivedPacket = now;
-			timeLastReceivedDataPacket = now;
-			timeLastReceivedAck = now;
-		}
-		if(messagesTellDisconnected != null) {
-			for(MessageItem item: messagesTellDisconnected) {
-				item.onDisconnect();
-			}
-		}
-
-		if(bootIDChanged) {
-			node.lm.lostOrRestartedNode(this);
-			node.usm.onRestart(this);
-			node.tracker.onRestartOrDisconnect(this);
-		}
-		if(oldPrev != null) oldPrev.disconnected();
-		if(oldCur != null) oldCur.disconnected();
-		if(oldPacketFormat != null) {
-			List<MessageItem> tellDisconnect = oldPacketFormat.onDisconnect();
-			if(tellDisconnect != null)
-				for(MessageItem item : tellDisconnect) {
-					item.onDisconnect();
-				}
-		}
-		PacketThrottle throttle;
-		synchronized(this) {
-			throttle = _lastThrottle;
-		}
-		if(throttle != null) throttle.maybeDisconnected();
-		Logger.normal(this, "Completed handshake with " + this + " on " + replyTo + " - current: " + currentTracker +
-			" old: " + previousTracker + " unverified: " + unverifiedTracker + " bootID: " + thisBootID + (bootIDChanged ? "(changed) " : "") + " for " + shortToString());
-
-		setPeerNodeStatus(now);
-
-		if(newer || older || !isConnected())
-			node.peers.disconnected(this);
-		else if(!wasARekey) {
-			node.peers.addConnectedPeer(this);
-			maybeOnConnect();
->>>>>>> d1e3b5b1
 		}
 		
 		return newID;
@@ -2362,57 +2145,11 @@
 			}
 		}
 		try {
-<<<<<<< HEAD
 			SimpleFieldSet transports = fs.subset("physical");
 			// Purge all addresses since it is a new noderef
 			if(transports != null) {
 				setTransportAddress(transports, false, true);
 				changedAnything = true;
-=======
-			String physical[] = fs.getAll("physical.udp");
-			if(physical != null) {
-				List<Peer> oldNominalPeer = nominalPeer;
-
-				nominalPeer = new ArrayList<Peer>(physical.length);
-
-				Peer[] oldPeers = oldNominalPeer.toArray(new Peer[oldNominalPeer.size()]);
-
-				for(String phys: physical) {
-					Peer p;
-					try {
-						p = new Peer(phys, true, true);
-					} catch(HostnameSyntaxException e) {
-						Logger.error(this, "Invalid hostname or IP Address syntax error while parsing new peer reference: " + phys);
-						continue;
-					} catch (PeerParseException e) {
-						Logger.error(this, "Invalid hostname or IP Address syntax error while parsing new peer reference: " + phys);
-						continue;
-					} catch (UnknownHostException e) {
-						// Should be impossible???
-						Logger.error(this, "Invalid hostname or IP Address syntax error while parsing new peer reference: " + phys);
-						continue;
-					}
-					if(!nominalPeer.contains(p)) {
-						if(oldNominalPeer.contains(p)) {
-							// Do nothing
-							// .contains() will .equals() on each, and equals() will propagate the looked-up IP if necessary.
-							// This is obviously O(n^2), but it doesn't matter, there will be very few peers.
-						}
-						nominalPeer.add(p);
-					}
-				}
-				// XXX should we trigger changedAnything on *any* change, or on just *addition* of new addresses
-				if(!Arrays.equals(oldPeers, nominalPeer.toArray(new Peer[nominalPeer.size()]))) {
-					changedAnything = true;
-					if(logMINOR) Logger.minor(this, "Got new physical.udp for "+this+" : "+Arrays.toString(nominalPeer.toArray()));
-					// Look up the DNS names if any ASAP
-					lastAttemptedHandshakeIPUpdateTime = 0;
-					// Clear nonces to prevent leak. Will kill any in-progress connect attempts, but that is okay because
-					// either we got an ARK which changed our peers list, or we just connected.
-					jfkNoncesSent.clear();
-				}
-
->>>>>>> d1e3b5b1
 			} else if(forARK || forFullNodeRef) {
 				// Connection setup doesn't include a physical.udp.
 				// Differential noderefs only include it on the first one after connect.
@@ -3812,70 +3549,11 @@
 	 * Alternates between valid values.
 	 * (FIXME!)
 	 */
-<<<<<<< HEAD
 	public PluginAddress getHandshakeAddress(TransportPlugin transportPlugin) {
 		PeerTransport peerTransport = getPeerTransport(transportPlugin);
 		if(peerTransport != null)
 			return peerTransport.getHandshakeAddress();
 		return null;
-=======
-	public Peer getHandshakeIP() {
-		Peer[] localHandshakeIPs;
-		if(!shouldSendHandshake()) {
-			if(logMINOR) Logger.minor(this, "Not sending handshake to "+getPeer()+" because pn.shouldSendHandshake() returned false");
-			return null;
-		}
-		long firstTime = System.currentTimeMillis();
-		localHandshakeIPs = getHandshakeIPs();
-		long secondTime = System.currentTimeMillis();
-		if((secondTime - firstTime) > 1000)
-			Logger.error(this, "getHandshakeIPs() took more than a second to execute ("+(secondTime - firstTime)+") working on "+userToString());
-		if(localHandshakeIPs.length == 0) {
-			long thirdTime = System.currentTimeMillis();
-			if((thirdTime - secondTime) > 1000)
-				Logger.error(this, "couldNotSendHandshake() (after getHandshakeIPs()) took more than a second to execute ("+(thirdTime - secondTime)+") working on "+userToString());
-			return null;
-		}
-		long loopTime1 = System.currentTimeMillis();
-		List<Peer> validIPs = new ArrayList<Peer>(localHandshakeIPs.length);
-		boolean allowLocalAddresses = allowLocalAddresses();
-		for(Peer peer: localHandshakeIPs) {
-			FreenetInetAddress addr = peer.getFreenetAddress();
-			if(peer.getAddress(false) == null) {
-				if(logMINOR) Logger.minor(this, "Not sending handshake to "+peer+" for "+getPeer()+" because the DNS lookup failed or it's a currently unsupported IPv6 address");
-				continue;
-			}
-			if(!peer.isRealInternetAddress(false, false, allowLocalAddresses)) {
-				if(logMINOR) Logger.minor(this, "Not sending handshake to "+peer+" for "+getPeer()+" because it's not a real Internet address and metadata.allowLocalAddresses is not true");
-				continue;
-			}
-			if(!isConnected()) {
-				// If we are connected, we are rekeying.
-				// We have separate code to boot out connections.
-				if(!outgoingMangler.allowConnection(this, addr)) {
-					if(logMINOR)
-						Logger.minor(this, "Not sending handshake packet to "+peer+" for "+this);
-					continue;
-				}
-			}
-			validIPs.add(peer);
-		}
-		Peer ret;
-		if(validIPs.isEmpty()) {
-			ret = null;
-		} else if(validIPs.size() == 1) {
-			ret = validIPs.get(0);
-		} else {
-			// Don't need to synchronize for this value as we're only called from one thread anyway.
-			handshakeIPAlternator %= validIPs.size();
-			ret = validIPs.get(handshakeIPAlternator);
-			handshakeIPAlternator++;
-		}
-		long loopTime2 = System.currentTimeMillis();
-		if((loopTime2 - loopTime1) > 1000)
-			Logger.normal(this, "loopTime2 is more than a second after loopTime1 ("+(loopTime2 - loopTime1)+") working on "+userToString());
-		return ret;
->>>>>>> d1e3b5b1
 	}
 
 	public void sendNodeToNodeMessage(SimpleFieldSet fs, int n2nType, boolean includeSentTime, long now, boolean queueOnNotConnected) {
