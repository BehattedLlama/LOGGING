/* This code is part of Freenet. It is distributed under the GNU General
 * Public License, version 2 (or at your option any later version). See
 * http://www.gnu.org/ for further details of the GPL. */
package freenet.node.fcp;

import com.db4o.ObjectContainer;

import freenet.config.Config;
import freenet.config.Option;
import freenet.config.SubConfig;
import freenet.node.Node;
import freenet.support.Logger;
import freenet.support.SimpleFieldSet;
import freenet.support.Logger.LogLevel;

public class ModifyConfig extends FCPMessage {

	static final String NAME = "ModifyConfig";
	
	final SimpleFieldSet fs;
	final String identifier;
	
	public ModifyConfig(SimpleFieldSet fs) {
		this.fs = fs;
		this.identifier = fs.get("Identifier");
		fs.removeValue("Identifier");
	}

	@Override
	public SimpleFieldSet getFieldSet() {
		return new SimpleFieldSet(true);
	}

	@Override
	public String getName() {
		return NAME;
	}

	@Override
	public void run(FCPConnectionHandler handler, Node node) throws MessageInvalidException {
		if(!handler.hasFullAccess()) {
			throw new MessageInvalidException(ProtocolErrorMessage.ACCESS_DENIED, "ModifyConfig requires full access", identifier, false);
		}
		Config config = node.config;
		
		boolean logMINOR = Logger.shouldLog(LogLevel.MINOR, this);
		
		for(SubConfig sc: config.getConfigs()) {
			String prefix = sc.getPrefix();
			for(Option<?> o: sc.getOptions()) {
				String configName=o.getName();
				if(logMINOR) Logger.minor(this, "Setting "+prefix+ '.' +configName);
				
				// we ignore unreconized parameters 
				String s = fs.get(prefix+ '.' +configName);
				if(s != null) {
<<<<<<< HEAD
					if(!(o[j].getValueString().equals(s))){
						if(logMINOR) Logger.minor(this, "Setting "+prefix+ '.' +configName+" to "+s);
						try{
							o[j].setValue(s);
=======
					if(!(o.getValueString().equals(s))){
						if(logMINOR) Logger.minor(this, "Setting "+prefix+ '.' +configName+" to "+s);
						try{
							o.setValue(s);
>>>>>>> 56d50906
						}catch(Exception e){
							// Bad values silently fail from an FCP perspective, but the FCP client can tell if a change took by comparing ConfigData messages before and after
							Logger.error(this, "Caught "+e, e);
						}
					}
				}
			}
		}
		node.clientCore.storeConfig();
		handler.outputHandler.queue(new ConfigData(node, true, false, false, false, false, false, false, false, identifier));
	}

	@Override
	public void removeFrom(ObjectContainer container) {
		throw new UnsupportedOperationException();
	}
}<|MERGE_RESOLUTION|>--- conflicted
+++ resolved
@@ -54,17 +54,10 @@
 				// we ignore unreconized parameters 
 				String s = fs.get(prefix+ '.' +configName);
 				if(s != null) {
-<<<<<<< HEAD
-					if(!(o[j].getValueString().equals(s))){
-						if(logMINOR) Logger.minor(this, "Setting "+prefix+ '.' +configName+" to "+s);
-						try{
-							o[j].setValue(s);
-=======
 					if(!(o.getValueString().equals(s))){
 						if(logMINOR) Logger.minor(this, "Setting "+prefix+ '.' +configName+" to "+s);
 						try{
 							o.setValue(s);
->>>>>>> 56d50906
 						}catch(Exception e){
 							// Bad values silently fail from an FCP perspective, but the FCP client can tell if a change took by comparing ConfigData messages before and after
 							Logger.error(this, "Caught "+e, e);
