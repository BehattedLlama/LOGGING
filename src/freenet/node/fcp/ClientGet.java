--- conflicted
+++ resolved
@@ -295,13 +295,8 @@
 			if(targetFile != null)
 				container.activate(targetFile, 5);
 		}
-<<<<<<< HEAD
-		boolean bucketChanged = true;
-		if(returnBucket != data && !binaryBlob) {
-=======
 		boolean bucketChanged = (returnBucket != data && !binaryBlob);
 		if(bucketChanged) {
->>>>>>> 11a39cff
 			// FIXME A succession of increasingly wierd failure modes. Most of which have been observed in practice. :<
 			// FIXME For any of these to happen there must be a bug in the client layer code or in db4o. So this is defensive.
 			synchronized(this) {
