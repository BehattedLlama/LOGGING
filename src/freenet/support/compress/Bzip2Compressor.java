--- conflicted
+++ resolved
@@ -50,12 +50,8 @@
 
 	@Override
 	public long compress(InputStream is, OutputStream os, long maxReadLength, long maxWriteLength,
-<<<<<<< HEAD
-						 long amountOfDataToCheckCompressionRatio, int minimumCompressionPercentage) throws IOException {
-=======
 						 long amountOfDataToCheckCompressionRatio, int minimumCompressionPercentage)
 			throws IOException, CompressionRatioException {
->>>>>>> 2015adb0
 		if(maxReadLength <= 0)
 			throw new IllegalArgumentException();
 		BZip2CompressorOutputStream bz2os = null;
@@ -95,7 +91,6 @@
 				bz2os.flush();
 				bz2os.close();
 			}
-
 		}
 	}
 
