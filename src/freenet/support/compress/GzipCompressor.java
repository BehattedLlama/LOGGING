package freenet.support.compress;

import java.io.ByteArrayInputStream;
import java.io.ByteArrayOutputStream;
import java.io.IOException;
import java.io.InputStream;
import java.io.OutputStream;
import java.util.zip.GZIPInputStream;
import java.util.zip.GZIPOutputStream;

import freenet.support.Logger;
import freenet.support.api.Bucket;
import freenet.support.api.BucketFactory;
import freenet.support.io.Closer;
import freenet.support.io.CountedOutputStream;

public class GzipCompressor extends AbstractCompressor {

	@Override
	public Bucket compress(Bucket data, BucketFactory bf, long maxReadLength, long maxWriteLength)
			throws IOException, CompressionOutputSizeException, CompressionRatioException {
		Bucket output = bf.makeBucket(maxWriteLength);
		InputStream is = null;
		OutputStream os = null;
		try {
			is = data.getInputStream();
			os = output.getOutputStream();
			compress(is, os, maxReadLength, maxWriteLength);
			// It is essential that the close()'s throw if there is any problem.
			is.close(); is = null;
			os.close(); os = null;
		} finally {
			Closer.close(is);
			Closer.close(os);
		}
		return output;
	}

	@Override
	public long compress(InputStream is, OutputStream os, long maxReadLength, long maxWriteLength,
<<<<<<< HEAD
						 long amountOfDataToCheckCompressionRatio, int minimumCompressionPercentage) throws IOException {
=======
						 long amountOfDataToCheckCompressionRatio, int minimumCompressionPercentage)
			throws IOException, CompressionRatioException {
>>>>>>> 2015adb0
		if(maxReadLength < 0)
			throw new IllegalArgumentException();
		GZIPOutputStream gos = null;
		CountedOutputStream cos = new CountedOutputStream(os);
		try {
			gos = new GZIPOutputStream(cos);
			long read = 0;
			// Bigger input buffer, so can compress all at once.
			// Won't hurt on I/O either, although most OSs will only return a page at a time.
			int bufferSize = 32768;
			byte[] buffer = new byte[bufferSize];
			long iterationToCheckCompressionRatio = amountOfDataToCheckCompressionRatio / bufferSize;
			int i = 0;
			while(true) {
				int l = (int) Math.min(buffer.length, maxReadLength - read);
				int x = l == 0 ? -1 : is.read(buffer, 0, l);
				if(x <= -1) break;
				if(x == 0) throw new IOException("Returned zero from read()");
				gos.write(buffer, 0, x);
				read += x;
				if(cos.written() > maxWriteLength)
					throw new CompressionOutputSizeException();

				if (++i == iterationToCheckCompressionRatio)
					checkCompressionEffect(read, cos.written(), minimumCompressionPercentage);
			}
			gos.flush();
			gos.finish();
			cos.flush();
			gos = null;
			if(cos.written() > maxWriteLength)
				throw new CompressionOutputSizeException();
			return cos.written();
		} finally {
			if(gos != null) {
				gos.flush();
				gos.finish();
			}
		}
	}

	@Override
	public long decompress(InputStream is, OutputStream os, long maxLength, long maxCheckSizeBytes) throws IOException, CompressionOutputSizeException {
		GZIPInputStream gis = new GZIPInputStream(is);
		long written = 0;
		int bufSize = 32768;
		if(maxLength > 0 && maxLength < bufSize)
			bufSize = (int)maxLength;
		byte[] buffer = new byte[bufSize];
		while(true) {
			int expectedBytesRead = (int) Math.min(buffer.length, maxLength - written);
			// We can over-read to determine whether we have over-read.
			// We enforce maximum size this way.
			// FIXME there is probably a better way to do this!
			int bytesRead = gis.read(buffer, 0, buffer.length);
			if(expectedBytesRead < bytesRead) {
				Logger.normal(this, "expectedBytesRead="+expectedBytesRead+", bytesRead="+bytesRead+", written="+written+", maxLength="+maxLength+" throwing a CompressionOutputSizeException");
				if(maxCheckSizeBytes > 0) {
					written += bytesRead;
					while(true) {
						expectedBytesRead = (int) Math.min(buffer.length, maxLength + maxCheckSizeBytes - written);
						bytesRead = gis.read(buffer, 0, expectedBytesRead);
						if(bytesRead <= -1) throw new CompressionOutputSizeException(written);
						if(bytesRead == 0) throw new IOException("Returned zero from read()");
						written += bytesRead;
					}
				}
				throw new CompressionOutputSizeException();
			}
			if(bytesRead <= -1) {
				os.flush();
				return written;
			}
			if(bytesRead == 0) throw new IOException("Returned zero from read()");
			os.write(buffer, 0, bytesRead);
			written += bytesRead;
		}
	}

	@Override
	public int decompress(byte[] dbuf, int i, int j, byte[] output) throws CompressionOutputSizeException {
		// Didn't work with Inflater.
		// FIXME fix sometimes to use Inflater - format issue?
		ByteArrayInputStream bais = new ByteArrayInputStream(dbuf, i, j);
		ByteArrayOutputStream baos = new ByteArrayOutputStream(output.length);
		int bytes = 0;
		try {
			decompress(bais, baos, output.length, -1);
			bytes = baos.size();
		} catch (IOException e) {
			// Impossible
			throw new Error("Got IOException: " + e.getMessage(), e);
		}
		byte[] buf = baos.toByteArray();
		System.arraycopy(buf, 0, output, 0, bytes);
		return bytes;
	}
}<|MERGE_RESOLUTION|>--- conflicted
+++ resolved
@@ -38,12 +38,8 @@
 
 	@Override
 	public long compress(InputStream is, OutputStream os, long maxReadLength, long maxWriteLength,
-<<<<<<< HEAD
-						 long amountOfDataToCheckCompressionRatio, int minimumCompressionPercentage) throws IOException {
-=======
 						 long amountOfDataToCheckCompressionRatio, int minimumCompressionPercentage)
 			throws IOException, CompressionRatioException {
->>>>>>> 2015adb0
 		if(maxReadLength < 0)
 			throw new IllegalArgumentException();
 		GZIPOutputStream gos = null;
