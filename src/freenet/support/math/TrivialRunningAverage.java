--- conflicted
+++ resolved
@@ -1,10 +1,6 @@
 package freenet.support.math;
 
-<<<<<<< HEAD
-public class TrivialRunningAverage implements RunningAverage, Cloneable {
-=======
 public final class TrivialRunningAverage implements RunningAverage, Cloneable {
->>>>>>> dd471ec1
 
 	private static final long serialVersionUID = 1L;
 	private long reports;
