--- conflicted
+++ resolved
@@ -226,15 +226,10 @@
 								if(x == 0) {
 									assert(false);
 									timedJobsByTime.remove(t);
-<<<<<<< HEAD
-								} else {
-									if(x != newJobs.length) // XXX impossible
-=======
 								} else if (x == 1) {
 									timedJobsByTime.put(t, newJobs[0]);
 								} else {
 									if(x != newJobs.length)
->>>>>>> 56d50906
 										newJobs = Arrays.copyOf(newJobs, x);
 									timedJobsByTime.put(t, newJobs);
 									assert(x == jobs.length-1);
@@ -313,15 +308,10 @@
 						if(x == 0) {
 							assert(false);
 							timedJobsByTime.remove(t);
-<<<<<<< HEAD
-						} else {
-							if(x != newJobs.length) // XXX impossible
-=======
 						} else if (x == 1) {
 							timedJobsByTime.put(t, newJobs[0]);
 						} else {
 							if(x != newJobs.length)
->>>>>>> 56d50906
 								newJobs = Arrays.copyOf(newJobs, x);
 							timedJobsByTime.put(t, newJobs);
 							assert(x == jobs.length-1);
