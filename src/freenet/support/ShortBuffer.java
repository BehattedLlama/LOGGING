--- conflicted
+++ resolved
@@ -40,14 +40,9 @@
 	/**
 	 * Create a Buffer by reading a DataInputStream
 	 *
-<<<<<<< HEAD
 	 * @param dis to read bytes from
 	 * @throws IllegalArgumentException If the length integer is negative.
 	 * @throws IOException error reading from dis
-=======
-	 * @param dis
-	 * @throws IOException If the length integer is negative or exceeds 32KiB.
->>>>>>> 0f3edc0f
 	 */
 	public ShortBuffer(DataInput dis) throws IOException {
 		_length = dis.readShort();
