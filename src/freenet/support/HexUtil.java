package freenet.support;

import java.io.DataInputStream;
import java.io.DataOutputStream;
import java.io.IOException;
import java.math.BigInteger;
import java.util.BitSet;

import freenet.support.Logger.LogLevel;

/**
 * Number in hexadecimal format are used throughout Freenet.
 * 
 * <p>Unless otherwise stated, the conventions follow the rules outlined in the 
 * Java Language Specification.</p>
 * 
 * @author syoung
 */
public class HexUtil {
<<<<<<< HEAD
	private static boolean logDEBUG =Logger.logger.instanceShouldLog(LogLevel.DEBUG,HexUtil.class);
=======
	private static boolean logDEBUG =Logger.shouldLog(Logger.DEBUG,HexUtil.class);
>>>>>>> 672fb67c
	private HexUtil() {		
	}	
	

	/**
	 * Converts a byte array into a string of lower case hex chars.
	 * 
	 * @param bs
	 *            A byte array
	 * @param off
	 *            The index of the first byte to read
	 * @param length
	 *            The number of bytes to read.
	 * @return the string of hex chars.
	 */
	public static final String bytesToHex(byte[] bs, int off, int length) {
		if (bs.length <= off || bs.length < off+length)
			throw new IllegalArgumentException();
		StringBuilder sb = new StringBuilder(length * 2);
		bytesToHexAppend(bs, off, length, sb);
		return sb.toString();
	}

	public static final void bytesToHexAppend(
		byte[] bs,
		int off,
		int length,
		StringBuilder sb) {
		if (bs.length <= off || bs.length < off+length)
			throw new IllegalArgumentException();
		sb.ensureCapacity(sb.length() + length * 2);
		for (int i = off; i < (off + length); i++) {
			sb.append(Character.forDigit((bs[i] >>> 4) & 0xf, 16));
			sb.append(Character.forDigit(bs[i] & 0xf, 16));
		}
	}

	public static final String bytesToHex(byte[] bs) {
		return bytesToHex(bs, 0, bs.length);
	}

	public static final byte[] hexToBytes(String s) {
		return hexToBytes(s, 0);
	}

	public static final byte[] hexToBytes(String s, int off) {
		byte[] bs = new byte[off + (1 + s.length()) / 2];
		hexToBytes(s, bs, off);
		return bs;
	}

	/**
	 * Converts a String of hex characters into an array of bytes.
	 * 
	 * @param s
	 *            A string of hex characters (upper case or lower) of even
	 *            length.
	 * @param out
	 *            A byte array of length at least s.length()/2 + off
	 * @param off
	 *            The first byte to write of the array
	 */
	public static final void hexToBytes(String s, byte[] out, int off)
		throws NumberFormatException, IndexOutOfBoundsException {
		
		int slen = s.length();
		if ((slen % 2) != 0) {
			s = '0' + s;
		}

		if (out.length < off + slen / 2) {
			throw new IndexOutOfBoundsException(
				"Output buffer too small for input ("
					+ out.length
					+ '<'
                        + off
					+ slen / 2
					+ ')');
		}

		// Safe to assume the string is even length
		byte b1, b2;
		for (int i = 0; i < slen; i += 2) {
			b1 = (byte) Character.digit(s.charAt(i), 16);
			b2 = (byte) Character.digit(s.charAt(i + 1), 16);
			if ((b1 < 0) || (b2 < 0)) {
				throw new NumberFormatException();
			}
			out[off + i / 2] = (byte) (b1 << 4 | b2);
		}
	}

	/**
	 * Pack the bits in ba into a byte[].
	 *
	 * @param ba : the BitSet
	 * @param size : How many bits shall be taken into account starting from the LSB?
	 */
	public final static byte[] bitsToBytes(BitSet ba, int size) {
		int bytesAlloc = countBytesForBits(size);
		byte[] b = new byte[bytesAlloc];
		StringBuilder sb =null;
		if(logDEBUG) sb = new StringBuilder(8*bytesAlloc); //TODO: Should it be 2*8*bytesAlloc here?
		for(int i=0;i<b.length;i++) {
			short s = 0;
			for(int j=0;j<8;j++) {
				int idx = i*8+j;
				boolean val = 
					idx > size - 1 ? false :
						ba.get(idx);
				s |= val ? (1<<j) : 0;
				if(logDEBUG) sb.append(val ? '1' : '0');
			}
			if(s > 255) throw new IllegalStateException("WTF? s = "+s);
			b[i] = (byte)s;
		}
		if(logDEBUG) Logger.debug(HexUtil.class, "bytes: "+bytesAlloc+" returned from bitsToBytes("
				+ba+ ',' +size+"): "+bytesToHex(b)+" for "+sb.toString());
		return b;
	}

	/**
	 * Pack the bits in ba into a byte[] then convert that
	 * to a hex string and return it.
	 */
	public final static String bitsToHexString(BitSet ba, int size) {
		return bytesToHex(bitsToBytes(ba, size));
	}

	public final static String toHexString(BigInteger i) {
		return bytesToHex(i.toByteArray());
	}


	/**
	 * @return the number of bytes required to represent the
	 * bitset
	 */
	public static int countBytesForBits(int size) {
		// Brackets matter here! == takes precedence over the rest
		return (size/8) + ((size % 8) == 0 ? 0:1);
	}


	/**
	 * Read bits from a byte array into a bitset
	 * @param b the byte[] to read from
	 * @param ba the bitset to write to
	 */
	public static void bytesToBits(byte[] b, BitSet ba, int maxSize) {
		if(logDEBUG) Logger.debug(HexUtil.class, "bytesToBits("+bytesToHex(b)+",ba,"+maxSize);
		int x = 0;
		for(int i=0;i<b.length;i++) {
			for(int j=0;j<8;j++) {
				if(x > maxSize) break;
				int mask = 1 << j;
				boolean value = (mask & b[i]) != 0;
				ba.set(x, value);
				x++;
			}
		}
	}


	/**
	 * Read a hex string of bits and write it into a bitset
	 * @param s hex string of the stored bits
	 * @param ba the bitset to store the bits in
	 * @param length the maximum number of bits to store 
	 */
	public static void hexToBits(String s, BitSet ba, int length) {
		byte[] b = hexToBytes(s);
		bytesToBits(b, ba, length);
	}
	
	/**
     * Write a (reasonably short) BigInteger to a stream.
     * @param integer the BigInteger to write
     * @param out the stream to write it to
     */
    public static void writeBigInteger(BigInteger integer, DataOutputStream out) throws IOException {
        if(integer.signum() == -1) {
            //dump("Negative BigInteger", LogLevel.ERROR, true);
            throw new IllegalStateException("Negative BigInteger!");
        }
        byte[] buf = integer.toByteArray();
        if(buf.length > Short.MAX_VALUE)
            throw new IllegalStateException("Too long: "+buf.length);
        out.writeShort((short)buf.length);
        out.write(buf);
    }

    /**
	 * Read a (reasonably short) BigInteger from a DataInputStream
	 * @param dis the stream to read from
	 * @return a BigInteger
	 */
	public static BigInteger readBigInteger(DataInputStream dis) throws IOException {
	    short i = dis.readShort();
	    if(i < 0) throw new IOException("Invalid BigInteger length: "+i);
	    byte[] buf = new byte[i];
	    dis.readFully(buf);
	    return new BigInteger(1,buf);
	}


    /**
     * Turn a BigInteger into a hex string.
     * BigInteger.toString(16) NPEs on Sun/Oracle JDK 1.4.2_05. :<
     * The bugs in their Big* are getting seriously irritating...
     */
    public static String biToHex(BigInteger bi) {
        return bytesToHex(bi.toByteArray());
    }
}<|MERGE_RESOLUTION|>--- conflicted
+++ resolved
@@ -17,11 +17,7 @@
  * @author syoung
  */
 public class HexUtil {
-<<<<<<< HEAD
-	private static boolean logDEBUG =Logger.logger.instanceShouldLog(LogLevel.DEBUG,HexUtil.class);
-=======
 	private static boolean logDEBUG =Logger.shouldLog(Logger.DEBUG,HexUtil.class);
->>>>>>> 672fb67c
 	private HexUtil() {		
 	}	
 	
