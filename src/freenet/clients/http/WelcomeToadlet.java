/* This code is part of Freenet. It is distributed under the GNU General
 * Public License, version 2 (or at your option any later version). See
 * http://www.gnu.org/ for further details of the GPL. */
package freenet.clients.http;

import java.io.File;
import java.io.IOException;
import java.net.URI;
import java.util.HashSet;
import java.util.List;

import org.tanukisoftware.wrapper.WrapperManager;

import freenet.client.ClientMetadata;
import freenet.client.HighLevelSimpleClient;
import freenet.client.InsertBlock;
import freenet.client.InsertException;
import freenet.clients.http.bookmark.BookmarkCategory;
import freenet.clients.http.bookmark.BookmarkItem;
import freenet.clients.http.bookmark.BookmarkManager;
import freenet.keys.FreenetURI;
import freenet.l10n.NodeL10n;
import freenet.node.DarknetPeerNode;
import freenet.node.Node;
import freenet.node.NodeClientCore;
import freenet.node.NodeStarter;
import freenet.node.Version;
import freenet.node.useralerts.UserAlert;
import freenet.support.HTMLNode;
import freenet.support.LogThresholdCallback;
import freenet.support.Logger;
import freenet.support.MultiValueTable;
import freenet.support.Logger.LogLevel;
import freenet.support.api.Bucket;
import freenet.support.api.HTTPRequest;
import freenet.support.io.FileUtil;

public class WelcomeToadlet extends Toadlet {

    final NodeClientCore core;
    final Node node;
    final BookmarkManager bookmarkManager;

    private static volatile boolean logMINOR;
    static {
        Logger.registerLogThresholdCallback(new LogThresholdCallback() {

            @Override
            public void shouldUpdate() {
                logMINOR = Logger.shouldLog(LogLevel.MINOR, this);
            }
        });
    }

    WelcomeToadlet(HighLevelSimpleClient client, NodeClientCore core, Node node, BookmarkManager bookmarks) {
        super(client);
        this.node = node;
        this.core = core;
        this.bookmarkManager = bookmarks;
    }

    void redirectToRoot(ToadletContext ctx) throws ToadletContextClosedException, IOException {
        MultiValueTable<String, String> headers = new MultiValueTable<String, String>();
        headers.put("Location", "/");
        ctx.sendReplyHeaders(302, "Found", headers, null, 0);
        return;
    }

    private void addCategoryToList(BookmarkCategory cat, HTMLNode list, boolean noActiveLinks, ToadletContext ctx) {
		if(ctx.getPageMaker().getTheme().forceActivelinks) {
			noActiveLinks = false;
		}

        List<BookmarkItem> items = cat.getItems();
        if (items.size() > 0) {
            // FIXME CSS noborder ...
            HTMLNode table = list.addChild("li").addChild("table", new String[]{"border", "style"}, new String[]{"0", "border: none"});
            for (int i = 0; i < items.size(); i++) {
                BookmarkItem item = items.get(i);
                HTMLNode row = table.addChild("tr");
                HTMLNode cell = row.addChild("td", "style", "border: none");
                if (item.hasAnActivelink() && !noActiveLinks) {
                    String initialKey = item.getKey();
                    String key = '/' + initialKey + (initialKey.endsWith("/") ? "" : "/") + "activelink.png";
                    cell.addChild("a", "href", '/' + item.getKey()).addChild("img", new String[]{"src", "height", "width", "alt", "title"},
                            new String[]{ key, "36", "108", "activelink", item.getDescription()});
                } else {
                    cell.addChild("#", " ");
                }
                cell = row.addChild("td", "style", "border: none");
                cell.addChild("a", new String[]{"href", "title", "class"}, new String[]{ '/' + item.getKey(), item.getDescription(), "bookmark-title"}, item.getVisibleName());
                String explain = item.getShortDescription();
                if(explain != null && explain.length() > 0) {
                	cell.addChild("#", " (");
                	cell.addChild("#", explain);
                	cell.addChild("#", ")");
                }
            }
        }

        List<BookmarkCategory> cats = cat.getSubCategories();
        for (int i = 0; i < cats.size(); i++) {
            list.addChild("li", "class", "cat", cats.get(i).getVisibleName());
            addCategoryToList(cats.get(i), list.addChild("li").addChild("ul"), noActiveLinks, ctx);
        }
    }

	public void handleMethodPOST(URI uri, HTTPRequest request, ToadletContext ctx) throws ToadletContextClosedException, IOException {
        if (!ctx.isAllowedFullAccess()) {
            super.sendErrorPage(ctx, 403, "Unauthorized", NodeL10n.getBase().getString("Toadlet.unauthorized"));
            return;
		}

        String passwd = request.getPartAsStringFailsafe("formPassword", 32);
        boolean noPassword = (passwd == null) || !passwd.equals(core.formPassword);
        if (noPassword) {
            if (logMINOR) {
                Logger.minor(this, "No password (" + passwd + " should be " + core.formPassword + ')');
            }
        }

        if (request.getPartAsStringFailsafe("updateconfirm", 32).length() > 0) {
            if (noPassword) {
                redirectToRoot(ctx);
                return;
            }
            // false for no navigation bars, because that would be very silly
            PageNode page = ctx.getPageMaker().getPageNode(l10n("updatingTitle"), ctx);
            HTMLNode pageNode = page.outer;
            HTMLNode contentNode = page.content;
            HTMLNode content = ctx.getPageMaker().getInfobox("infobox-information", l10n("updatingTitle"), contentNode, null, true);
            content.addChild("p").addChild("#", l10n("updating"));
            content.addChild("p").addChild("#", l10n("thanks"));
            writeHTMLReply(ctx, 200, "OK", pageNode.generate());
            Logger.normal(this, "Node is updating/restarting");
            node.getNodeUpdater().arm();
        } else if (request.getPartAsStringFailsafe("update", 32).length() > 0) {
        	PageNode page = ctx.getPageMaker().getPageNode(l10n("nodeUpdateConfirmTitle"), ctx);
            HTMLNode pageNode = page.outer;
            HTMLNode contentNode = page.content;
            HTMLNode content = ctx.getPageMaker().getInfobox("infobox-query", l10n("nodeUpdateConfirmTitle"), contentNode, "update-node-confirm", true);
            content.addChild("p").addChild("#", l10n("nodeUpdateConfirm"));
            HTMLNode updateForm = ctx.addFormChild(content, "/", "updateConfirmForm");
            updateForm.addChild("input", new String[]{"type", "name", "value"}, new String[]{"submit", "cancel", NodeL10n.getBase().getString("Toadlet.cancel")});
            updateForm.addChild("input", new String[]{"type", "name", "value"}, new String[]{"submit", "updateconfirm", l10n("update")});
            writeHTMLReply(ctx, 200, "OK", pageNode.generate());
	} else if (request.isPartSet("getThreadDump")) {
            if (noPassword) {
                redirectToRoot(ctx);
                return;
            }
            PageNode page = ctx.getPageMaker().getPageNode(l10n("threadDumpTitle"), ctx);
            HTMLNode pageNode = page.outer;
            HTMLNode contentNode = page.content;
            if (node.isUsingWrapper()) {
            	ctx.getPageMaker().getInfobox("#", l10n("threadDumpSubTitle"), contentNode, "thread-dump-generation", true).
            		addChild("#", l10n("threadDumpWithFilename", "filename", WrapperManager.getProperties().getProperty("wrapper.logfile")));
                System.out.println("Thread Dump:");
                WrapperManager.requestThreadDump();
            } else {
            	ctx.getPageMaker().getInfobox("infobox-error", l10n("threadDumpSubTitle"), contentNode, "thread-dump-generation", true).
            		addChild("#", l10n("threadDumpNotUsingWrapper"));
            }
            this.writeHTMLReply(ctx, 200, "OK", pageNode.generate());
        } else if (request.isPartSet("disable")) {
            if (noPassword) {
                redirectToRoot(ctx);
                return;
            }
	    int validAlertsRemaining = 0;
            UserAlert[] alerts = core.alerts.getAlerts();
            for (int i = 0; i < alerts.length; i++) {
                if (request.getIntPart("disable", -1) == alerts[i].hashCode()) {
                    UserAlert alert = alerts[i];
                    // Won't be dismissed if it's not allowed anyway
                    if (alert.userCanDismiss() && alert.shouldUnregisterOnDismiss()) {
                        alert.onDismiss();
                        Logger.normal(this, "Unregistering the userAlert " + alert.hashCode());
                        core.alerts.unregister(alert);
                    } else {
                        Logger.normal(this, "Disabling the userAlert " + alert.hashCode());
                        alert.isValid(false);
                    }
                } else if(alerts[i].isValid())
			validAlertsRemaining++;
            }
            writePermanentRedirect(ctx, l10n("disabledAlert"), (validAlertsRemaining > 0 ? "/alerts/" : "/"));
            return;
        } else if (request.isPartSet("key") && request.isPartSet("filename")) {
            if (noPassword) {
                redirectToRoot(ctx);
                return;
            }

            FreenetURI key = new FreenetURI(request.getPartAsStringFailsafe("key", 128));
            String type = request.getPartAsStringFailsafe("content-type", 128);
            if (type == null) {
                type = "text/plain";
            }
            ClientMetadata contentType = new ClientMetadata(type);

            Bucket bucket = request.getPart("filename");

            PageNode page = ctx.getPageMaker().getPageNode(l10n("insertedTitle"), ctx);
            HTMLNode pageNode = page.outer;
            HTMLNode contentNode = page.content;
            HTMLNode content;
            String filenameHint = null;
            if (key.getKeyType().equals("CHK")) {
                String[] metas = key.getAllMetaStrings();
                if ((metas != null) && (metas.length > 1)) {
                    filenameHint = metas[0];
                }
            }
            InsertBlock block = new InsertBlock(bucket, contentType, key);
            try {
                key = this.insert(block, filenameHint, false);
                content = ctx.getPageMaker().getInfobox("infobox-success", l10n("insertSucceededTitle"), contentNode, "successful-insert", false);
                String u = key.toString();
                NodeL10n.getBase().addL10nSubstitution(content, "WelcomeToadlet.keyInsertedSuccessfullyWithKeyAndName",
                        new String[]{"link", "name"},
                        new HTMLNode[] { HTMLNode.link("/"+u), HTMLNode.text(u) });
            } catch (InsertException e) {
            	content = ctx.getPageMaker().getInfobox("infobox-error", l10n("insertFailedTitle"), contentNode, "failed-insert", false);
                content.addChild("#", l10n("insertFailedWithMessage", "message", e.getMessage()));
                content.addChild("br");
                if (e.uri != null) {
                    content.addChild("#", l10n("uriWouldHaveBeen", "uri", e.uri.toString()));
                }
                int mode = e.getMode();
                if ((mode == InsertException.FATAL_ERRORS_IN_BLOCKS) || (mode == InsertException.TOO_MANY_RETRIES_IN_BLOCKS)) {
                    content.addChild("br"); /* TODO */
                    content.addChild("#", l10n("splitfileErrorLabel"));
                    content.addChild("pre", e.errorCodes.toVerboseString());
                }
            }

            content.addChild("br");
            addHomepageLink(content);

            writeHTMLReply(ctx, 200, "OK", pageNode.generate());
            request.freeParts();
            bucket.free();
        } else if (request.isPartSet("exit")) {
        	PageNode page = ctx.getPageMaker().getPageNode(l10n("shutdownConfirmTitle"), ctx);
            HTMLNode pageNode = page.outer;
            HTMLNode contentNode = page.content;
            HTMLNode content = ctx.getPageMaker().getInfobox("infobox-query", l10n("shutdownConfirmTitle"), contentNode, "shutdown-confirm", true);
            content.addChild("p").addChild("#", l10n("shutdownConfirm"));
            HTMLNode shutdownForm = ctx.addFormChild(content.addChild("p"), "/", "confirmShutdownForm");
            shutdownForm.addChild("input", new String[]{"type", "name", "value"}, new String[]{"submit", "cancel", NodeL10n.getBase().getString("Toadlet.cancel")});
            shutdownForm.addChild("input", new String[]{"type", "name", "value"}, new String[]{"submit", "shutdownconfirm", l10n("shutdown")});
            writeHTMLReply(ctx, 200, "OK", pageNode.generate());
            return;
        } else if (request.isPartSet("shutdownconfirm")) {
            if (noPassword) {
                redirectToRoot(ctx);
                return;
            }
            MultiValueTable<String, String> headers = new MultiValueTable<String, String>();
            headers.put("Location", "/?terminated&formPassword=" + core.formPassword);
            ctx.sendReplyHeaders(302, "Found", headers, null, 0);
            node.ticker.queueTimedJob(new Runnable() {

				@Override
                        public void run() {
                            node.exit("Shutdown from fproxy");
                        }
                    }, 1);
            return;
        } else if (request.isPartSet("restart")) {
        	PageNode page = ctx.getPageMaker().getPageNode(l10n("restartConfirmTitle"), ctx);
            HTMLNode pageNode = page.outer;
            HTMLNode contentNode = page.content;
            HTMLNode content = ctx.getPageMaker().getInfobox("infobox-query", l10n("restartConfirmTitle"), contentNode, "restart-confirm", true);
            content.addChild("p").addChild("#", l10n("restartConfirm"));
            HTMLNode restartForm = ctx.addFormChild(content.addChild("p"), "/", "confirmRestartForm");
            restartForm.addChild("input", new String[]{"type", "name", "value"}, new String[]{"submit", "cancel", NodeL10n.getBase().getString("Toadlet.cancel")});
            restartForm.addChild("input", new String[]{"type", "name", "value"}, new String[]{"submit", "restartconfirm", l10n("restart")});
            writeHTMLReply(ctx, 200, "OK", pageNode.generate());
            return;
        } else if (request.isPartSet("restartconfirm")) {
            if (noPassword) {
                redirectToRoot(ctx);
                return;
            }

            MultiValueTable<String, String> headers = new MultiValueTable<String, String>();
            headers.put("Location", "/?restarted&formPassword=" + core.formPassword);
            ctx.sendReplyHeaders(302, "Found", headers, null, 0);
            node.ticker.queueTimedJob(new Runnable() {

				@Override
                        public void run() {
                            node.getNodeStarter().restart();
                        }
                    }, 1);
            return;
        } else if(request.isPartSet("dismiss-events")) {
		if(noPassword) {
			redirectToRoot(ctx);
			return;
		}

        	String alertsToDump = request.getPartAsStringFailsafe("events", Integer.MAX_VALUE);
        	String[] alertAnchors = alertsToDump.split(",");
        	HashSet<String> toDump = new HashSet<String>();
        	for(String alertAnchor : alertAnchors) toDump.add(alertAnchor);
        	core.alerts.dumpEvents(toDump);
        	redirectToRoot(ctx);
        } else {
            redirectToRoot(ctx);
        }
    }

	public void handleMethodGET(URI uri, HTTPRequest request, ToadletContext ctx) throws ToadletContextClosedException, IOException {
        if (ctx.isAllowedFullAccess()) {

            if (request.isParameterSet("latestlog")) {
                final File logs = new File(node.config.get("logger").getString("dirname") + File.separator + "freenet-latest.log");

                this.writeTextReply(ctx, 200, "OK", FileUtil.readUTF(logs));
                return;
            } else if (request.isParameterSet("terminated")) {
                if ((!request.isParameterSet("formPassword")) || !request.getParam("formPassword").equals(core.formPassword)) {
                    redirectToRoot(ctx);
                    return;
                }
                // Tell the user that the node is shutting down
                PageNode page = ctx.getPageMaker().getPageNode("Node Shutdown", false, ctx);
                HTMLNode pageNode = page.outer;
                HTMLNode contentNode = page.content;
                ctx.getPageMaker().getInfobox("infobox-information", l10n("shutdownDone"), contentNode, "shutdown-progressing", true).
                	addChild("#", l10n("thanks"));

                WelcomeToadlet.maybeDisplayWrapperLogfile(ctx, contentNode);

                this.writeHTMLReply(ctx, 200, "OK", pageNode.generate());
                return;
            } else if (request.isParameterSet("restarted")) {
                if ((!request.isParameterSet("formPassword")) || !request.getParam("formPassword").equals(core.formPassword)) {
                    redirectToRoot(ctx);
                    return;
                }
                sendRestartingPage(ctx);
                return;
            } else if (request.getParam("newbookmark").length() > 0) {
            	PageNode page = ctx.getPageMaker().getPageNode(l10n("confirmAddBookmarkTitle"), ctx);
                HTMLNode pageNode = page.outer;
                HTMLNode contentNode = page.content;
                HTMLNode infoboxContent = ctx.getPageMaker().getInfobox("#", l10n("confirmAddBookmarkSubTitle"), contentNode, "add-bookmark-confirm", true);
                HTMLNode addForm = ctx.addFormChild(infoboxContent, "/bookmarkEditor/", "editBookmarkForm");
                addForm.addChild("#", l10n("confirmAddBookmarkWithKey", "key", request.getParam("newbookmark")));
                addForm.addChild("br");
                String key = request.getParam("newbookmark");
                if (key.startsWith("freenet:")) {
                    key = key.substring(8);
                }
                addForm.addChild("input", new String[]{"type", "name", "value"}, new String[]{"hidden", "key", key});
                if(request.isParameterSet("hasAnActivelink")) {
                	addForm.addChild("input", new String[]{"type", "name", "value"}, new String[]{"hidden","hasAnActivelink",request.getParam("hasAnActivelink")});
                }
				addForm.addChild("label", "for", "name", NodeL10n.getBase().getString("BookmarkEditorToadlet.nameLabel") + ' ');
                addForm.addChild("input", new String[]{"type", "name", "value"}, new String[]{"text", "name", request.getParam("desc")});
                addForm.addChild("br");
                addForm.addChild("input", new String[]{"type", "name", "value"}, new String[]{"hidden", "bookmark", "/"});
                addForm.addChild("input", new String[]{"type", "name", "value"}, new String[]{"hidden", "action", "addItem"});
                addForm.addChild("label", "for", "descB", NodeL10n.getBase().getString("BookmarkEditorToadlet.descLabel") + ' ');
                addForm.addChild("br");
                addForm.addChild("textarea", new String[]{"id", "name", "row", "cols"}, new String[]{"descB", "descB", "3", "70"});
                if(node.getDarknetConnections().length > 0) {
                	addForm.addChild("br");
                	addForm.addChild("br");

                	HTMLNode peerTable = addForm.addChild("table", "class", "darknet_connections");
                	peerTable.addChild("th", "colspan", "2", NodeL10n.getBase().getString("BookmarkEditorToadlet.recommendToFriends"));
                	for(DarknetPeerNode peer : node.getDarknetConnections()) {
                		HTMLNode peerRow = peerTable.addChild("tr", "class", "darknet_connections_normal");
                		peerRow.addChild("td", "class", "peer-marker").addChild("input", new String[] { "type", "name" }, new String[] { "checkbox", "node_" + peer.hashCode() });
                		peerRow.addChild("td", "class", "peer-name").addChild("#", peer.getName());
                	}

                	addForm.addChild("label", "for", "descB", (NodeL10n.getBase().getString("BookmarkEditorToadlet.publicDescLabel") + ' '));
                	addForm.addChild("br");
                	addForm.addChild("textarea", new String[]{"id", "name", "row", "cols"}, new String[]{"descB", "publicDescB", "3", "70"}, "");
                }
                addForm.addChild("br");

                addForm.addChild("input", new String[]{"type", "name", "value"}, new String[]{"submit", "addbookmark", NodeL10n.getBase().getString("BookmarkEditorToadlet.addBookmark")});

                this.writeHTMLReply(ctx, 200, "OK", pageNode.generate());
                return;
<<<<<<< HEAD
        } else if (uri.getQuery() != null && uri.getQuery().contains("_CHECKED_HTTP_=")) {
=======
        } else if (uri.getQuery() != null && uri.getQuery().startsWith("_CHECKED_HTTP_=")) {
>>>>>>> 8b03a7a2
		//Redirect requests for escaped URLs using the old destination to ExternalLinkToadlet.
		super.writeTemporaryRedirect(ctx, "Depreciated", ExternalLinkToadlet.PATH+'?'+uri.getQuery());
		return;
        }
        }

        PageNode page = ctx.getPageMaker().getPageNode(l10n("homepageFullTitle"), ctx);
        HTMLNode pageNode = page.outer;
        HTMLNode contentNode = page.content;

        String useragent = ctx.getHeaders().get("user-agent");

        if (useragent != null) {
            useragent = useragent.toLowerCase();
            if ((useragent.indexOf("msie") > -1) && (useragent.indexOf("opera") == -1)) {
            	ctx.getPageMaker().getInfobox("infobox-alert", l10n("ieWarningTitle"), contentNode, "internet-explorer-used", true).
                	addChild("#", l10n("ieWarning"));
            }
        }

        // Alerts
        if (ctx.isAllowedFullAccess()) {
			contentNode.addChild(core.alerts.createSummary());
        }
		
        if (ctx.getPageMaker().getTheme().fetchKeyBoxAboveBookmarks) {
            this.putFetchKeyBox(ctx, contentNode);
        }
        
        // Bookmarks
        HTMLNode bookmarkBox = contentNode.addChild("div", "class", "infobox infobox-normal bookmarks-box");
        HTMLNode bookmarkBoxHeader = bookmarkBox.addChild("div", "class", "infobox-header");
        bookmarkBoxHeader.addChild("a", new String[]{"class", "title"}, new String[]{"bookmarks-header-text", NodeL10n.getBase().getString("BookmarkEditorToadlet.myBookmarksExplanation")}, NodeL10n.getBase().getString("BookmarkEditorToadlet.myBookmarksTitle"));
        if (ctx.isAllowedFullAccess()) {
            bookmarkBoxHeader.addChild("span", "class", "edit-bracket", "[");
            bookmarkBoxHeader.addChild("span", "id", "bookmarkedit").addChild("a", new String[]{"href", "class"}, new String[]{"/bookmarkEditor/", "interfacelink"}, NodeL10n.getBase().getString("BookmarkEditorToadlet.edit"));
            bookmarkBoxHeader.addChild("span", "class", "edit-bracket", "]");
        }

        HTMLNode bookmarkBoxContent = bookmarkBox.addChild("div", "class", "infobox-content");
        
        
        HTMLNode bookmarksList = bookmarkBoxContent.addChild("ul", "id", "bookmarks");
        addCategoryToList(BookmarkManager.MAIN_CATEGORY, bookmarksList, (!container.enableActivelinks()) || (useragent != null && useragent.contains("khtml") && !useragent.contains("chrome")), ctx);

		// Search Box
        // FIXME search box is BELOW bookmarks for now, until we get search fixed properly.
		HTMLNode searchBox = contentNode.addChild("div", "class", "infobox infobox-normal");
		searchBox.addAttribute("id", "search-freenet");
        searchBox.addChild("div", "class", "infobox-header").addChild("span", "class", "search-title-label", NodeL10n.getBase().getString("WelcomeToadlet.searchBoxLabel"));
		HTMLNode searchBoxContent = searchBox.addChild("div", "class", "infobox-content");
		// Search form
		if(core.node.pluginManager != null &&
				core.node.pluginManager.isPluginLoaded("plugins.Library.Main")) {
        	// FIXME: Remove this once we have a non-broken index.
        	searchBoxContent.addChild("span", "class", "search-warning-text", l10n("searchBoxWarningSlow"));
			HTMLNode searchForm = container.addFormChild(searchBoxContent, "/library/", "searchform");
        	searchForm.addChild("input", new String[] { "type", "size", "name" }, new String[] { "text", "80", "search" });
        	searchForm.addChild("input", new String[] { "type", "name", "value" }, new String[] { "submit", "find", l10n("searchFreenet") });
        	// Search must be in a new window so that the user is able to browse the bookmarks.
        	searchForm.addAttribute("target", "_blank");
        } else if(core.node.pluginManager == null || 
        		core.node.pluginManager.isPluginLoadedOrLoadingOrWantLoad("Library")) {
			// Warn that search plugin is not loaded.
			HTMLNode textSpan = searchBoxContent.addChild("span", "class", "search-not-availible-warning");
			NodeL10n.getBase().addL10nSubstitution(textSpan, "WelcomeToadlet.searchPluginLoading", new String[] { "link" }, new HTMLNode[] { HTMLNode.link("/plugins/") });
        } else {
			// Warn that search plugin is not loaded.
			HTMLNode textSpan = searchBoxContent.addChild("span", "class", "search-not-availible-warning");
			NodeL10n.getBase().addL10nSubstitution(textSpan, "WelcomeToadlet.searchPluginNotLoaded", new String[] { "link" }, new HTMLNode[] { HTMLNode.link("/plugins/") });
		}
		
        if (!ctx.getPageMaker().getTheme().fetchKeyBoxAboveBookmarks) {
            this.putFetchKeyBox(ctx, contentNode);
        }

        // Version info and Quit Form
        HTMLNode versionContent = ctx.getPageMaker().getInfobox("infobox-information", l10n("versionHeader"), contentNode, "freenet-version", true);
        versionContent.addChild("span", "class", "freenet-full-version",
                NodeL10n.getBase().getString("WelcomeToadlet.version", new String[]{"fullVersion", "build", "rev"},
                new String[]{Version.publicVersion(), Integer.toString(Version.buildNumber()), Version.cvsRevision()}));
        versionContent.addChild("br");
        if (NodeStarter.extBuildNumber < NodeStarter.RECOMMENDED_EXT_BUILD_NUMBER) {
            versionContent.addChild("span", "class", "freenet-ext-version",
                    NodeL10n.getBase().getString("WelcomeToadlet.extVersionWithRecommended", new String[]{"build", "recbuild", "rev"},
                    new String[]{Integer.toString(NodeStarter.extBuildNumber), Integer.toString(NodeStarter.RECOMMENDED_EXT_BUILD_NUMBER), NodeStarter.extRevisionNumber}));
        } else {
            versionContent.addChild("span", "class", "freenet-ext-version",
                    NodeL10n.getBase().getString("WelcomeToadlet.extVersion", new String[]{"build", "rev"},
                    new String[]{Integer.toString(NodeStarter.extBuildNumber), NodeStarter.extRevisionNumber}));
        }
        versionContent.addChild("br");
        if (ctx.isAllowedFullAccess()) {
        	HTMLNode shutdownForm = ctx.addFormChild(versionContent, ".", "shutdownForm");
            shutdownForm.addChild("input", new String[]{"type", "name"}, new String[]{"hidden", "exit"});
            
            shutdownForm.addChild("input", new String[]{"type", "value"}, new String[]{"submit", l10n("shutdownNode")});
            if (node.isUsingWrapper()) {
                HTMLNode restartForm = ctx.addFormChild(versionContent, ".", "restartForm");
                restartForm.addChild("input", new String[]{"type", "name"}, new String[]{"hidden", "restart"});
                restartForm.addChild("input", new String[]{"type", "name", "value"}, new String[]{"submit", "restart2", l10n("restartNode")});
            }
        }

        this.writeHTMLReply(ctx, 200, "OK", pageNode.generate());
    }

	private void putFetchKeyBox(ToadletContext ctx, HTMLNode contentNode) {
		// Fetch-a-key box
		HTMLNode fetchKeyContent = ctx.getPageMaker().getInfobox("infobox-normal", l10n("fetchKeyLabel"), contentNode, "fetch-key", true);
		fetchKeyContent.addAttribute("id", "keyfetchbox");
		HTMLNode fetchKeyForm = fetchKeyContent.addChild("form", new String[]{"action", "method"}, new String[]{"/", "get"}).addChild("div");
		fetchKeyForm.addChild("span", "class", "fetch-key-label", l10n("keyRequestLabel") + ' ');
		fetchKeyForm.addChild("input", new String[]{"type", "size", "name"}, new String[]{"text", "80", "key"});
		fetchKeyForm.addChild("input", new String[]{"type", "value"}, new String[]{"submit", l10n("fetch")});
	}

    private void sendRestartingPage(ToadletContext ctx) throws ToadletContextClosedException, IOException {
        writeHTMLReply(ctx, 200, "OK", sendRestartingPageInner(ctx).generate());
	}
    
    static HTMLNode sendRestartingPageInner(ToadletContext ctx) {
        // Tell the user that the node is restarting
        PageNode page = ctx.getPageMaker().getPageNode("Node Restart", false, ctx);
        HTMLNode pageNode = page.outer;
        HTMLNode headNode = page.headNode;
        headNode.addChild("meta", new String[]{"http-equiv", "content"}, new String[]{"refresh", "20; url="});
        HTMLNode contentNode = page.content;
        ctx.getPageMaker().getInfobox("infobox-information", l10n("restartingTitle"), contentNode, "shutdown-progressing", true).
        	addChild("#", l10n("restarting"));
        Logger.normal(WelcomeToadlet.class, "Node is restarting");
        return pageNode;
    }

    private static String l10n(String key) {
        return NodeL10n.getBase().getString("WelcomeToadlet." + key);
    }

    private static String l10n(String key, String pattern, String value) {
        return NodeL10n.getBase().getString("WelcomeToadlet." + key, new String[]{pattern}, new String[]{value});
    }

    public static void maybeDisplayWrapperLogfile(ToadletContext ctx, HTMLNode contentNode) {
        final File logs = new File("wrapper.log");
        long logSize = logs.length();
        if(logs.exists() && logs.isFile() && logs.canRead() && (logSize > 0)) {
            try {
            	HTMLNode logInfoboxContent = ctx.getPageMaker().getInfobox("infobox-info", "Current status", contentNode, "start-progress", true);
                boolean isShortFile = logSize < 2000;
                String content = FileUtil.readUTF(logs, (isShortFile ? 0 : logSize - 2000));
                int eol = content.indexOf('\n');
                boolean shallStripFirstLine = (!isShortFile) && (eol > 0);
                logInfoboxContent.addChild("%", content.substring((shallStripFirstLine ? eol + 1 : 0)).replaceAll("\n", "<br>\n"));
            } catch(IOException e) {}
        }
    }

	public static final String PATH = "/";

	@Override
	public String path() {
		// So it matches "Browse Freenet" on the menu
		return PATH;
	}
}<|MERGE_RESOLUTION|>--- conflicted
+++ resolved
@@ -390,11 +390,7 @@
 
                 this.writeHTMLReply(ctx, 200, "OK", pageNode.generate());
                 return;
-<<<<<<< HEAD
-        } else if (uri.getQuery() != null && uri.getQuery().contains("_CHECKED_HTTP_=")) {
-=======
         } else if (uri.getQuery() != null && uri.getQuery().startsWith("_CHECKED_HTTP_=")) {
->>>>>>> 8b03a7a2
 		//Redirect requests for escaped URLs using the old destination to ExternalLinkToadlet.
 		super.writeTemporaryRedirect(ctx, "Depreciated", ExternalLinkToadlet.PATH+'?'+uri.getQuery());
 		return;
