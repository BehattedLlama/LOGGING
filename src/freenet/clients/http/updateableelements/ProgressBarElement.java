package freenet.clients.http.updateableelements;

import java.text.NumberFormat;

import freenet.client.FetchContext;
import freenet.clients.http.FProxyFetchInProgress;
import freenet.clients.http.FProxyFetchResult;
import freenet.clients.http.FProxyFetchTracker;
import freenet.clients.http.FProxyFetchWaiter;
import freenet.clients.http.SimpleToadletServer;
import freenet.clients.http.ToadletContext;
import freenet.keys.FreenetURI;
import freenet.l10n.NodeL10n;
import freenet.support.Base64;
import freenet.support.HTMLNode;

/** A pushed element that renders the progress bar when loading a page. */
public class ProgressBarElement extends BaseUpdateableElement {

	/** The tracker that the Fetcher can be acquired */
	private final FProxyFetchTracker		tracker;
	/** The URI of the download this progress bar shows */
	private final FreenetURI				key;
	/** The maxSize */
	private final long					maxSize;
	/** The FetchListener that gets notified when the download progresses */
	private final NotifierFetchListener	fetchListener;
	private final FetchContext		fctx;

	public ProgressBarElement(FProxyFetchTracker tracker, FreenetURI key, FetchContext fctx, long maxSize, ToadletContext ctx, boolean pushed) {
		// This is a <div>
		super("div", "class", "progressbar", ctx);
		this.tracker = tracker;
		this.key = key;
		this.fctx = fctx;
		this.maxSize = maxSize;
		init(pushed);
		if(!pushed) {
			fetchListener = null;
			return;
		}
		// Creates and registers the FetchListener
		fetchListener = new NotifierFetchListener(((SimpleToadletServer) ctx.getContainer()).pushDataManager, this);
		tracker.getFetchInProgress(key, maxSize, fctx).addListener(fetchListener);
	}

	@Override
	public void updateState(boolean initial) {
		children.clear();

		FProxyFetchInProgress progress = tracker.getFetchInProgress(key, maxSize, fctx);
<<<<<<< HEAD
		if (progress == null) {
			addChild("div", "No fetcher found");
		}
		FProxyFetchWaiter waiter = progress.getWaiter();
		if (waiter == null) {
			addChild("div", "No fetcher found");
		}
		FProxyFetchResult fr = waiter.getResult();
=======
		FProxyFetchWaiter waiter = progress == null ? null : progress.getWaiter();
		FProxyFetchResult fr = waiter == null ? null : waiter.getResult();
>>>>>>> 8aef624c
		if (fr == null) {
			addChild("div", "No fetcher found");
		} else {
			if (fr.isFinished() || fr.hasData() || fr.failed != null) {
				// If finished then we just send a FINISHED text. It will reload the page
				setContent(UpdaterConstants.FINISHED);
			} else {
				int total = fr.requiredBlocks;
				int fetchedPercent = (int) (fr.fetchedBlocks / (double) total * 100);
				int failedPercent = (int) (fr.failedBlocks / (double) total * 100);
				int fatallyFailedPercent = (int) (fr.fatallyFailedBlocks / (double) total * 100);
				HTMLNode progressBar = addChild("div", "class", "progressbar");
				progressBar.addChild("div", new String[] { "class", "style" }, new String[] { "progressbar-done", "width: " + fetchedPercent + "%;" });
				
				if (fr.failedBlocks > 0)
					progressBar.addChild("div", new String[] { "class", "style" }, new String[] { "progressbar-failed", "width: " + failedPercent + "%;" });
				if (fr.fatallyFailedBlocks > 0)
					progressBar.addChild("div", new String[] { "class", "style" }, new String[] { "progressbar-failed2", "width: " + fatallyFailedPercent + "%;" });
				
				NumberFormat nf = NumberFormat.getInstance();
				nf.setMaximumFractionDigits(1);
				String prefix = '('+Integer.toString(fr.fetchedBlocks) + "/ " + Integer.toString(total)+"): ";
				if (fr.finalizedBlocks) {
					progressBar.addChild("div", new String[] { "class", "title" }, new String[] { "progress_fraction_finalized", prefix + NodeL10n.getBase().getString("QueueToadlet.progressbarAccurate") }, nf.format((int) ((fr.fetchedBlocks / (double) total) * 1000) / 10.0) + '%');
				} else {
					String text = nf.format((int) ((fr.fetchedBlocks / (double) total) * 1000) / 10.0)+ '%';
					text = "" + fr.fetchedBlocks + " ("+text+"??)";
					progressBar.addChild("div", new String[] { "class", "title" }, new String[] { "progress_fraction_not_finalized", prefix + NodeL10n.getBase().getString("QueueToadlet.progressbarNotAccurate") }, text);
				}
			}
		}
		if (waiter != null) {
			progress.close(waiter);
		}
		if (fr != null) {
			progress.close(fr);
		}
	}

	@Override
	public String getUpdaterId(String requestId) {
		return getId(key);
	}

	public static String getId(FreenetURI uri) {
		return Base64.encodeStandard(("progressbar[URI:" + uri.toString() + "]").getBytes());
	}

	@Override
	public void dispose() {
		// Deregisters the FetchListener
		FProxyFetchInProgress progress = tracker.getFetchInProgress(key, maxSize, fctx);
		if (progress != null) {
			progress.removeListener(fetchListener);
		}
	}

	@Override
	public String getUpdaterType() {
		return UpdaterConstants.PROGRESSBAR_UPDATER;
	}

	@Override
	public String toString() {
		return "ProgressBarElement[key:" + key + ",maxSize:" + maxSize + ",updaterId:" + getUpdaterId(null) + "]";
	}

}<|MERGE_RESOLUTION|>--- conflicted
+++ resolved
@@ -49,19 +49,8 @@
 		children.clear();
 
 		FProxyFetchInProgress progress = tracker.getFetchInProgress(key, maxSize, fctx);
-<<<<<<< HEAD
-		if (progress == null) {
-			addChild("div", "No fetcher found");
-		}
-		FProxyFetchWaiter waiter = progress.getWaiter();
-		if (waiter == null) {
-			addChild("div", "No fetcher found");
-		}
-		FProxyFetchResult fr = waiter.getResult();
-=======
 		FProxyFetchWaiter waiter = progress == null ? null : progress.getWaiter();
 		FProxyFetchResult fr = waiter == null ? null : waiter.getResult();
->>>>>>> 8aef624c
 		if (fr == null) {
 			addChild("div", "No fetcher found");
 		} else {
