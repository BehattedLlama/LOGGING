--- conflicted
+++ resolved
@@ -10,13 +10,8 @@
 import java.util.LinkedHashMap;
 import java.util.Locale;
 import java.util.Map;
-import java.util.Random;
 
 import freenet.client.HighLevelSimpleClient;
-import freenet.clients.http.updateableelements.AlertElement;
-import freenet.clients.http.updateableelements.BaseUpdateableElement;
-import freenet.clients.http.updateableelements.LongAlertElement;
-import freenet.clients.http.updateableelements.UpdaterConstants;
 import freenet.config.SubConfig;
 import freenet.l10n.NodeL10n;
 import freenet.node.Location;
@@ -37,6 +32,7 @@
 public class StatisticsToadlet extends Toadlet {
 
 	static final NumberFormat thousandPoint = NumberFormat.getInstance();
+
 	private static class STMessageCount {
 		public String messageName;
 		public int messageCount;
@@ -75,7 +71,7 @@
 	 * @param status The status to count
 	 * @return The number of peers that have the specified status.
 	 */
-	private static int getPeerStatusCount(PeerNodeStatus[] peerNodeStatuses, int status) {
+	private int getPeerStatusCount(PeerNodeStatus[] peerNodeStatuses, int status) {
 		int count = 0;
 		for (int peerIndex = 0, peerCount = peerNodeStatuses.length; peerIndex < peerCount; peerIndex++) {
 			if(!peerNodeStatuses[peerIndex].recordStatus())
@@ -87,7 +83,7 @@
 		return count;
 	}
 	
-	private static int getCountSeedServers(PeerNodeStatus[] peerNodeStatuses) {
+	private int getCountSeedServers(PeerNodeStatus[] peerNodeStatuses) {
 		int count = 0;
 		for(int peerIndex = 0; peerIndex < peerNodeStatuses.length; peerIndex++) {
 			if(peerNodeStatuses[peerIndex].isSeedServer()) count++;
@@ -95,15 +91,24 @@
 		return count;
 	}
 
-	private static int getCountSeedClients(PeerNodeStatus[] peerNodeStatuses) {
+	private int getCountSeedClients(PeerNodeStatus[] peerNodeStatuses) {
 		int count = 0;
 		for(int peerIndex = 0; peerIndex < peerNodeStatuses.length; peerIndex++) {
 			if(peerNodeStatuses[peerIndex].isSeedClient()) count++;
 		}
 		return count;
 	}
-	
-	private static PeerNodeStatus[] getPeerNodeStatuses(PeerManager peers){
+
+	public void handleMethodGET(URI uri, HTTPRequest request, ToadletContext ctx) throws ToadletContextClosedException, IOException, RedirectException {
+
+		if(!ctx.isAllowedFullAccess()) {
+			super.sendErrorPage(ctx, 403, NodeL10n.getBase().getString("Toadlet.unauthorizedTitle"), NodeL10n.getBase().getString("Toadlet.unauthorized"));
+			return;
+		}
+		final SubConfig nodeConfig = node.config.get("node");
+
+		node.clientCore.bandwidthStatsPutter.updateData();
+
 		/* gather connection statistics */
 		PeerNodeStatus[] peerNodeStatuses = peers.getPeerNodeStatuses(true);
 		Arrays.sort(peerNodeStatuses, new Comparator<PeerNodeStatus>() {
@@ -115,23 +120,23 @@
 				return 0;
 			}
 		});
-		return peerNodeStatuses;
-	}
-
-	public void handleMethodGET(URI uri, HTTPRequest request, ToadletContext ctx) throws ToadletContextClosedException, IOException, RedirectException {
-
-		if(!ctx.isAllowedFullAccess()) {
-			super.sendErrorPage(ctx, 403, NodeL10n.getBase().getString("Toadlet.unauthorizedTitle"), NodeL10n.getBase().getString("Toadlet.unauthorized"));
-			return;
-		}
-		final SubConfig nodeConfig = node.config.get("node");
-
-		node.clientCore.bandwidthStatsPutter.updateData();
-
-		PeerNodeStatus[] peerNodeStatuses=getPeerNodeStatuses(peers);
 
 		int numberOfConnected = getPeerStatusCount(peerNodeStatuses, PeerManager.PEER_NODE_STATUS_CONNECTED);
 		int numberOfRoutingBackedOff = getPeerStatusCount(peerNodeStatuses, PeerManager.PEER_NODE_STATUS_ROUTING_BACKED_OFF);
+		int numberOfTooNew = getPeerStatusCount(peerNodeStatuses, PeerManager.PEER_NODE_STATUS_TOO_NEW);
+		int numberOfTooOld = getPeerStatusCount(peerNodeStatuses, PeerManager.PEER_NODE_STATUS_TOO_OLD);
+		int numberOfDisconnected = getPeerStatusCount(peerNodeStatuses, PeerManager.PEER_NODE_STATUS_DISCONNECTED);
+		int numberOfNeverConnected = getPeerStatusCount(peerNodeStatuses, PeerManager.PEER_NODE_STATUS_NEVER_CONNECTED);
+		int numberOfDisabled = getPeerStatusCount(peerNodeStatuses, PeerManager.PEER_NODE_STATUS_DISABLED);
+		int numberOfBursting = getPeerStatusCount(peerNodeStatuses, PeerManager.PEER_NODE_STATUS_BURSTING);
+		int numberOfListening = getPeerStatusCount(peerNodeStatuses, PeerManager.PEER_NODE_STATUS_LISTENING);
+		int numberOfListenOnly = getPeerStatusCount(peerNodeStatuses, PeerManager.PEER_NODE_STATUS_LISTEN_ONLY);
+		int numberOfSeedServers = getCountSeedServers(peerNodeStatuses);
+		int numberOfSeedClients = getCountSeedClients(peerNodeStatuses);
+		int numberOfRoutingDisabled = getPeerStatusCount(peerNodeStatuses, PeerManager.PEER_NODE_STATUS_ROUTING_DISABLED);
+		int numberOfClockProblem = getPeerStatusCount(peerNodeStatuses, PeerManager.PEER_NODE_STATUS_CLOCK_PROBLEM);
+		int numberOfConnError = getPeerStatusCount(peerNodeStatuses, PeerManager.PEER_NODE_STATUS_CONN_ERROR);
+		int numberOfDisconnecting = PeerNodeStatus.getPeerStatusCount(peerNodeStatuses, PeerManager.PEER_NODE_STATUS_DISCONNECTING);
 
 		final int mode = ctx.getPageMaker().parseMode(request, container);
 		PageNode page = ctx.getPageMaker().getPageNode(l10n("fullTitle", new String[] { "name" }, new String[] { node.getMyName() }), ctx);
@@ -144,7 +149,7 @@
 		final long nodeUptimeSeconds = (now - node.startupTime) / 1000;
 
 		if(ctx.isAllowedFullAccess())
-			contentNode.addChild(new LongAlertElement(ctx,true));
+			contentNode.addChild(core.alerts.createSummary());
 
 		double swaps = node.getSwaps();
 		double noSwaps = node.getNoSwaps();
@@ -161,7 +166,7 @@
 		// jvm stats box
 		HTMLNode jvmStatsInfobox = nextTableCell.addChild("div", "class", "infobox");
 		
-		drawJVMStatsBox(jvmStatsInfobox,ctx);
+		drawJVMStatsBox(jvmStatsInfobox);
 		
 		// Statistic gathering box
 		HTMLNode statGatheringContent = ctx.getPageMaker().getInfobox("#", l10n("statisticGatheringTitle"), nextTableCell, "statistics-generating", true);
@@ -180,201 +185,17 @@
 			// store size box
 			HTMLNode storeSizeInfobox = nextTableCell.addChild("div", "class", "infobox");
 			
-			drawStoreSizeBox(storeSizeInfobox, myLocation, nodeUptimeSeconds,ctx);
+			drawStoreSizeBox(storeSizeInfobox, myLocation, nodeUptimeSeconds);
 			
 			if(numberOfConnected + numberOfRoutingBackedOff > 0) {
 				// Load balancing box
 				// Include overall window, and RTTs for each
-
-				HTMLNode loadStatsInfobox = nextTableCell.addChild("div", "class", "infobox");
-				drawLoadLimitingBox(loadStatsInfobox, ctx);
-				
-				// Psuccess box
-				HTMLNode successRateBox = nextTableCell.addChild("div", "class", "infobox");
-				drawSuccessRatesBox(successRateBox, ctx);
-				
-				HTMLNode timeDetailBox = nextTableCell.addChild("div", "class", "infobox");
-				drawDetailedTimingsBox(timeDetailBox, ctx);
-
-				HTMLNode byHTLBox = nextTableCell.addChild("div", "class", "infobox");
-				byHTLBox.addChild("div", "class", "infobox-header", l10n("successByHTL"));
-				HTMLNode byHTLContent = byHTLBox.addChild("div", "class", "infobox-content");
-				stats.fillRemoteRequestHTLsBox(byHTLContent);
-			}
-		}
-
-		if(mode >= PageMaker.MODE_ADVANCED || numberOfConnected + numberOfRoutingBackedOff > 0) {			
-
-			// Activity box
-			nextTableCell = overviewTableRow.addChild("td", "class", "last");
-			HTMLNode activityInfobox = nextTableCell.addChild("div", "class", "infobox");
-			
-			drawActivityBox(activityInfobox, mode >= PageMaker.MODE_ADVANCED,node,false,ctx);
-
-			/* node status overview box */
-			if(mode >= PageMaker.MODE_ADVANCED) {
-				HTMLNode overviewInfobox = nextTableCell.addChild("div", "class", "infobox");
-				drawOverviewBox(overviewInfobox, nodeUptimeSeconds, node.clientCore.bandwidthStatsPutter.getLatestUptimeData().totalUptime, now, swaps, noSwaps,ctx);
-			}
-
-			// Peer statistics box
-			HTMLNode peerStatsInfobox = nextTableCell.addChild("div", "class", "infobox");
-			
-			drawPeerStatsBox(peerStatsInfobox, mode >= PageMaker.MODE_ADVANCED, peers,ctx);
-
-			// Bandwidth box
-			HTMLNode bandwidthInfobox = nextTableCell.addChild("div", "class", "infobox");
-			
-			drawBandwidthBox(bandwidthInfobox, nodeUptimeSeconds, mode >= PageMaker.MODE_ADVANCED,node,ctx);
-		}
-
-		if(mode >= PageMaker.MODE_ADVANCED) {
-
-			// Peer routing backoff reason box
-			HTMLNode backoffReasonInfobox = nextTableCell.addChild("div", "class", "infobox");
-			drawPeerBackoffReasonsBox(backoffReasonInfobox,peers, ctx);
-
-			//Swap statistics box
-			HTMLNode locationSwapInfobox = nextTableCell.addChild("div", "class", "infobox");
-			drawSwapStatsBox(locationSwapInfobox, myLocation, nodeUptimeSeconds, swaps, noSwaps,ctx);
-
-			// unclaimedFIFOMessageCounts box
-			HTMLNode unclaimedFIFOMessageCountsInfobox = nextTableCell.addChild("div", "class", "infobox");
-			drawUnclaimedFIFOMessageCountsBox(unclaimedFIFOMessageCountsInfobox,ctx);
-
-						
-			HTMLNode threadsPriorityInfobox = nextTableCell.addChild("div", "class", "infobox");
-			drawThreadPriorityStatsBox(threadsPriorityInfobox,ctx);
-			
-			nextTableCell = overviewTableRow.addChild("td");
-
-			// thread usage box
-			HTMLNode threadUsageInfobox = nextTableCell.addChild("div", "class", "infobox");
-			drawThreadUsageBox(threadUsageInfobox,ctx);
-			
-			// rejection reasons box
-			drawRejectReasonsBox(nextTableCell, false,ctx);
-			drawRejectReasonsBox(nextTableCell, true,ctx);
-			
-			// database thread jobs box
-			
-			HTMLNode databaseJobsInfobox = nextTableCell.addChild("div", "class", "infobox");
-			drawDatabaseJobsBox(databaseJobsInfobox,ctx);
-			
-			// peer distribution box
-			overviewTableRow = overviewTable.addChild("tr");
-			nextTableCell = overviewTableRow.addChild("td", "class", "first");
-			drawPeerLocationDistributionBox(nextTableCell, ctx);
-
-			nextTableCell = overviewTableRow.addChild("td");
-
-			// node distribution box
-			drawNodeLocationDistributionBox(nextTableCell, ctx);
-			
-			
-			overviewTableRow = overviewTable.addChild("tr");
-			nextTableCell = overviewTableRow.addChild("td", "class", "first");
-			// specialisation box
-			
-			drawIncomingRequestDistributionBox(nextTableCell, ctx);
-			
-			nextTableCell = overviewTableRow.addChild("td");
-			
-			drawOutgoingRequestDistributionBox(nextTableCell, ctx);
-			
-		}
-
-		this.writeHTMLReply(ctx, 200, "OK", pageNode.generate());
-	}
-	
-	private void drawPeerLocationDistributionBox(HTMLNode parent,final ToadletContext ctx){
-		parent.addChild(new StatisticsUpdateableElement(ctx) {
-			
-			@Override
-			public void updateState(boolean initial) {
-				children.clear();
-				
-				HTMLNode peerCircleInfobox = addChild("div", "class", "infobox");
-				peerCircleInfobox.addChild("div", "class", "infobox-header", "Peer\u00a0Location\u00a0Distribution (w/pReject)");
-				HTMLNode peerCircleTable = peerCircleInfobox.addChild("div", "class", "infobox-content").addChild("table");
-				addPeerCircle(peerCircleTable, getPeerNodeStatuses(peers), node.getLocation());
-			}
-		});
-	}
-	
-	private void drawNodeLocationDistributionBox(HTMLNode parent,final ToadletContext ctx){
-		parent.addChild(new StatisticsUpdateableElement(ctx) {
-			
-			@Override
-			public void updateState(boolean initial) {
-				children.clear();
-				
-				HTMLNode nodeCircleInfobox = addChild("div", "class", "infobox");
-				nodeCircleInfobox.addChild("div", "class", "infobox-header", "Node\u00a0Location\u00a0Distribution (w/Swap\u00a0Age)");
-				HTMLNode nodeCircleTable = nodeCircleInfobox.addChild("div", "class", "infobox-content").addChild("table");
-				addNodeCircle(nodeCircleTable, node.getLocation());
-			}
-		});
-	}
-	
-	private void drawIncomingRequestDistributionBox(HTMLNode parent,final ToadletContext ctx){
-		parent.addChild(new StatisticsUpdateableElement(ctx) {
-			
-			@Override
-			public void updateState(boolean initial) {
-				children.clear();
-				
-				int[] incomingRequestCountArray = new int[1];
-				int incomingRequestsCount = incomingRequestCountArray[0];
-				int[] incomingRequestLocation = stats.getIncomingRequestLocation(incomingRequestCountArray);
-				HTMLNode nodeSpecialisationInfobox = addChild("div", "class", "infobox");
-				
-				if(incomingRequestsCount > 0) {
-					nodeSpecialisationInfobox.addChild("div", "class", "infobox-header", "Incoming\u00a0Request\u00a0Distribution");
-					HTMLNode nodeSpecialisationTable = nodeSpecialisationInfobox.addChild("div", "class", "infobox-content").addChild("table");
-					addSpecialisation(nodeSpecialisationTable, node.getLocation(), incomingRequestsCount, incomingRequestLocation);
-				}
-			}
-		});
-	}
-	
-	private void drawOutgoingRequestDistributionBox(HTMLNode parent,final ToadletContext ctx){
-		parent.addChild(new StatisticsUpdateableElement(ctx) {
-			
-			@Override
-			public void updateState(boolean initial) {
-				children.clear();
-				
-				int[] outgoingLocalRequestCountArray = new int[1];
-				int[] outgoingLocalRequestLocation = stats.getOutgoingLocalRequestLocation(outgoingLocalRequestCountArray);
-				int outgoingLocalRequestsCount = outgoingLocalRequestCountArray[0];
-				int[] outgoingRequestCountArray = new int[1];
-				int[] outgoingRequestLocation = stats.getOutgoingRequestLocation(outgoingRequestCountArray);
-				int outgoingRequestsCount = outgoingRequestCountArray[0];
-				
-				if(outgoingLocalRequestsCount > 0 && outgoingRequestsCount > 0) {
-					HTMLNode nodeSpecialisationInfobox = addChild("div", "class", "infobox");
-					nodeSpecialisationInfobox.addChild("div", "class", "infobox-header", "Outgoing\u00a0Request\u00a0Distribution");
-					HTMLNode nodeSpecialisationTable = nodeSpecialisationInfobox.addChild("div", "class", "infobox-content").addChild("table");
-					addCombinedSpecialisation(nodeSpecialisationTable, node.getLocation(), outgoingLocalRequestsCount, outgoingLocalRequestLocation, outgoingRequestsCount, outgoingRequestLocation);
-				}
-			}
-		});
-	}
-	
-	private void drawLoadLimitingBox(HTMLNode parent,final ToadletContext ctx){
-		parent.addChild(new StatisticsUpdateableElement(ctx) {
-			
-			@Override
-			public void updateState(boolean initial) {
-				children.clear();
-				
 				RequestStarterGroup starters = core.requestStarters;
 				double window = starters.getWindow();
 				double realWindow = starters.getRealWindow();
-				
-				addChild("div", "class", "infobox-header", "Load limiting");
-				HTMLNode loadStatsContent = addChild("div", "class", "infobox-content");
+				HTMLNode loadStatsInfobox = nextTableCell.addChild("div", "class", "infobox");
+				loadStatsInfobox.addChild("div", "class", "infobox-header", "Load limiting");
+				HTMLNode loadStatsContent = loadStatsInfobox.addChild("div", "class", "infobox-content");
 				HTMLNode loadStatsList = loadStatsContent.addChild("ul");
 				loadStatsList.addChild("li", l10n("globalWindow")+": "+window);
 				loadStatsList.addChild("li", l10n("realGlobalWindow")+": "+realWindow);
@@ -384,98 +205,161 @@
 				loadStatsList.addChild("li", starters.statsPageLine(true, true));
 				loadStatsList.addChild("li", starters.diagnosticThrottlesLine(false));
 				loadStatsList.addChild("li", starters.diagnosticThrottlesLine(true));
-			}
-		});
-	}
-	
-	private void drawSuccessRatesBox(HTMLNode parent, final ToadletContext ctx){
-		parent.addChild(new StatisticsUpdateableElement(ctx) {
-			
-			@Override
-			public void updateState(boolean initial) {
-				children.clear();
 				
-				HTMLNode successRateBox = addChild("div", "class", "infobox");
+				// Psuccess box
+				HTMLNode successRateBox = nextTableCell.addChild("div", "class", "infobox");
 				successRateBox.addChild("div", "class", "infobox-header", l10n("successRate"));
 				HTMLNode successRateContent = successRateBox.addChild("div", "class", "infobox-content");
 				stats.fillSuccessRateBox(successRateContent);
-			}
-		});
-	}
-	
-	private void drawDetailedTimingsBox(HTMLNode parent,final ToadletContext ctx){
-		parent.addChild(new StatisticsUpdateableElement(ctx) {
-			
-			@Override
-			public void updateState(boolean initial) {
-				children.clear();
 				
-				HTMLNode timeDetailBox = addChild("div", "class", "infobox");
+				HTMLNode timeDetailBox = nextTableCell.addChild("div", "class", "infobox");
 				timeDetailBox.addChild("div", "class", "infobox-header", l10n("chkDetailTiming"));
 				HTMLNode timingsContent = timeDetailBox.addChild("div", "class", "infobox-content");
 				stats.fillDetailedTimingsBox(timingsContent);
-			}
-		});
-	}
-	
-	public static void drawPeerBackoffReasonsBox(HTMLNode parent,final PeerManager peers,final ToadletContext ctx){
-		parent.addChild(new StatisticsUpdateableElement(ctx) {
-			
-			@Override
-			public void updateState(boolean initial) {
-				children.clear();
 				
-				addChild("div", "class", "infobox-header", "Peer backoff reasons");
-				HTMLNode backoffReasonContent = addChild("div", "class", "infobox-content");
-				String [] routingBackoffReasons = peers.getPeerNodeRoutingBackoffReasons();
-				if(routingBackoffReasons.length == 0) {
-					backoffReasonContent.addChild("#", "Good, your node is not backed off from any peers!");
-				} else {
-					HTMLNode reasonList = backoffReasonContent.addChild("ul");
-					for(int i=0;i<routingBackoffReasons.length;i++) {
-						int reasonCount = peers.getPeerNodeRoutingBackoffReasonSize(routingBackoffReasons[i]);
-						if(reasonCount > 0) {
-							reasonList.addChild("li", routingBackoffReasons[i] + '\u00a0' + reasonCount);
-						}
+				HTMLNode byHTLBox = nextTableCell.addChild("div", "class", "infobox");
+				byHTLBox.addChild("div", "class", "infobox-header", l10n("successByHTL"));
+				HTMLNode byHTLContent = byHTLBox.addChild("div", "class", "infobox-content");
+				stats.fillRemoteRequestHTLsBox(byHTLContent);
+			}
+		}
+
+		if(mode >= PageMaker.MODE_ADVANCED || numberOfConnected + numberOfRoutingBackedOff > 0) {			
+
+			// Activity box
+			nextTableCell = overviewTableRow.addChild("td", "class", "last");
+			HTMLNode activityInfobox = nextTableCell.addChild("div", "class", "infobox");
+			
+			drawActivityBox(activityInfobox, mode >= PageMaker.MODE_ADVANCED);
+
+			/* node status overview box */
+			if(mode >= PageMaker.MODE_ADVANCED) {
+				HTMLNode overviewInfobox = nextTableCell.addChild("div", "class", "infobox");
+				drawOverviewBox(overviewInfobox, nodeUptimeSeconds, node.clientCore.bandwidthStatsPutter.getLatestUptimeData().totalUptime, now, swaps, noSwaps);
+			}
+
+			// Peer statistics box
+			HTMLNode peerStatsInfobox = nextTableCell.addChild("div", "class", "infobox");
+			
+			drawPeerStatsBox(peerStatsInfobox, mode >= PageMaker.MODE_ADVANCED, numberOfConnected, numberOfRoutingBackedOff, 
+					numberOfTooNew, numberOfTooOld, numberOfDisconnected, numberOfNeverConnected, numberOfDisabled, 
+					numberOfBursting, numberOfListening, numberOfListenOnly, numberOfSeedServers, numberOfSeedClients,
+					numberOfRoutingDisabled, numberOfClockProblem, numberOfConnError, numberOfDisconnecting, node);
+
+			// Bandwidth box
+			HTMLNode bandwidthInfobox = nextTableCell.addChild("div", "class", "infobox");
+			
+			drawBandwidthBox(bandwidthInfobox, nodeUptimeSeconds, mode >= PageMaker.MODE_ADVANCED);
+		}
+
+		if(mode >= PageMaker.MODE_ADVANCED) {
+
+			// Peer routing backoff reason box
+			HTMLNode backoffReasonInfobox = nextTableCell.addChild("div", "class", "infobox");
+			backoffReasonInfobox.addChild("div", "class", "infobox-header", "Peer backoff reasons");
+			HTMLNode backoffReasonContent = backoffReasonInfobox.addChild("div", "class", "infobox-content");
+			String [] routingBackoffReasons = peers.getPeerNodeRoutingBackoffReasons();
+			if(routingBackoffReasons.length == 0) {
+				backoffReasonContent.addChild("#", "Good, your node is not backed off from any peers!");
+			} else {
+				HTMLNode reasonList = backoffReasonContent.addChild("ul");
+				for(int i=0;i<routingBackoffReasons.length;i++) {
+					int reasonCount = peers.getPeerNodeRoutingBackoffReasonSize(routingBackoffReasons[i]);
+					if(reasonCount > 0) {
+						reasonList.addChild("li", routingBackoffReasons[i] + '\u00a0' + reasonCount);
 					}
 				}
 			}
-		});
-	}
-
-	private void drawThreadUsageBox(HTMLNode parent,final ToadletContext ctx){
-		parent.addChild(new StatisticsUpdateableElement(ctx) {
-			
-			@Override
-			public void updateState(boolean initial) {
-				children.clear();
-				
-				addChild("div", "class", "infobox-header", "Thread usage");
-				HTMLNode threadUsageContent = addChild("div", "class", "infobox-content");
-				HTMLNode threadUsageList = threadUsageContent.addChild("ul");
-				getThreadNames(threadUsageList);
-			}
-		});
-	}
-	
-	private void drawRejectReasonsBox(HTMLNode nextTableCell, final boolean local,final ToadletContext ctx) {
-		nextTableCell.addChild(new StatisticsUpdateableElement(ctx) {
-			
-			@Override
-			public void updateState(boolean initial) {
-				children.clear();
-				
-				HTMLNode rejectReasonsTable = new HTMLNode("table");
-				NodeStats stats = node.nodeStats;
-				boolean success = local ? stats.getLocalRejectReasonsTable(rejectReasonsTable) :
-					stats.getRejectReasonsTable(rejectReasonsTable);
-				if(!success)
-					return;
-				HTMLNode rejectReasonsInfobox = addChild("div", "class", "infobox");
-				rejectReasonsInfobox.addChild("div", "class", "infobox-header", (local ? "Local " : "")+"Preemptive Rejection Reasons");
-				rejectReasonsInfobox.addChild("div", "class", "infobox-content").addChild(rejectReasonsTable);
-			}
-		});
+
+			//Swap statistics box
+			HTMLNode locationSwapInfobox = nextTableCell.addChild("div", "class", "infobox");
+			drawSwapStatsBox(locationSwapInfobox, myLocation, nodeUptimeSeconds, swaps, noSwaps);
+
+			// unclaimedFIFOMessageCounts box
+			HTMLNode unclaimedFIFOMessageCountsInfobox = nextTableCell.addChild("div", "class", "infobox");
+			drawUnclaimedFIFOMessageCountsBox(unclaimedFIFOMessageCountsInfobox);
+
+						
+			HTMLNode threadsPriorityInfobox = nextTableCell.addChild("div", "class", "infobox");
+			drawThreadPriorityStatsBox(threadsPriorityInfobox);
+			
+			nextTableCell = overviewTableRow.addChild("td");
+
+			// thread usage box
+			HTMLNode threadUsageInfobox = nextTableCell.addChild("div", "class", "infobox");
+			threadUsageInfobox.addChild("div", "class", "infobox-header", "Thread usage");
+			HTMLNode threadUsageContent = threadUsageInfobox.addChild("div", "class", "infobox-content");
+			HTMLNode threadUsageList = threadUsageContent.addChild("ul");
+			getThreadNames(threadUsageList);
+			
+			// rejection reasons box
+			drawRejectReasonsBox(nextTableCell, false);
+			drawRejectReasonsBox(nextTableCell, true);
+			
+			// database thread jobs box
+			
+			HTMLNode databaseJobsInfobox = nextTableCell.addChild("div", "class", "infobox");
+			drawDatabaseJobsBox(databaseJobsInfobox);
+			
+			// peer distribution box
+			overviewTableRow = overviewTable.addChild("tr");
+			nextTableCell = overviewTableRow.addChild("td", "class", "first");
+			HTMLNode peerCircleInfobox = nextTableCell.addChild("div", "class", "infobox");
+			peerCircleInfobox.addChild("div", "class", "infobox-header", "Peer\u00a0Location\u00a0Distribution (w/pReject)");
+			HTMLNode peerCircleTable = peerCircleInfobox.addChild("div", "class", "infobox-content").addChild("table");
+			addPeerCircle(peerCircleTable, peerNodeStatuses, myLocation);
+			nextTableCell = overviewTableRow.addChild("td");
+
+			// node distribution box
+			HTMLNode nodeCircleInfobox = nextTableCell.addChild("div", "class", "infobox");
+			nodeCircleInfobox.addChild("div", "class", "infobox-header", "Node\u00a0Location\u00a0Distribution (w/Swap\u00a0Age)");
+			HTMLNode nodeCircleTable = nodeCircleInfobox.addChild("div", "class", "infobox-content").addChild("table");
+			addNodeCircle(nodeCircleTable, myLocation);
+			
+			
+			overviewTableRow = overviewTable.addChild("tr");
+			nextTableCell = overviewTableRow.addChild("td", "class", "first");
+			// specialisation box
+			int[] incomingRequestCountArray = new int[1];
+			int[] incomingRequestLocation = stats.getIncomingRequestLocation(incomingRequestCountArray);
+			int incomingRequestsCount = incomingRequestCountArray[0];
+			
+			if(incomingRequestsCount > 0) {
+				HTMLNode nodeSpecialisationInfobox = nextTableCell.addChild("div", "class", "infobox");
+				nodeSpecialisationInfobox.addChild("div", "class", "infobox-header", "Incoming\u00a0Request\u00a0Distribution");
+				HTMLNode nodeSpecialisationTable = nodeSpecialisationInfobox.addChild("div", "class", "infobox-content").addChild("table");
+				addSpecialisation(nodeSpecialisationTable, myLocation, incomingRequestsCount, incomingRequestLocation);
+			}
+			
+			nextTableCell = overviewTableRow.addChild("td");
+			int[] outgoingLocalRequestCountArray = new int[1];
+			int[] outgoingLocalRequestLocation = stats.getOutgoingLocalRequestLocation(outgoingLocalRequestCountArray);
+			int outgoingLocalRequestsCount = outgoingLocalRequestCountArray[0];
+			int[] outgoingRequestCountArray = new int[1];
+			int[] outgoingRequestLocation = stats.getOutgoingRequestLocation(outgoingRequestCountArray);
+			int outgoingRequestsCount = outgoingRequestCountArray[0];
+			
+			if(outgoingLocalRequestsCount > 0 && outgoingRequestsCount > 0) {
+				HTMLNode nodeSpecialisationInfobox = nextTableCell.addChild("div", "class", "infobox");
+				nodeSpecialisationInfobox.addChild("div", "class", "infobox-header", "Outgoing\u00a0Request\u00a0Distribution");
+				HTMLNode nodeSpecialisationTable = nodeSpecialisationInfobox.addChild("div", "class", "infobox-content").addChild("table");
+				addCombinedSpecialisation(nodeSpecialisationTable, myLocation, outgoingLocalRequestsCount, outgoingLocalRequestLocation, outgoingRequestsCount, outgoingRequestLocation);
+			}
+		}
+
+		this.writeHTMLReply(ctx, 200, "OK", pageNode.generate());
+	}
+
+	private void drawRejectReasonsBox(HTMLNode nextTableCell, boolean local) {
+		HTMLNode rejectReasonsTable = new HTMLNode("table");
+		NodeStats stats = node.nodeStats;
+		boolean success = local ? stats.getLocalRejectReasonsTable(rejectReasonsTable) :
+			stats.getRejectReasonsTable(rejectReasonsTable);
+		if(!success)
+			return;
+		HTMLNode rejectReasonsInfobox = nextTableCell.addChild("div", "class", "infobox");
+		rejectReasonsInfobox.addChild("div", "class", "infobox-header", (local ? "Local " : "")+"Preemptive Rejection Reasons");
+		rejectReasonsInfobox.addChild("div", "class", "infobox-content").addChild(rejectReasonsTable);
 	}
 
 	private void drawNodeVersionBox(HTMLNode versionInfobox) {
@@ -495,538 +379,437 @@
 		
 	}
 
-	private void drawJVMStatsBox(HTMLNode jvmStatsInfobox,final ToadletContext ctx) {
-		
-		jvmStatsInfobox.addChild(new StatisticsUpdateableElement(ctx) {
-			@Override
-			public void updateState(boolean initial) {
+	private void drawJVMStatsBox(HTMLNode jvmStatsInfobox) {
+		
+		jvmStatsInfobox.addChild("div", "class", "infobox-header", l10n("jvmInfoTitle"));
+		HTMLNode jvmStatsInfoboxContent = jvmStatsInfobox.addChild("div", "class", "infobox-content");
+		HTMLNode jvmStatsList = jvmStatsInfoboxContent.addChild("ul");
+
+		Runtime rt = Runtime.getRuntime();
+		long freeMemory = rt.freeMemory();
+		long totalMemory = rt.totalMemory();
+		long maxMemory = rt.maxMemory();
+
+		long usedJavaMem = totalMemory - freeMemory;
+		long allocatedJavaMem = totalMemory;
+		long maxJavaMem = maxMemory;
+		int availableCpus = rt.availableProcessors();
+
+		int threadCount = stats.getActiveThreadCount();
+
+		jvmStatsList.addChild("li", l10n("usedMemory", "memory", SizeUtil.formatSize(usedJavaMem, true)));
+		jvmStatsList.addChild("li", l10n("allocMemory", "memory", SizeUtil.formatSize(allocatedJavaMem, true)));
+		jvmStatsList.addChild("li", l10n("maxMemory", "memory", SizeUtil.formatSize(maxJavaMem, true)));
+		jvmStatsList.addChild("li", l10n("threads", new String[] { "running", "max" },
+				new String[] { thousandPoint.format(threadCount), Integer.toString(stats.getThreadLimit()) }));
+		jvmStatsList.addChild("li", l10n("cpus", "count", Integer.toString(availableCpus)));
+		jvmStatsList.addChild("li", l10n("javaVersion", "version", System.getProperty("java.version")));
+		jvmStatsList.addChild("li", l10n("jvmVendor", "vendor", System.getProperty("java.vendor")));
+		jvmStatsList.addChild("li", l10n("jvmVersion", "version", System.getProperty("java.vm.version")));
+		jvmStatsList.addChild("li", l10n("osName", "name", System.getProperty("os.name")));
+		jvmStatsList.addChild("li", l10n("osVersion", "version", System.getProperty("os.version")));
+		jvmStatsList.addChild("li", l10n("osArch", "arch", System.getProperty("os.arch")));
+		
+	}
+	
+	private void drawThreadPriorityStatsBox(HTMLNode node) {
+		
+		node.addChild("div", "class", "infobox-header", l10n("threadsByPriority"));
+		HTMLNode threadsInfoboxContent = node.addChild("div", "class", "infobox-content");
+		int[] activeThreadsByPriority = stats.getActiveThreadsByPriority();
+		int[] waitingThreadsByPriority = stats.getWaitingThreadsByPriority();
+		
+		HTMLNode threadsByPriorityTable = threadsInfoboxContent.addChild("table", "border", "0");
+		HTMLNode row = threadsByPriorityTable.addChild("tr");
+
+		row.addChild("th", l10n("priority"));
+		row.addChild("th", l10n("running"));
+		row.addChild("th", l10n("waiting"));
+		
+		for(int i=0; i<activeThreadsByPriority.length; i++) {
+			row = threadsByPriorityTable.addChild("tr");
+			row.addChild("td", String.valueOf(i+1));
+			row.addChild("td", String.valueOf(activeThreadsByPriority[i]));
+			row.addChild("td", String.valueOf(waitingThreadsByPriority[i]));
+		}
+	}
+
+	private void drawDatabaseJobsBox(HTMLNode node) {
+		node.addChild("div", "class", "infobox-header", l10n("databaseJobsByPriority"));
+		HTMLNode threadsInfoboxContent = node.addChild("div", "class", "infobox-content");
+		int[] jobsByPriority = core.clientDatabaseExecutor.queuedJobs();
+		
+		HTMLNode threadsByPriorityTable = threadsInfoboxContent.addChild("table", "border", "0");
+		HTMLNode row = threadsByPriorityTable.addChild("tr");
+
+		row.addChild("th", l10n("priority"));
+		row.addChild("th", l10n("waiting"));
+		
+		for(int i=0; i<jobsByPriority.length; i++) {
+			row = threadsByPriorityTable.addChild("tr");
+			row.addChild("td", String.valueOf(i));
+			row.addChild("td", String.valueOf(jobsByPriority[i]));
+		}
+	}
+	
+	private void drawStoreSizeBox(HTMLNode storeSizeInfobox, double loc, long nodeUptimeSeconds) {
+		
+		storeSizeInfobox.addChild("div", "class", "infobox-header", l10n("datastore"));
+		HTMLNode storeSizeInfoboxContent = storeSizeInfobox.addChild("div", "class", "infobox-content");
+		HTMLNode storeSizeTable = storeSizeInfoboxContent.addChild("table", "border", "0");
+		HTMLNode row=storeSizeTable.addChild("tr");
+
+		//FIXME - Non-breaking space? "Stat-name"?
+		row.addChild("th", "");
+		row.addChild("th", l10n("chkStore"));
+		row.addChild("th", l10n("chkCache"));
+		
+		final long fix32kb = 32 * 1024;
+
+		long cachedKeys = node.getChkDatacache().keyCount();
+		long cachedSize = cachedKeys * fix32kb;
+		long storeKeys = node.getChkDatastore().keyCount();
+		long storeSize = storeKeys * fix32kb;
+		long maxCachedKeys = node.getChkDatacache().getMaxKeys();
+		long maxStoreKeys = node.getChkDatastore().getMaxKeys();
+		long cacheHits = node.getChkDatacache().hits();
+		long cacheMisses = node.getChkDatacache().misses();
+		long cacheAccesses = cacheHits + cacheMisses;
+		long storeHits = node.getChkDatastore().hits();
+		long storeMisses = node.getChkDatastore().misses();
+		long storeAccesses = storeHits + storeMisses;
+		long cacheWrites=node.getChkDatacache().writes();
+		long storeWrites=node.getChkDatastore().writes();
+		long cacheFalsePos = node.getChkDatacache().getBloomFalsePositive();
+		long storeFalsePos = node.getChkDatastore().getBloomFalsePositive();
+
+		// REDFLAG Don't show database version because it's not possible to get it accurately.
+		// (It's a public static constant, so it will use the version from compile time of freenet.jar)
+		row=storeSizeTable.addChild("tr");
+		row.addChild("td", l10n("keys"));
+		row.addChild("td", thousandPoint.format(storeKeys));
+		row.addChild("td", thousandPoint.format(cachedKeys));
+		
+		row=storeSizeTable.addChild("tr");
+		row.addChild("td", l10n("capacity"));
+		row.addChild("td", thousandPoint.format(maxStoreKeys));
+		row.addChild("td", thousandPoint.format(maxCachedKeys));
+		
+		row=storeSizeTable.addChild("tr");
+		row.addChild("td", l10n("datasize"));
+		row.addChild("td", SizeUtil.formatSize(storeSize, true));
+		row.addChild("td", SizeUtil.formatSize(cachedSize, true));
+		
+		row=storeSizeTable.addChild("tr");
+		row.addChild("td", l10n("utilization"));
+		row.addChild("td", fix3p1pct.format(1.0*storeKeys/maxStoreKeys));
+		row.addChild("td", fix3p1pct.format(1.0*cachedKeys/maxCachedKeys));
+		
+		row=storeSizeTable.addChild("tr");
+		row.addChild("td", l10n("readRequests"));
+		row.addChild("td", thousandPoint.format(storeAccesses));
+		row.addChild("td", thousandPoint.format(cacheAccesses));
+		
+		row=storeSizeTable.addChild("tr");
+		row.addChild("td", l10n("successfulReads"));
+		if (storeAccesses > 0)
+			row.addChild("td", thousandPoint.format(storeHits));
+		else
+			row.addChild("td", "0");
+		if (cacheAccesses > 0)
+			row.addChild("td", thousandPoint.format(cacheHits));
+		else
+			row.addChild("td", "0");
+		
+		row=storeSizeTable.addChild("tr");
+		row.addChild("td", l10n("successRate"));
+		if (storeAccesses > 0)
+			row.addChild("td", fix1p4.format(100.0 * storeHits / storeAccesses) + "%");
+		else
+			row.addChild("td", "N/A");
+		if (cacheAccesses > 0)
+			row.addChild("td", fix1p4.format(100.0 * cacheHits / cacheAccesses) + "%");
+		else
+			row.addChild("td", "N/A");
+		
+		row=storeSizeTable.addChild("tr");
+		row.addChild("td", l10n("writes"));
+		row.addChild("td", thousandPoint.format(storeWrites));
+		row.addChild("td", thousandPoint.format(cacheWrites));
 				
-				children.clear();
-				
-				addChild("div", "class", "infobox-header", l10n("jvmInfoTitle"));
-				HTMLNode jvmStatsInfoboxContent = addChild("div", "class", "infobox-content");
-				HTMLNode jvmStatsList = jvmStatsInfoboxContent.addChild("ul");
-
-				Runtime rt = Runtime.getRuntime();
-				long freeMemory = rt.freeMemory();
-				long totalMemory = rt.totalMemory();
-				long maxMemory = rt.maxMemory();
-
-				long usedJavaMem = totalMemory - freeMemory;
-				long allocatedJavaMem = totalMemory;
-				long maxJavaMem = maxMemory;
-				int availableCpus = rt.availableProcessors();
-
-				int threadCount = stats.getActiveThreadCount();
-
-				jvmStatsList.addChild("li", l10n("usedMemory", "memory", SizeUtil.formatSize(usedJavaMem, true)));
-				jvmStatsList.addChild("li", l10n("allocMemory", "memory", SizeUtil.formatSize(allocatedJavaMem, true)));
-				jvmStatsList.addChild("li", l10n("maxMemory", "memory", SizeUtil.formatSize(maxJavaMem, true)));
-				jvmStatsList.addChild("li", l10n("threads", new String[] { "running", "max" },
-						new String[] { thousandPoint.format(threadCount), Integer.toString(stats.getThreadLimit()) }));
-				jvmStatsList.addChild("li", l10n("cpus", "count", Integer.toString(availableCpus)));
-				jvmStatsList.addChild("li", l10n("javaVersion", "version", System.getProperty("java.version")));
-				jvmStatsList.addChild("li", l10n("jvmVendor", "vendor", System.getProperty("java.vendor")));
-				jvmStatsList.addChild("li", l10n("jvmVersion", "version", System.getProperty("java.vm.version")));
-				jvmStatsList.addChild("li", l10n("osName", "name", System.getProperty("os.name")));
-				jvmStatsList.addChild("li", l10n("osVersion", "version", System.getProperty("os.version")));
-				jvmStatsList.addChild("li", l10n("osArch", "arch", System.getProperty("os.arch")));
+		/* Overall utilization is not preserved in the new table layout :(
+		storeSizeList.addChild("li", 
+				"Overall size:\u00a0" + thousandPoint.format(overallKeys) + 
+				"\u00a0/\u00a0" + thousandPoint.format(maxOverallKeys) +
+				"\u00a0(" + SizeUtil.formatSize(overallSize, true) + 
+				"\u00a0/\u00a0" + SizeUtil.formatSize(maxOverallSize, true) + 
+				")\u00a0(" + ((overallKeys*100)/maxOverallKeys) + "%)");
+		 */
+		
+		row=storeSizeTable.addChild("tr");
+		row.addChild("td", l10n("accessRate"));
+		row.addChild("td", fix1p2.format(1.0*storeAccesses/nodeUptimeSeconds)+" /s");
+		row.addChild("td", fix1p2.format(1.0*cacheAccesses/nodeUptimeSeconds)+" /s");
+		
+		row=storeSizeTable.addChild("tr");
+		row.addChild("td", l10n("writeRate"));
+		row.addChild("td", fix1p2.format(1.0*storeWrites/nodeUptimeSeconds)+" /s");
+		row.addChild("td", fix1p2.format(1.0*cacheWrites/nodeUptimeSeconds)+" /s");
+		
+		if (storeFalsePos != -1 || cacheFalsePos != -1) {
+			row = storeSizeTable.addChild("tr");
+			row.addChild("td", l10n("falsePos"));
+			row.addChild("td", thousandPoint.format(storeFalsePos));
+			row.addChild("td", thousandPoint.format(cacheFalsePos));
+		}
+		
+		// location-based stats
+		double nodeLoc=0.0;
+		
+		double avgCacheLocation=node.nodeStats.avgCacheLocation.currentValue();
+		double avgStoreLocation=node.nodeStats.avgStoreLocation.currentValue();
+		double avgCacheSuccess=node.nodeStats.avgCacheSuccess.currentValue();
+		double avgStoreSuccess=node.nodeStats.avgStoreSuccess.currentValue();
+		double furthestCacheSuccess=node.nodeStats.furthestCacheSuccess;
+		double furthestStoreSuccess=node.nodeStats.furthestStoreSuccess;
+		double storeDist=Location.distance(nodeLoc, avgStoreLocation);
+		double cacheDist=Location.distance(nodeLoc, avgCacheLocation);
+		
+		row=storeSizeTable.addChild("tr");
+		row.addChild("td", l10n("avgLocation"));
+		row.addChild("td", fix1p4.format(avgStoreLocation));
+		row.addChild("td", fix1p4.format(avgCacheLocation));
+		
+		row=storeSizeTable.addChild("tr");
+		row.addChild("td", l10n("avgSuccessLoc"));
+		row.addChild("td", fix1p4.format(avgStoreSuccess));
+		row.addChild("td", fix1p4.format(avgCacheSuccess));
+		
+		row=storeSizeTable.addChild("tr");
+		row.addChild("td", l10n("furthestSuccess"));
+		row.addChild("td", fix1p4.format(furthestStoreSuccess));
+		row.addChild("td", fix1p4.format(furthestCacheSuccess));
+		
+		row = storeSizeTable.addChild("tr");
+		row.addChild("td", l10n("avgDist"));
+		row.addChild("td", fix1p4.format(storeDist));
+		row.addChild("td", fix1p4.format(cacheDist));
+
+		long cacheLocationReports = node.nodeStats.avgCacheLocation.countReports();
+		long storeLocationReports = node.nodeStats.avgStoreLocation.countReports();
+
+		double storePercent = 1.0 * storeLocationReports / storeKeys;
+		double cachePercent = 1.0 * cacheLocationReports / cachedKeys;
+
+		//Cap the reported value at 100%, as the decaying average does not account beyond that anyway.
+		if(storePercent > 1.0)
+			storePercent = 1.0;
+		if(cachePercent > 1.0)
+			cachePercent = 1.0;
+
+		row = storeSizeTable.addChild("tr");
+		row.addChild("td", l10n("distanceStats"));
+		row.addChild("td", fix3p1pct.format(storePercent));
+		row.addChild("td", fix3p1pct.format(cachePercent));
+		
+		node.drawClientCacheBox(storeSizeInfobox);
+		node.drawSlashdotCacheBox(storeSizeInfobox);
+		node.drawStoreStats(storeSizeInfobox);
+	}
+
+	private void drawUnclaimedFIFOMessageCountsBox(HTMLNode unclaimedFIFOMessageCountsInfobox) {
+		
+		unclaimedFIFOMessageCountsInfobox.addChild("div", "class", "infobox-header", "unclaimedFIFO Message Counts");
+		HTMLNode unclaimedFIFOMessageCountsInfoboxContent = unclaimedFIFOMessageCountsInfobox.addChild("div", "class", "infobox-content");
+		HTMLNode unclaimedFIFOMessageCountsList = unclaimedFIFOMessageCountsInfoboxContent.addChild("ul");
+		Map<String, Integer> unclaimedFIFOMessageCountsMap = node.getUSM().getUnclaimedFIFOMessageCounts();
+		STMessageCount[] unclaimedFIFOMessageCountsArray = new STMessageCount[unclaimedFIFOMessageCountsMap.size()];
+		int i = 0;
+		int totalCount = 0;
+		for (Map.Entry<String, Integer> e : unclaimedFIFOMessageCountsMap.entrySet()) {
+			String messageName = e.getKey();
+			int messageCount = e.getValue();
+			totalCount = totalCount + messageCount;
+			unclaimedFIFOMessageCountsArray[i++] = new STMessageCount( messageName, messageCount );
+		}
+		Arrays.sort(unclaimedFIFOMessageCountsArray, new Comparator<STMessageCount>() {
+			public int compare(STMessageCount firstCount, STMessageCount secondCount) {
+				return secondCount.messageCount - firstCount.messageCount;  // sort in descending order
 			}
 		});
-		
-	}
-	
-	private void drawThreadPriorityStatsBox(HTMLNode node,final ToadletContext ctx) {
-		
-		node.addChild(new StatisticsUpdateableElement(ctx) {
-			
-			@Override
-			public void updateState(boolean initial) {
-				children.clear();
-				
-				addChild("div", "class", "infobox-header", l10n("threadsByPriority"));
-				HTMLNode threadsInfoboxContent = addChild("div", "class", "infobox-content");
-				int[] activeThreadsByPriority = stats.getActiveThreadsByPriority();
-				int[] waitingThreadsByPriority = stats.getWaitingThreadsByPriority();
-				
-				HTMLNode threadsByPriorityTable = threadsInfoboxContent.addChild("table", "border", "0");
-				HTMLNode row = threadsByPriorityTable.addChild("tr");
-
-				row.addChild("th", l10n("priority"));
-				row.addChild("th", l10n("running"));
-				row.addChild("th", l10n("waiting"));
-				
-				for(int i=0; i<activeThreadsByPriority.length; i++) {
-					row = threadsByPriorityTable.addChild("tr");
-					row.addChild("td", String.valueOf(i+1));
-					row.addChild("td", String.valueOf(activeThreadsByPriority[i]));
-					row.addChild("td", String.valueOf(waitingThreadsByPriority[i]));
-				}
-			}
-		});
-		
-	}
-
-	private void drawDatabaseJobsBox(HTMLNode node,final ToadletContext ctx) {
-		
-		node.addChild(new StatisticsUpdateableElement(ctx) {
-			
-			@Override
-			public void updateState(boolean initial) {
-				children.clear();
-				
-				addChild("div", "class", "infobox-header", l10n("databaseJobsByPriority"));
-				HTMLNode threadsInfoboxContent = addChild("div", "class", "infobox-content");
-				int[] jobsByPriority = core.clientDatabaseExecutor.queuedJobs();
-				
-				HTMLNode threadsByPriorityTable = threadsInfoboxContent.addChild("table", "border", "0");
-				HTMLNode row = threadsByPriorityTable.addChild("tr");
-
-				row.addChild("th", l10n("priority"));
-				row.addChild("th", l10n("waiting"));
-				
-				for(int i=0; i<jobsByPriority.length; i++) {
-					row = threadsByPriorityTable.addChild("tr");
-					row.addChild("td", String.valueOf(i));
-					row.addChild("td", String.valueOf(jobsByPriority[i]));
-				}
-			}
-		});
-	}
-	
-	private void drawStoreSizeBox(HTMLNode storeSizeInfobox, final double loc, final long nodeUptimeSeconds,final ToadletContext ctx) {
-		
-		storeSizeInfobox.addChild(new StatisticsUpdateableElement(ctx) {
-			
-			@Override
-			public void updateState(boolean initial) {
-				children.clear();
-				
-				addChild("div", "class", "infobox-header", l10n("datastore"));
-				HTMLNode storeSizeInfoboxContent = addChild("div", "class", "infobox-content");
-				HTMLNode storeSizeTable = storeSizeInfoboxContent.addChild("table", "border", "0");
-				HTMLNode row=storeSizeTable.addChild("tr");
-
-				//FIXME - Non-breaking space? "Stat-name"?
-				row.addChild("th", "");
-				row.addChild("th", l10n("chkStore"));
-				row.addChild("th", l10n("chkCache"));
-				
-				final long fix32kb = 32 * 1024;
-
-				long cachedKeys = node.getChkDatacache().keyCount();
-				long cachedSize = cachedKeys * fix32kb;
-				long storeKeys = node.getChkDatastore().keyCount();
-				long storeSize = storeKeys * fix32kb;
-				long maxCachedKeys = node.getChkDatacache().getMaxKeys();
-				long maxStoreKeys = node.getChkDatastore().getMaxKeys();
-				long cacheHits = node.getChkDatacache().hits();
-				long cacheMisses = node.getChkDatacache().misses();
-				long cacheAccesses = cacheHits + cacheMisses;
-				long storeHits = node.getChkDatastore().hits();
-				long storeMisses = node.getChkDatastore().misses();
-				long storeAccesses = storeHits + storeMisses;
-				long cacheWrites=node.getChkDatacache().writes();
-				long storeWrites=node.getChkDatastore().writes();
-				long cacheFalsePos = node.getChkDatacache().getBloomFalsePositive();
-				long storeFalsePos = node.getChkDatastore().getBloomFalsePositive();
-
-				// REDFLAG Don't show database version because it's not possible to get it accurately.
-				// (It's a public static constant, so it will use the version from compile time of freenet.jar)
-				row=storeSizeTable.addChild("tr");
-				row.addChild("td", l10n("keys"));
-				row.addChild("td", thousandPoint.format(storeKeys));
-				row.addChild("td", thousandPoint.format(cachedKeys));
-				
-				row=storeSizeTable.addChild("tr");
-				row.addChild("td", l10n("capacity"));
-				row.addChild("td", thousandPoint.format(maxStoreKeys));
-				row.addChild("td", thousandPoint.format(maxCachedKeys));
-				
-				row=storeSizeTable.addChild("tr");
-				row.addChild("td", l10n("datasize"));
-				row.addChild("td", SizeUtil.formatSize(storeSize, true));
-				row.addChild("td", SizeUtil.formatSize(cachedSize, true));
-				
-				row=storeSizeTable.addChild("tr");
-				row.addChild("td", l10n("utilization"));
-				row.addChild("td", fix3p1pct.format(1.0*storeKeys/maxStoreKeys));
-				row.addChild("td", fix3p1pct.format(1.0*cachedKeys/maxCachedKeys));
-				
-				row=storeSizeTable.addChild("tr");
-				row.addChild("td", l10n("readRequests"));
-				row.addChild("td", thousandPoint.format(storeAccesses));
-				row.addChild("td", thousandPoint.format(cacheAccesses));
-				
-				row=storeSizeTable.addChild("tr");
-				row.addChild("td", l10n("successfulReads"));
-				if (storeAccesses > 0)
-					row.addChild("td", thousandPoint.format(storeHits));
-				else
-					row.addChild("td", "0");
-				if (cacheAccesses > 0)
-					row.addChild("td", thousandPoint.format(cacheHits));
-				else
-					row.addChild("td", "0");
-				
-				row=storeSizeTable.addChild("tr");
-				row.addChild("td", l10n("successRate"));
-				if (storeAccesses > 0)
-					row.addChild("td", fix1p4.format(100.0 * storeHits / storeAccesses) + "%");
-				else
-					row.addChild("td", "N/A");
-				if (cacheAccesses > 0)
-					row.addChild("td", fix1p4.format(100.0 * cacheHits / cacheAccesses) + "%");
-				else
-					row.addChild("td", "N/A");
-				
-				row=storeSizeTable.addChild("tr");
-				row.addChild("td", l10n("writes"));
-				row.addChild("td", thousandPoint.format(storeWrites));
-				row.addChild("td", thousandPoint.format(cacheWrites));
-						
-				/* Overall utilization is not preserved in the new table layout :(
-				storeSizeList.addChild("li", 
-						"Overall size:\u00a0" + thousandPoint.format(overallKeys) + 
-						"\u00a0/\u00a0" + thousandPoint.format(maxOverallKeys) +
-						"\u00a0(" + SizeUtil.formatSize(overallSize, true) + 
-						"\u00a0/\u00a0" + SizeUtil.formatSize(maxOverallSize, true) + 
-						")\u00a0(" + ((overallKeys*100)/maxOverallKeys) + "%)");
-				 */
-				
-				row=storeSizeTable.addChild("tr");
-				row.addChild("td", l10n("accessRate"));
-				row.addChild("td", fix1p2.format(1.0*storeAccesses/nodeUptimeSeconds)+" /s");
-				row.addChild("td", fix1p2.format(1.0*cacheAccesses/nodeUptimeSeconds)+" /s");
-				
-				row=storeSizeTable.addChild("tr");
-				row.addChild("td", l10n("writeRate"));
-				row.addChild("td", fix1p2.format(1.0*storeWrites/nodeUptimeSeconds)+" /s");
-				row.addChild("td", fix1p2.format(1.0*cacheWrites/nodeUptimeSeconds)+" /s");
-				
-				if (storeFalsePos != -1 || cacheFalsePos != -1) {
-					row = storeSizeTable.addChild("tr");
-					row.addChild("td", l10n("falsePos"));
-					row.addChild("td", thousandPoint.format(storeFalsePos));
-					row.addChild("td", thousandPoint.format(cacheFalsePos));
-				}
-				
-				// location-based stats
-				double nodeLoc=0.0;
-				
-				double avgCacheLocation=node.nodeStats.avgCacheLocation.currentValue();
-				double avgStoreLocation=node.nodeStats.avgStoreLocation.currentValue();
-				double avgCacheSuccess=node.nodeStats.avgCacheSuccess.currentValue();
-				double avgStoreSuccess=node.nodeStats.avgStoreSuccess.currentValue();
-				double furthestCacheSuccess=node.nodeStats.furthestCacheSuccess;
-				double furthestStoreSuccess=node.nodeStats.furthestStoreSuccess;
-				double storeDist=Location.distance(nodeLoc, avgStoreLocation);
-				double cacheDist=Location.distance(nodeLoc, avgCacheLocation);
-				
-				row=storeSizeTable.addChild("tr");
-				row.addChild("td", l10n("avgLocation"));
-				row.addChild("td", fix1p4.format(avgStoreLocation));
-				row.addChild("td", fix1p4.format(avgCacheLocation));
-				
-				row=storeSizeTable.addChild("tr");
-				row.addChild("td", l10n("avgSuccessLoc"));
-				row.addChild("td", fix1p4.format(avgStoreSuccess));
-				row.addChild("td", fix1p4.format(avgCacheSuccess));
-				
-				row=storeSizeTable.addChild("tr");
-				row.addChild("td", l10n("furthestSuccess"));
-				row.addChild("td", fix1p4.format(furthestStoreSuccess));
-				row.addChild("td", fix1p4.format(furthestCacheSuccess));
-				
-				row = storeSizeTable.addChild("tr");
-				row.addChild("td", l10n("avgDist"));
-				row.addChild("td", fix1p4.format(storeDist));
-				row.addChild("td", fix1p4.format(cacheDist));
-
-				long cacheLocationReports = node.nodeStats.avgCacheLocation.countReports();
-				long storeLocationReports = node.nodeStats.avgStoreLocation.countReports();
-
-				double storePercent = 1.0 * storeLocationReports / storeKeys;
-				double cachePercent = 1.0 * cacheLocationReports / cachedKeys;
-
-				//Cap the reported value at 100%, as the decaying average does not account beyond that anyway.
-				if(storePercent > 1.0)
-					storePercent = 1.0;
-				if(cachePercent > 1.0)
-					cachePercent = 1.0;
-
-				row = storeSizeTable.addChild("tr");
-				row.addChild("td", l10n("distanceStats"));
-				row.addChild("td", fix3p1pct.format(storePercent));
-				row.addChild("td", fix3p1pct.format(cachePercent));
-				node.drawClientCacheBox(this);
-				node.drawSlashdotCacheBox(this);
-				node.drawStoreStats(this);
-			}
-		});
-		
-	}
-
-	private void drawUnclaimedFIFOMessageCountsBox(HTMLNode unclaimedFIFOMessageCountsInfobox,final ToadletContext ctx) {
-		
-		unclaimedFIFOMessageCountsInfobox.addChild(new StatisticsUpdateableElement(ctx) {
-			
-			@Override
-			public void updateState(boolean initial) {
-				children.clear();
-				
-				addChild("div", "class", "infobox-header", "unclaimedFIFO Message Counts");
-				HTMLNode unclaimedFIFOMessageCountsInfoboxContent = addChild("div", "class", "infobox-content");
-				HTMLNode unclaimedFIFOMessageCountsList = unclaimedFIFOMessageCountsInfoboxContent.addChild("ul");
-				Map<String, Integer> unclaimedFIFOMessageCountsMap = node.getUSM().getUnclaimedFIFOMessageCounts();
-				STMessageCount[] unclaimedFIFOMessageCountsArray = new STMessageCount[unclaimedFIFOMessageCountsMap.size()];
-				int i = 0;
-				int totalCount = 0;
-				for (Map.Entry<String, Integer> e : unclaimedFIFOMessageCountsMap.entrySet()) {
-					String messageName = e.getKey();
-					int messageCount = e.getValue();
-					totalCount = totalCount + messageCount;
-					unclaimedFIFOMessageCountsArray[i++] = new STMessageCount( messageName, messageCount );
-				}
-				Arrays.sort(unclaimedFIFOMessageCountsArray, new Comparator<STMessageCount>() {
-					public int compare(STMessageCount firstCount, STMessageCount secondCount) {
-						return secondCount.messageCount - firstCount.messageCount;  // sort in descending order
-					}
-				});
-				for (int countsArrayIndex = 0, countsArrayCount = unclaimedFIFOMessageCountsArray.length; countsArrayIndex < countsArrayCount; countsArrayIndex++) {
-					STMessageCount messageCountItem = unclaimedFIFOMessageCountsArray[countsArrayIndex];
-					int thisMessageCount = messageCountItem.messageCount;
-					double thisMessagePercentOfTotal = ((double) thisMessageCount) / ((double) totalCount);
-					unclaimedFIFOMessageCountsList.addChild("li", "" + messageCountItem.messageName + ":\u00a0" + thisMessageCount + "\u00a0(" + fix3p1pct.format(thisMessagePercentOfTotal) + ')');
-				}
-				unclaimedFIFOMessageCountsList.addChild("li", "Unclaimed Messages Considered:\u00a0" + totalCount);
-
-			}
-		});	
-	}
-
-	private void drawSwapStatsBox(HTMLNode locationSwapInfobox, final double location, final long nodeUptimeSeconds, final double swaps, final double noSwaps,final ToadletContext ctx) {
-		
-		locationSwapInfobox.addChild(new StatisticsUpdateableElement(ctx) {
-			
-			@Override
-			public void updateState(boolean initial) {
-				children.clear();
-				
-				addChild("div", "class", "infobox-header", "Location swaps");
-				int startedSwaps = node.getStartedSwaps();
-				int swapsRejectedAlreadyLocked = node.getSwapsRejectedAlreadyLocked();
-				int swapsRejectedNowhereToGo = node.getSwapsRejectedNowhereToGo();
-				int swapsRejectedRateLimit = node.getSwapsRejectedRateLimit();
-				int swapsRejectedRecognizedID = node.getSwapsRejectedRecognizedID();
-				double locChangeSession = node.getLocationChangeSession();
-				int averageSwapTime = node.getAverageOutgoingSwapTime();
-				int sendSwapInterval = node.getSendSwapInterval();
-
-				HTMLNode locationSwapInfoboxContent = addChild("div", "class", "infobox-content");
-				HTMLNode locationSwapList = locationSwapInfoboxContent.addChild("ul");
-				locationSwapList.addChild("li", "location:\u00a0" + location);
-				if (swaps > 0.0) {
-					locationSwapList.addChild("li", "locChangeSession:\u00a0" + fix1p6sci.format(locChangeSession));
-					locationSwapList.addChild("li", "locChangePerSwap:\u00a0" + fix1p6sci.format(locChangeSession/swaps));
-				}
-				if ((swaps > 0.0) && (nodeUptimeSeconds >= 60)) {
-					locationSwapList.addChild("li", "locChangePerMinute:\u00a0" + fix1p6sci.format(locChangeSession/(nodeUptimeSeconds/60.0)));
-				}
-				if ((swaps > 0.0) && (nodeUptimeSeconds >= 60)) {
-					locationSwapList.addChild("li", "swapsPerMinute:\u00a0" + fix1p6sci.format(swaps/(nodeUptimeSeconds/60.0)));
-				}
-				if ((noSwaps > 0.0) && (nodeUptimeSeconds >= 60)) {
-					locationSwapList.addChild("li", "noSwapsPerMinute:\u00a0" + fix1p6sci.format(noSwaps/(nodeUptimeSeconds/60.0)));
-				}
-				if ((swaps > 0.0) && (noSwaps > 0.0)) {
-					locationSwapList.addChild("li", "swapsPerNoSwaps:\u00a0" + fix1p6sci.format(swaps/noSwaps));
-				}
-				if (swaps > 0.0) {
-					locationSwapList.addChild("li", "swaps:\u00a0" + (int)swaps);
-				}
-				if (noSwaps > 0.0) {
-					locationSwapList.addChild("li", "noSwaps:\u00a0" + (int)noSwaps);
-				}
-				if (startedSwaps > 0) {
-					locationSwapList.addChild("li", "startedSwaps:\u00a0" + startedSwaps);
-				}
-				if (swapsRejectedAlreadyLocked > 0) {
-					locationSwapList.addChild("li", "swapsRejectedAlreadyLocked:\u00a0" + swapsRejectedAlreadyLocked);
-				}
-				if (swapsRejectedNowhereToGo > 0) {
-					locationSwapList.addChild("li", "swapsRejectedNowhereToGo:\u00a0" + swapsRejectedNowhereToGo);
-				}
-				if (swapsRejectedRateLimit > 0) {
-					locationSwapList.addChild("li", "swapsRejectedRateLimit:\u00a0" + swapsRejectedRateLimit);
-				}
-				if (swapsRejectedRecognizedID > 0) {
-					locationSwapList.addChild("li", "swapsRejectedRecognizedID:\u00a0" + swapsRejectedRecognizedID);
-				}
-				locationSwapList.addChild("li", "averageSwapTime:\u00a0" + TimeUtil.formatTime(averageSwapTime, 2, true));
-				locationSwapList.addChild("li", "sendSwapInterval:\u00a0" + TimeUtil.formatTime(sendSwapInterval, 2, true));
-			}
-		});
-		
-	}
-
-	protected static void drawPeerStatsBox(HTMLNode peerStatsInfobox, final boolean advancedModeEnabled,final PeerManager peers,final ToadletContext ctx) {
-		
-		peerStatsInfobox.addChild(new BaseUpdateableElement("div",ctx) {
-			
-			PeerManager.PeerStatusChangeListener listener=new PeerManager.PeerStatusChangeListener() {
-				
-				public void onPeerStatusChange() {
-					((SimpleToadletServer)ctx.getContainer()).pushDataManager.updateElement(getUpdaterId(null));
-				}
-			};
-			
-			{
-				init();
-				peers.addPeerStatusChangeListener(listener);
-			}
-			
-			@Override
-			public void updateState(boolean initial) {
-				children.clear();
-				
-				PeerNodeStatus[] peerNodeStatuses=getPeerNodeStatuses(peers);
-
-				int numberOfConnected = getPeerStatusCount(peerNodeStatuses, PeerManager.PEER_NODE_STATUS_CONNECTED);
-				int numberOfRoutingBackedOff = getPeerStatusCount(peerNodeStatuses, PeerManager.PEER_NODE_STATUS_ROUTING_BACKED_OFF);
-				int numberOfTooNew = getPeerStatusCount(peerNodeStatuses, PeerManager.PEER_NODE_STATUS_TOO_NEW);
-				int numberOfTooOld = getPeerStatusCount(peerNodeStatuses, PeerManager.PEER_NODE_STATUS_TOO_OLD);
-				int numberOfDisconnected = getPeerStatusCount(peerNodeStatuses, PeerManager.PEER_NODE_STATUS_DISCONNECTED);
-				int numberOfNeverConnected = getPeerStatusCount(peerNodeStatuses, PeerManager.PEER_NODE_STATUS_NEVER_CONNECTED);
-				int numberOfDisabled = getPeerStatusCount(peerNodeStatuses, PeerManager.PEER_NODE_STATUS_DISABLED);
-				int numberOfBursting = getPeerStatusCount(peerNodeStatuses, PeerManager.PEER_NODE_STATUS_BURSTING);
-				int numberOfListening = getPeerStatusCount(peerNodeStatuses, PeerManager.PEER_NODE_STATUS_LISTENING);
-				int numberOfListenOnly = getPeerStatusCount(peerNodeStatuses, PeerManager.PEER_NODE_STATUS_LISTEN_ONLY);
-				int numberOfSeedServers = getCountSeedServers(peerNodeStatuses);
-				int numberOfSeedClients = getCountSeedClients(peerNodeStatuses);
-				int numberOfRoutingDisabled = getPeerStatusCount(peerNodeStatuses, PeerManager.PEER_NODE_STATUS_ROUTING_DISABLED);
-				int numberOfClockProblem = getPeerStatusCount(peerNodeStatuses, PeerManager.PEER_NODE_STATUS_CLOCK_PROBLEM);
-				int numberOfConnError = getPeerStatusCount(peerNodeStatuses, PeerManager.PEER_NODE_STATUS_CONN_ERROR);
-				int numberOfDisconnecting = PeerNodeStatus.getPeerStatusCount(peerNodeStatuses, PeerManager.PEER_NODE_STATUS_DISCONNECTING);
-				
-				addChild("div", "class", "infobox-header", l10n("peerStatsTitle"));
-				HTMLNode peerStatsContent = addChild("div", "class", "infobox-content");
-				HTMLNode peerStatsList = peerStatsContent.addChild("ul");
-				if (numberOfConnected > 0) {
-					HTMLNode peerStatsConnectedListItem = peerStatsList.addChild("li").addChild("span");
-					peerStatsConnectedListItem.addChild("span", new String[] { "class", "title", "style" }, 
-							new String[] { "peer_connected", l10nDark("connected"), "border-bottom: 1px dotted; cursor: help;" }, l10nDark("connectedShort"));
-					peerStatsConnectedListItem.addChild("span", ":\u00a0" + numberOfConnected);
-				}
-				if (numberOfRoutingBackedOff > 0) {
-					HTMLNode peerStatsRoutingBackedOffListItem = peerStatsList.addChild("li").addChild("span");
-					peerStatsRoutingBackedOffListItem.addChild("span", new String[] { "class", "title", "style" }, 
-							new String[] { "peer_backed_off", l10nDark(advancedModeEnabled ? "backedOff" : "busy"), 
-							"border-bottom: 1px dotted; cursor: help;" }, l10nDark((advancedModeEnabled ? "backedOff" : "busy")+"Short"));
-					peerStatsRoutingBackedOffListItem.addChild("span", ":\u00a0" + numberOfRoutingBackedOff);
-				}
-				if (numberOfTooNew > 0) {
-					HTMLNode peerStatsTooNewListItem = peerStatsList.addChild("li").addChild("span");
-					peerStatsTooNewListItem.addChild("span", new String[] { "class", "title", "style" }, 
-							new String[] { "peer_too_new", l10nDark("tooNew"), "border-bottom: 1px dotted; cursor: help;" }, l10nDark("tooNewShort"));
-					peerStatsTooNewListItem.addChild("span", ":\u00a0" + numberOfTooNew);
-				}
-				if (numberOfTooOld > 0) {
-					HTMLNode peerStatsTooOldListItem = peerStatsList.addChild("li").addChild("span");
-					peerStatsTooOldListItem.addChild("span", new String[] { "class", "title", "style" }, 
-							new String[] { "peer_too_old", l10nDark("tooOld"), "border-bottom: 1px dotted; cursor: help;" }, l10nDark("tooOldShort"));
-					peerStatsTooOldListItem.addChild("span", ":\u00a0" + numberOfTooOld);
-				}
-				if (numberOfDisconnected > 0) {
-					HTMLNode peerStatsDisconnectedListItem = peerStatsList.addChild("li").addChild("span");
-					peerStatsDisconnectedListItem.addChild("span", new String[] { "class", "title", "style" }, 
-							new String[] { "peer_disconnected", l10nDark("notConnected"), "border-bottom: 1px dotted; cursor: help;" }, l10nDark("notConnectedShort"));
-					peerStatsDisconnectedListItem.addChild("span", ":\u00a0" + numberOfDisconnected);
-				}
-				if (numberOfNeverConnected > 0) {
-					HTMLNode peerStatsNeverConnectedListItem = peerStatsList.addChild("li").addChild("span");
-					peerStatsNeverConnectedListItem.addChild("span", new String[] { "class", "title", "style" },
-							new String[] { "peer_never_connected", l10nDark("neverConnected"), "border-bottom: 1px dotted; cursor: help;" }, l10nDark("neverConnectedShort"));
-					peerStatsNeverConnectedListItem.addChild("span", ":\u00a0" + numberOfNeverConnected);
-				}
-				if (numberOfDisabled > 0) {
-					HTMLNode peerStatsDisabledListItem = peerStatsList.addChild("li").addChild("span");
-					peerStatsDisabledListItem.addChild("span", new String[] { "class", "title", "style" }, 
-							new String[] { "peer_disabled", l10nDark("disabled"), "border-bottom: 1px dotted; cursor: help;" }, l10nDark("disabledShort"));
-					peerStatsDisabledListItem.addChild("span", ":\u00a0" + numberOfDisabled);
-				}
-				if (numberOfBursting > 0) {
-					HTMLNode peerStatsBurstingListItem = peerStatsList.addChild("li").addChild("span");
-					peerStatsBurstingListItem.addChild("span", new String[] { "class", "title", "style" }, 
-							new String[] { "peer_bursting", l10nDark("bursting"), "border-bottom: 1px dotted; cursor: help;" }, l10nDark("burstingShort"));
-					peerStatsBurstingListItem.addChild("span", ":\u00a0" + numberOfBursting);
-				}
-				if (numberOfListening > 0) {
-					HTMLNode peerStatsListeningListItem = peerStatsList.addChild("li").addChild("span");
-					peerStatsListeningListItem.addChild("span", new String[] { "class", "title", "style" }, 
-							new String[] { "peer_listening", l10nDark("listening"), "border-bottom: 1px dotted; cursor: help;" }, l10nDark("listeningShort"));
-					peerStatsListeningListItem.addChild("span", ":\u00a0" + numberOfListening);
-				}
-				if (numberOfListenOnly > 0) {
-					HTMLNode peerStatsListenOnlyListItem = peerStatsList.addChild("li").addChild("span");
-					peerStatsListenOnlyListItem.addChild("span", new String[] { "class", "title", "style" }, 
-							new String[] { "peer_listen_only", l10nDark("listenOnly"), "border-bottom: 1px dotted; cursor: help;" }, l10nDark("listenOnlyShort"));
-					peerStatsListenOnlyListItem.addChild("span", ":\u00a0" + numberOfListenOnly);
-				}
-				if (numberOfClockProblem > 0) {
-					HTMLNode peerStatsRoutingDisabledListItem = peerStatsList.addChild("li").addChild("span");
-					peerStatsRoutingDisabledListItem.addChild("span", new String[] { "class", "title", "style" }, new String[] { "peer_clock_problem", l10nDark("clockProblem"), "border-bottom: 1px dotted; cursor: help;" }, l10nDark("clockProblemShort"));
-					peerStatsRoutingDisabledListItem.addChild("span", ":\u00a0" + numberOfClockProblem);
-				}
-				if (numberOfConnError > 0) {
-					HTMLNode peerStatsRoutingDisabledListItem = peerStatsList.addChild("li").addChild("span");
-					peerStatsRoutingDisabledListItem.addChild("span", new String[] { "class", "title", "style" }, new String[] { "peer_routing_disabled", l10nDark("connError"), "border-bottom: 1px dotted; cursor: help;" }, l10nDark("connErrorShort"));
-					peerStatsRoutingDisabledListItem.addChild("span", ":\u00a0" + numberOfClockProblem);
-				}
-				if (numberOfDisconnecting > 0) {
-					HTMLNode peerStatsListenOnlyListItem = peerStatsList.addChild("li").addChild("span");
-					peerStatsListenOnlyListItem.addChild("span", new String[] { "class", "title", "style" }, new String[] { "peer_disconnecting", l10nDark("disconnecting"), "border-bottom: 1px dotted; cursor: help;" }, l10nDark("disconnectingShort"));
-					peerStatsListenOnlyListItem.addChild("span", ":\u00a0" + numberOfDisconnecting);
-				}
-				if (numberOfSeedServers > 0) {
-					HTMLNode peerStatsSeedServersListItem = peerStatsList.addChild("li").addChild("span");
-					peerStatsSeedServersListItem.addChild("span", new String[] { "class", "title", "style" },
-							new String[] { "peer_listening" /* FIXME */, l10nDark("seedServers"), "border-bottom: 1px dotted; cursor: help;" }, l10nDark("seedServersShort"));
-					peerStatsSeedServersListItem.addChild("span", ":\u00a0" + numberOfSeedServers);
-				}
-				if (numberOfSeedClients > 0) {
-					HTMLNode peerStatsSeedClientsListItem = peerStatsList.addChild("li").addChild("span");
-					peerStatsSeedClientsListItem.addChild("span", new String[] { "class", "title", "style" },
-							new String[] { "peer_listening" /* FIXME */, l10nDark("seedClients"), "border-bottom: 1px dotted; cursor: help;" }, l10nDark("seedClientsShort"));
-					peerStatsSeedClientsListItem.addChild("span", ":\u00a0" + numberOfSeedClients);
-				}
-				if (numberOfRoutingDisabled > 0) {
-					HTMLNode peerStatsRoutingDisabledListItem = peerStatsList.addChild("li").addChild("span");
-					peerStatsRoutingDisabledListItem.addChild("span", new String[] { "class", "title", "style" }, new String[] { "peer_routing_disabled", l10nDark("routingDisabled"), "border-bottom: 1px dotted; cursor: help;" }, l10nDark("routingDisabledShort"));
-					peerStatsRoutingDisabledListItem.addChild("span", ":\u00a0" + numberOfRoutingDisabled);
-				}
-				OpennetManager om = ((SimpleToadletServer)ctx.getContainer()).getCore().node.getOpennet();
-				if(om != null) {
-					peerStatsList.addChild("li", l10n("maxTotalPeers")+": "+om.getNumberOfConnectedPeersToAimIncludingDarknet());
-					peerStatsList.addChild("li", l10n("maxOpennetPeers")+": "+om.getNumberOfConnectedPeersToAim());
-				}
-			}
-			
-			@Override
-			public String getUpdaterType() {
-				return UpdaterConstants.REPLACER_UPDATER;
-			}
-			
-			@Override
-			public String getUpdaterId(String requestId) {
-				return "Statistics_Page_Peers";
-			}
-			
-			@Override
-			public void dispose() {
-				peers.removePeerStatusChangeListener(listener);
-			}
-		});
+		for (int countsArrayIndex = 0, countsArrayCount = unclaimedFIFOMessageCountsArray.length; countsArrayIndex < countsArrayCount; countsArrayIndex++) {
+			STMessageCount messageCountItem = unclaimedFIFOMessageCountsArray[countsArrayIndex];
+			int thisMessageCount = messageCountItem.messageCount;
+			double thisMessagePercentOfTotal = ((double) thisMessageCount) / ((double) totalCount);
+			unclaimedFIFOMessageCountsList.addChild("li", "" + messageCountItem.messageName + ":\u00a0" + thisMessageCount + "\u00a0(" + fix3p1pct.format(thisMessagePercentOfTotal) + ')');
+		}
+		unclaimedFIFOMessageCountsList.addChild("li", "Unclaimed Messages Considered:\u00a0" + totalCount);
+		
+	}
+
+	private void drawSwapStatsBox(HTMLNode locationSwapInfobox, double location, long nodeUptimeSeconds, double swaps, double noSwaps) {
+		
+		locationSwapInfobox.addChild("div", "class", "infobox-header", "Location swaps");
+		int startedSwaps = node.getStartedSwaps();
+		int swapsRejectedAlreadyLocked = node.getSwapsRejectedAlreadyLocked();
+		int swapsRejectedNowhereToGo = node.getSwapsRejectedNowhereToGo();
+		int swapsRejectedRateLimit = node.getSwapsRejectedRateLimit();
+		int swapsRejectedRecognizedID = node.getSwapsRejectedRecognizedID();
+		double locChangeSession = node.getLocationChangeSession();
+		int averageSwapTime = node.getAverageOutgoingSwapTime();
+		int sendSwapInterval = node.getSendSwapInterval();
+
+		HTMLNode locationSwapInfoboxContent = locationSwapInfobox.addChild("div", "class", "infobox-content");
+		HTMLNode locationSwapList = locationSwapInfoboxContent.addChild("ul");
+		locationSwapList.addChild("li", "location:\u00a0" + location);
+		if (swaps > 0.0) {
+			locationSwapList.addChild("li", "locChangeSession:\u00a0" + fix1p6sci.format(locChangeSession));
+			locationSwapList.addChild("li", "locChangePerSwap:\u00a0" + fix1p6sci.format(locChangeSession/swaps));
+		}
+		if ((swaps > 0.0) && (nodeUptimeSeconds >= 60)) {
+			locationSwapList.addChild("li", "locChangePerMinute:\u00a0" + fix1p6sci.format(locChangeSession/(nodeUptimeSeconds/60.0)));
+		}
+		if ((swaps > 0.0) && (nodeUptimeSeconds >= 60)) {
+			locationSwapList.addChild("li", "swapsPerMinute:\u00a0" + fix1p6sci.format(swaps/(nodeUptimeSeconds/60.0)));
+		}
+		if ((noSwaps > 0.0) && (nodeUptimeSeconds >= 60)) {
+			locationSwapList.addChild("li", "noSwapsPerMinute:\u00a0" + fix1p6sci.format(noSwaps/(nodeUptimeSeconds/60.0)));
+		}
+		if ((swaps > 0.0) && (noSwaps > 0.0)) {
+			locationSwapList.addChild("li", "swapsPerNoSwaps:\u00a0" + fix1p6sci.format(swaps/noSwaps));
+		}
+		if (swaps > 0.0) {
+			locationSwapList.addChild("li", "swaps:\u00a0" + (int)swaps);
+		}
+		if (noSwaps > 0.0) {
+			locationSwapList.addChild("li", "noSwaps:\u00a0" + (int)noSwaps);
+		}
+		if (startedSwaps > 0) {
+			locationSwapList.addChild("li", "startedSwaps:\u00a0" + startedSwaps);
+		}
+		if (swapsRejectedAlreadyLocked > 0) {
+			locationSwapList.addChild("li", "swapsRejectedAlreadyLocked:\u00a0" + swapsRejectedAlreadyLocked);
+		}
+		if (swapsRejectedNowhereToGo > 0) {
+			locationSwapList.addChild("li", "swapsRejectedNowhereToGo:\u00a0" + swapsRejectedNowhereToGo);
+		}
+		if (swapsRejectedRateLimit > 0) {
+			locationSwapList.addChild("li", "swapsRejectedRateLimit:\u00a0" + swapsRejectedRateLimit);
+		}
+		if (swapsRejectedRecognizedID > 0) {
+			locationSwapList.addChild("li", "swapsRejectedRecognizedID:\u00a0" + swapsRejectedRecognizedID);
+		}
+		locationSwapList.addChild("li", "averageSwapTime:\u00a0" + TimeUtil.formatTime(averageSwapTime, 2, true));
+		locationSwapList.addChild("li", "sendSwapInterval:\u00a0" + TimeUtil.formatTime(sendSwapInterval, 2, true));
+	}
+
+	protected static void drawPeerStatsBox(HTMLNode peerStatsInfobox, boolean advancedModeEnabled, int numberOfConnected, 
+			int numberOfRoutingBackedOff, int numberOfTooNew, int numberOfTooOld, int numberOfDisconnected, 
+			int numberOfNeverConnected, int numberOfDisabled, int numberOfBursting, int numberOfListening, 
+			int numberOfListenOnly, int numberOfSeedServers, int numberOfSeedClients, int numberOfRoutingDisabled, 
+			int numberOfClockProblem, int numberOfConnError, int numberOfDisconnecting, Node node) {
+		
+		peerStatsInfobox.addChild("div", "class", "infobox-header", l10n("peerStatsTitle"));
+		HTMLNode peerStatsContent = peerStatsInfobox.addChild("div", "class", "infobox-content");
+		HTMLNode peerStatsList = peerStatsContent.addChild("ul");
+		if (numberOfConnected > 0) {
+			HTMLNode peerStatsConnectedListItem = peerStatsList.addChild("li").addChild("span");
+			peerStatsConnectedListItem.addChild("span", new String[] { "class", "title", "style" }, 
+					new String[] { "peer_connected", l10nDark("connected"), "border-bottom: 1px dotted; cursor: help;" }, l10nDark("connectedShort"));
+			peerStatsConnectedListItem.addChild("span", ":\u00a0" + numberOfConnected);
+		}
+		if (numberOfRoutingBackedOff > 0) {
+			HTMLNode peerStatsRoutingBackedOffListItem = peerStatsList.addChild("li").addChild("span");
+			peerStatsRoutingBackedOffListItem.addChild("span", new String[] { "class", "title", "style" }, 
+					new String[] { "peer_backed_off", l10nDark(advancedModeEnabled ? "backedOff" : "busy"), 
+					"border-bottom: 1px dotted; cursor: help;" }, l10nDark((advancedModeEnabled ? "backedOff" : "busy")+"Short"));
+			peerStatsRoutingBackedOffListItem.addChild("span", ":\u00a0" + numberOfRoutingBackedOff);
+		}
+		if (numberOfTooNew > 0) {
+			HTMLNode peerStatsTooNewListItem = peerStatsList.addChild("li").addChild("span");
+			peerStatsTooNewListItem.addChild("span", new String[] { "class", "title", "style" }, 
+					new String[] { "peer_too_new", l10nDark("tooNew"), "border-bottom: 1px dotted; cursor: help;" }, l10nDark("tooNewShort"));
+			peerStatsTooNewListItem.addChild("span", ":\u00a0" + numberOfTooNew);
+		}
+		if (numberOfTooOld > 0) {
+			HTMLNode peerStatsTooOldListItem = peerStatsList.addChild("li").addChild("span");
+			peerStatsTooOldListItem.addChild("span", new String[] { "class", "title", "style" }, 
+					new String[] { "peer_too_old", l10nDark("tooOld"), "border-bottom: 1px dotted; cursor: help;" }, l10nDark("tooOldShort"));
+			peerStatsTooOldListItem.addChild("span", ":\u00a0" + numberOfTooOld);
+		}
+		if (numberOfDisconnected > 0) {
+			HTMLNode peerStatsDisconnectedListItem = peerStatsList.addChild("li").addChild("span");
+			peerStatsDisconnectedListItem.addChild("span", new String[] { "class", "title", "style" }, 
+					new String[] { "peer_disconnected", l10nDark("notConnected"), "border-bottom: 1px dotted; cursor: help;" }, l10nDark("notConnectedShort"));
+			peerStatsDisconnectedListItem.addChild("span", ":\u00a0" + numberOfDisconnected);
+		}
+		if (numberOfNeverConnected > 0) {
+			HTMLNode peerStatsNeverConnectedListItem = peerStatsList.addChild("li").addChild("span");
+			peerStatsNeverConnectedListItem.addChild("span", new String[] { "class", "title", "style" },
+					new String[] { "peer_never_connected", l10nDark("neverConnected"), "border-bottom: 1px dotted; cursor: help;" }, l10nDark("neverConnectedShort"));
+			peerStatsNeverConnectedListItem.addChild("span", ":\u00a0" + numberOfNeverConnected);
+		}
+		if (numberOfDisabled > 0) {
+			HTMLNode peerStatsDisabledListItem = peerStatsList.addChild("li").addChild("span");
+			peerStatsDisabledListItem.addChild("span", new String[] { "class", "title", "style" }, 
+					new String[] { "peer_disabled", l10nDark("disabled"), "border-bottom: 1px dotted; cursor: help;" }, l10nDark("disabledShort"));
+			peerStatsDisabledListItem.addChild("span", ":\u00a0" + numberOfDisabled);
+		}
+		if (numberOfBursting > 0) {
+			HTMLNode peerStatsBurstingListItem = peerStatsList.addChild("li").addChild("span");
+			peerStatsBurstingListItem.addChild("span", new String[] { "class", "title", "style" }, 
+					new String[] { "peer_bursting", l10nDark("bursting"), "border-bottom: 1px dotted; cursor: help;" }, l10nDark("burstingShort"));
+			peerStatsBurstingListItem.addChild("span", ":\u00a0" + numberOfBursting);
+		}
+		if (numberOfListening > 0) {
+			HTMLNode peerStatsListeningListItem = peerStatsList.addChild("li").addChild("span");
+			peerStatsListeningListItem.addChild("span", new String[] { "class", "title", "style" }, 
+					new String[] { "peer_listening", l10nDark("listening"), "border-bottom: 1px dotted; cursor: help;" }, l10nDark("listeningShort"));
+			peerStatsListeningListItem.addChild("span", ":\u00a0" + numberOfListening);
+		}
+		if (numberOfListenOnly > 0) {
+			HTMLNode peerStatsListenOnlyListItem = peerStatsList.addChild("li").addChild("span");
+			peerStatsListenOnlyListItem.addChild("span", new String[] { "class", "title", "style" }, 
+					new String[] { "peer_listen_only", l10nDark("listenOnly"), "border-bottom: 1px dotted; cursor: help;" }, l10nDark("listenOnlyShort"));
+			peerStatsListenOnlyListItem.addChild("span", ":\u00a0" + numberOfListenOnly);
+		}
+		if (numberOfClockProblem > 0) {
+			HTMLNode peerStatsRoutingDisabledListItem = peerStatsList.addChild("li").addChild("span");
+			peerStatsRoutingDisabledListItem.addChild("span", new String[] { "class", "title", "style" }, new String[] { "peer_clock_problem", l10nDark("clockProblem"), "border-bottom: 1px dotted; cursor: help;" }, l10nDark("clockProblemShort"));
+			peerStatsRoutingDisabledListItem.addChild("span", ":\u00a0" + numberOfClockProblem);
+		}
+		if (numberOfConnError > 0) {
+			HTMLNode peerStatsRoutingDisabledListItem = peerStatsList.addChild("li").addChild("span");
+			peerStatsRoutingDisabledListItem.addChild("span", new String[] { "class", "title", "style" }, new String[] { "peer_routing_disabled", l10nDark("connError"), "border-bottom: 1px dotted; cursor: help;" }, l10nDark("connErrorShort"));
+			peerStatsRoutingDisabledListItem.addChild("span", ":\u00a0" + numberOfClockProblem);
+		}
+		if (numberOfDisconnecting > 0) {
+			HTMLNode peerStatsListenOnlyListItem = peerStatsList.addChild("li").addChild("span");
+			peerStatsListenOnlyListItem.addChild("span", new String[] { "class", "title", "style" }, new String[] { "peer_disconnecting", l10nDark("disconnecting"), "border-bottom: 1px dotted; cursor: help;" }, l10nDark("disconnectingShort"));
+			peerStatsListenOnlyListItem.addChild("span", ":\u00a0" + numberOfDisconnecting);
+		}
+		if (numberOfSeedServers > 0) {
+			HTMLNode peerStatsSeedServersListItem = peerStatsList.addChild("li").addChild("span");
+			peerStatsSeedServersListItem.addChild("span", new String[] { "class", "title", "style" },
+					new String[] { "peer_listening" /* FIXME */, l10nDark("seedServers"), "border-bottom: 1px dotted; cursor: help;" }, l10nDark("seedServersShort"));
+			peerStatsSeedServersListItem.addChild("span", ":\u00a0" + numberOfSeedServers);
+		}
+		if (numberOfSeedClients > 0) {
+			HTMLNode peerStatsSeedClientsListItem = peerStatsList.addChild("li").addChild("span");
+			peerStatsSeedClientsListItem.addChild("span", new String[] { "class", "title", "style" },
+					new String[] { "peer_listening" /* FIXME */, l10nDark("seedClients"), "border-bottom: 1px dotted; cursor: help;" }, l10nDark("seedClientsShort"));
+			peerStatsSeedClientsListItem.addChild("span", ":\u00a0" + numberOfSeedClients);
+		}
+		if (numberOfRoutingDisabled > 0) {
+			HTMLNode peerStatsRoutingDisabledListItem = peerStatsList.addChild("li").addChild("span");
+			peerStatsRoutingDisabledListItem.addChild("span", new String[] { "class", "title", "style" }, new String[] { "peer_routing_disabled", l10nDark("routingDisabled"), "border-bottom: 1px dotted; cursor: help;" }, l10nDark("routingDisabledShort"));
+			peerStatsRoutingDisabledListItem.addChild("span", ":\u00a0" + numberOfRoutingDisabled);
+		}
+		OpennetManager om = node.getOpennet();
+		if(om != null) {
+			peerStatsList.addChild("li", l10n("maxTotalPeers")+": "+om.getNumberOfConnectedPeersToAimIncludingDarknet());
+			peerStatsList.addChild("li", l10n("maxOpennetPeers")+": "+om.getNumberOfConnectedPeersToAim());
+		}
 	}
 
 	private static String l10n(String key) {
@@ -1045,35 +828,26 @@
 		return NodeL10n.getBase().getString("StatisticsToadlet."+key, patterns, values);
 	}
 	
-	public static void drawActivityBox(HTMLNode activityInfobox, final boolean advancedModeEnabled,final Node node,final boolean showArkFetchers,final ToadletContext ctx) {
-		
-		activityInfobox.addChild(new StatisticsUpdateableElement(ctx) {
-			
-			@Override
-			public void updateState(boolean initial) {
-				children.clear();
-				
-				addChild("div", "class", "infobox-header", l10nDark("activityTitle"));
-				HTMLNode activityInfoboxContent = addChild("div", "class", "infobox-content");
-				
-				HTMLNode activityList = drawActivity(activityInfoboxContent, node);
-				int numARKFetchers = node.getNumARKFetchers();
-				if (activityList!=null && showArkFetchers && numARKFetchers > 0) {
-					activityList.addChild("li", "ARK\u00a0Fetch\u00a0Requests:\u00a0" + numARKFetchers);
-				}
-
-				if (advancedModeEnabled && activityList != null) {
-					if (numARKFetchers > 0)
-						activityList.addChild("li", "ARK\u00a0Fetch\u00a0Requests:\u00a0" + numARKFetchers);
-					activityList.addChild("li", "FetcherByUSKSize:\u00a0" + node.clientCore.uskManager.getFetcherByUSKSize());
-					activityList.addChild("li", "BackgroundFetcherByUSKSize:\u00a0" + node.clientCore.uskManager.getBackgroundFetcherByUSKSize());
-					activityList.addChild("li", "temporaryBackgroundFetchersLRUSize:\u00a0" + node.clientCore.uskManager.getTemporaryBackgroundFetchersLRU());
-				}
-			}
-		});
+	private void drawActivityBox(HTMLNode activityInfobox, boolean advancedModeEnabled) {
+		
+		activityInfobox.addChild("div", "class", "infobox-header", l10nDark("activityTitle"));
+		HTMLNode activityInfoboxContent = activityInfobox.addChild("div", "class", "infobox-content");
+		
+		HTMLNode activityList = drawActivity(activityInfoboxContent, node);
+		
+		int numARKFetchers = node.getNumARKFetchers();
+
+		if (advancedModeEnabled && activityList != null) {
+			if (numARKFetchers > 0)
+				activityList.addChild("li", "ARK\u00a0Fetch\u00a0Requests:\u00a0" + numARKFetchers);
+			activityList.addChild("li", "FetcherByUSKSize:\u00a0" + node.clientCore.uskManager.getFetcherByUSKSize());
+			activityList.addChild("li", "BackgroundFetcherByUSKSize:\u00a0" + node.clientCore.uskManager.getBackgroundFetcherByUSKSize());
+			activityList.addChild("li", "temporaryBackgroundFetchersLRUSize:\u00a0" + node.clientCore.uskManager.getTemporaryBackgroundFetchersLRU());
+		}
+		
 	}
 	
-	private static void drawBandwidth(HTMLNode activityList, Node node, long nodeUptimeSeconds, boolean isAdvancedModeEnabled) {
+	static void drawBandwidth(HTMLNode activityList, Node node, long nodeUptimeSeconds, boolean isAdvancedModeEnabled) {
 		long[] total = node.collector.getTotalIO();
 		if(total[0] == 0 || total[1] == 0)
 			return;
@@ -1154,12 +928,7 @@
 		}
 	}
 
-<<<<<<< HEAD
-	private static HTMLNode drawActivity(HTMLNode activityInfoboxContent, Node node) {
-		int numInserts = node.getNumInsertSenders();
-=======
 	static HTMLNode drawActivity(HTMLNode activityInfoboxContent, Node node) {
->>>>>>> be31ba78
 		int numLocalCHKInserts = node.getNumLocalCHKInserts();
 		int numRemoteCHKInserts = node.getNumRemoteCHKInserts();
 		int numLocalSSKInserts = node.getNumLocalSSKInserts();
@@ -1208,89 +977,76 @@
 		}
 	}
 
-	private void drawOverviewBox(HTMLNode overviewInfobox, final long nodeUptimeSeconds, final long nodeUptimeTotal,final long now, final double swaps, final double noSwaps,final ToadletContext ctx) {
-		overviewInfobox.addChild(new StatisticsUpdateableElement(ctx) {
-			
-			@Override
-			public void updateState(boolean initial) {
-				children.clear();
-				
-				addChild("div", "class", "infobox-header", "Node status overview");
-				HTMLNode overviewInfoboxContent = addChild("div", "class", "infobox-content");
-				HTMLNode overviewList = overviewInfoboxContent.addChild("ul");
-				/* node status values */
-				int bwlimitDelayTime = (int) stats.getBwlimitDelayTime();
-				int nodeAveragePingTime = (int) stats.getNodeAveragePingTime();
-				double numberOfRemotePeerLocationsSeenInSwaps = node.getNumberOfRemotePeerLocationsSeenInSwaps();
-
-				// Darknet
-				int darknetSizeEstimateSession = stats.getDarknetSizeEstimate(-1);
-				int darknetSizeEstimate24h = 0;
-				int darknetSizeEstimate48h = 0;
-				if(nodeUptimeSeconds > (24*60*60)) {  // 24 hours
-					darknetSizeEstimate24h = stats.getDarknetSizeEstimate(now - (24*60*60*1000));  // 48 hours
-				}
-				if(nodeUptimeSeconds > (48*60*60)) {  // 48 hours
-					darknetSizeEstimate48h = stats.getDarknetSizeEstimate(now - (48*60*60*1000));  // 48 hours
-				}
-				// Opennet
-				int opennetSizeEstimateSession = stats.getOpennetSizeEstimate(-1);
-				int opennetSizeEstimate24h = 0;
-				int opennetSizeEstimate48h = 0;
-				if (nodeUptimeSeconds > (24 * 60 * 60)) { // 24 hours
-					opennetSizeEstimate24h = stats.getOpennetSizeEstimate(now - (24 * 60 * 60 * 1000)); // 48 hours
-				}
-				if (nodeUptimeSeconds > (48 * 60 * 60)) { // 48 hours
-					opennetSizeEstimate48h = stats.getOpennetSizeEstimate(now - (48 * 60 * 60 * 1000)); // 48 hours
-				}
-				
-				double routingMissDistance =  stats.routingMissDistance.currentValue();
-				double backedOffPercent =  stats.backedOffPercent.currentValue();
-				overviewList.addChild("li", "bwlimitDelayTime:\u00a0" + bwlimitDelayTime + "ms");
-				overviewList.addChild("li", "nodeAveragePingTime:\u00a0" + nodeAveragePingTime + "ms");
-				overviewList.addChild("li", "darknetSizeEstimateSession:\u00a0" + darknetSizeEstimateSession + "\u00a0nodes");
-				if(nodeUptimeSeconds > (24*60*60)) {  // 24 hours
-					overviewList.addChild("li", "darknetSizeEstimate24h:\u00a0" + darknetSizeEstimate24h + "\u00a0nodes");
-				}
-				if(nodeUptimeSeconds > (48*60*60)) {  // 48 hours
-					overviewList.addChild("li", "darknetSizeEstimate48h:\u00a0" + darknetSizeEstimate48h + "\u00a0nodes");
-				}
-				overviewList.addChild("li", "opennetSizeEstimateSession:\u00a0" + opennetSizeEstimateSession + "\u00a0nodes");
-				if (nodeUptimeSeconds > (24 * 60 * 60)) { // 24 hours
-					overviewList.addChild("li", "opennetSizeEstimate24h:\u00a0" + opennetSizeEstimate24h + "\u00a0nodes");
-				}
-				if (nodeUptimeSeconds > (48 * 60 * 60)) { // 48 hours
-					overviewList.addChild("li", "opennetSizeEstimate48h:\u00a0" + opennetSizeEstimate48h + "\u00a0nodes");
-				}
-				if ((numberOfRemotePeerLocationsSeenInSwaps > 0.0) && ((swaps > 0.0) || (noSwaps > 0.0))) {
-					overviewList.addChild("li", "avrConnPeersPerNode:\u00a0" + fix6p6.format(numberOfRemotePeerLocationsSeenInSwaps/(swaps+noSwaps)) + "\u00a0peers");
-				}
-				overviewList.addChild("li", "nodeUptimeSession:\u00a0" + TimeUtil.formatTime(nodeUptimeSeconds * 1000));
-				overviewList.addChild("li", "nodeUptimeTotal:\u00a0" + TimeUtil.formatTime(nodeUptimeTotal));
-				overviewList.addChild("li", "routingMissDistance:\u00a0" + fix1p4.format(routingMissDistance));
-				overviewList.addChild("li", "backedOffPercent:\u00a0" + fix3p1pct.format(backedOffPercent));
-				overviewList.addChild("li", "pInstantReject:\u00a0" + fix3p1pct.format(stats.pRejectIncomingInstantly()));
-				overviewList.addChild("li", "unclaimedFIFOSize:\u00a0" + node.getUnclaimedFIFOSize());
-				overviewList.addChild("li", "RAMBucketPoolSize:\u00a0" + SizeUtil.formatSize(core.tempBucketFactory.getRamUsed())+ " / "+ SizeUtil.formatSize(core.tempBucketFactory.getMaxRamUsed()));
-				overviewList.addChild("li", "uptimeAverage:\u00a0" + fix3p1pct.format(node.uptime.getUptime()));
-			}
-		});
-	}
-
-	public static void drawBandwidthBox(HTMLNode bandwidthInfobox, final long nodeUptimeSeconds, final boolean isAdvancedModeEnabled,final Node node,final ToadletContext ctx) {
-		
-		bandwidthInfobox.addChild(new StatisticsUpdateableElement(ctx) {
-			
-			@Override
-			public void updateState(boolean initial) {
-				children.clear();
-				
-				addChild("div", "class", "infobox-header", l10n("bandwidthTitle"));
-				HTMLNode bandwidthInfoboxContent = addChild("div", "class", "infobox-content");
-				HTMLNode bandwidthList = bandwidthInfoboxContent.addChild("ul");
-				drawBandwidth(bandwidthList, node, nodeUptimeSeconds, isAdvancedModeEnabled);
-			}
-		});
+	private void drawOverviewBox(HTMLNode overviewInfobox, long nodeUptimeSeconds, long nodeUptimeTotal, long now, double swaps, double noSwaps) {
+		
+		overviewInfobox.addChild("div", "class", "infobox-header", "Node status overview");
+		HTMLNode overviewInfoboxContent = overviewInfobox.addChild("div", "class", "infobox-content");
+		HTMLNode overviewList = overviewInfoboxContent.addChild("ul");
+		/* node status values */
+		int bwlimitDelayTime = (int) stats.getBwlimitDelayTime();
+		int nodeAveragePingTime = (int) stats.getNodeAveragePingTime();
+		double numberOfRemotePeerLocationsSeenInSwaps = node.getNumberOfRemotePeerLocationsSeenInSwaps();
+
+		// Darknet
+		int darknetSizeEstimateSession = stats.getDarknetSizeEstimate(-1);
+		int darknetSizeEstimate24h = 0;
+		int darknetSizeEstimate48h = 0;
+		if(nodeUptimeSeconds > (24*60*60)) {  // 24 hours
+			darknetSizeEstimate24h = stats.getDarknetSizeEstimate(now - (24*60*60*1000));  // 48 hours
+		}
+		if(nodeUptimeSeconds > (48*60*60)) {  // 48 hours
+			darknetSizeEstimate48h = stats.getDarknetSizeEstimate(now - (48*60*60*1000));  // 48 hours
+		}
+		// Opennet
+		int opennetSizeEstimateSession = stats.getOpennetSizeEstimate(-1);
+		int opennetSizeEstimate24h = 0;
+		int opennetSizeEstimate48h = 0;
+		if (nodeUptimeSeconds > (24 * 60 * 60)) { // 24 hours
+			opennetSizeEstimate24h = stats.getOpennetSizeEstimate(now - (24 * 60 * 60 * 1000)); // 48 hours
+		}
+		if (nodeUptimeSeconds > (48 * 60 * 60)) { // 48 hours
+			opennetSizeEstimate48h = stats.getOpennetSizeEstimate(now - (48 * 60 * 60 * 1000)); // 48 hours
+		}
+		
+		double routingMissDistance =  stats.routingMissDistance.currentValue();
+		double backedOffPercent =  stats.backedOffPercent.currentValue();
+		overviewList.addChild("li", "bwlimitDelayTime:\u00a0" + bwlimitDelayTime + "ms");
+		overviewList.addChild("li", "nodeAveragePingTime:\u00a0" + nodeAveragePingTime + "ms");
+		overviewList.addChild("li", "darknetSizeEstimateSession:\u00a0" + darknetSizeEstimateSession + "\u00a0nodes");
+		if(nodeUptimeSeconds > (24*60*60)) {  // 24 hours
+			overviewList.addChild("li", "darknetSizeEstimate24h:\u00a0" + darknetSizeEstimate24h + "\u00a0nodes");
+		}
+		if(nodeUptimeSeconds > (48*60*60)) {  // 48 hours
+			overviewList.addChild("li", "darknetSizeEstimate48h:\u00a0" + darknetSizeEstimate48h + "\u00a0nodes");
+		}
+		overviewList.addChild("li", "opennetSizeEstimateSession:\u00a0" + opennetSizeEstimateSession + "\u00a0nodes");
+		if (nodeUptimeSeconds > (24 * 60 * 60)) { // 24 hours
+			overviewList.addChild("li", "opennetSizeEstimate24h:\u00a0" + opennetSizeEstimate24h + "\u00a0nodes");
+		}
+		if (nodeUptimeSeconds > (48 * 60 * 60)) { // 48 hours
+			overviewList.addChild("li", "opennetSizeEstimate48h:\u00a0" + opennetSizeEstimate48h + "\u00a0nodes");
+		}
+		if ((numberOfRemotePeerLocationsSeenInSwaps > 0.0) && ((swaps > 0.0) || (noSwaps > 0.0))) {
+			overviewList.addChild("li", "avrConnPeersPerNode:\u00a0" + fix6p6.format(numberOfRemotePeerLocationsSeenInSwaps/(swaps+noSwaps)) + "\u00a0peers");
+		}
+		overviewList.addChild("li", "nodeUptimeSession:\u00a0" + TimeUtil.formatTime(nodeUptimeSeconds * 1000));
+		overviewList.addChild("li", "nodeUptimeTotal:\u00a0" + TimeUtil.formatTime(nodeUptimeTotal));
+		overviewList.addChild("li", "routingMissDistance:\u00a0" + fix1p4.format(routingMissDistance));
+		overviewList.addChild("li", "backedOffPercent:\u00a0" + fix3p1pct.format(backedOffPercent));
+		overviewList.addChild("li", "pInstantReject:\u00a0" + fix3p1pct.format(stats.pRejectIncomingInstantly()));
+		overviewList.addChild("li", "unclaimedFIFOSize:\u00a0" + node.getUnclaimedFIFOSize());
+		overviewList.addChild("li", "RAMBucketPoolSize:\u00a0" + SizeUtil.formatSize(core.tempBucketFactory.getRamUsed())+ " / "+ SizeUtil.formatSize(core.tempBucketFactory.getMaxRamUsed()));
+		overviewList.addChild("li", "uptimeAverage:\u00a0" + fix3p1pct.format(node.uptime.getUptime()));
+		
+	}
+
+	private void drawBandwidthBox(HTMLNode bandwidthInfobox, long nodeUptimeSeconds, boolean isAdvancedModeEnabled) {
+		
+		bandwidthInfobox.addChild("div", "class", "infobox-header", l10n("bandwidthTitle"));
+		HTMLNode bandwidthInfoboxContent = bandwidthInfobox.addChild("div", "class", "infobox-content");
+		HTMLNode bandwidthList = bandwidthInfoboxContent.addChild("ul");
+		drawBandwidth(bandwidthList, node, nodeUptimeSeconds, isAdvancedModeEnabled);
+		
 	}
 
 	// FIXME this should probably be moved to nodestats so it can be used by FCP??? would have to make ThreadBunch public :<
@@ -1535,38 +1291,4 @@
 	public String path() {
 		return "/stats/";
 	}
-	
-	/** This class is the base for most of the pushed elements in this page. These are updated at intervals*/
-	private static abstract class StatisticsUpdateableElement extends BaseUpdateableElement{
-
-		/** The element needs a unique id*/
-		private String updaterId=String.valueOf(new Random().nextInt());
-		
-		/** The current ToadletContext*/
-		private ToadletContext ctx;
-		
-		private StatisticsUpdateableElement(ToadletContext ctx){
-			super("div",ctx);
-			this.ctx=ctx;
-			init();
-			((SimpleToadletServer)ctx.getContainer()).intervalPushManager.registerUpdateableElement(this);
-		}
-		
-		@Override
-		public void dispose() {
-			((SimpleToadletServer)ctx.getContainer()).intervalPushManager.deregisterUpdateableElement(this);
-		}
-
-		@Override
-		public String getUpdaterId(String requestId) {
-			return updaterId;
-		}
-
-		@Override
-		public String getUpdaterType() {
-			return UpdaterConstants.REPLACER_UPDATER;
-		}
-		
-	}
-	
 }