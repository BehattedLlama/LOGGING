package freenet.clients.http;

import java.io.BufferedReader;
import java.io.IOException;
import java.io.InputStreamReader;
import java.io.StringWriter;
import java.net.URI;
import java.net.URL;
import java.net.URLConnection;
import java.text.DecimalFormat;
import java.util.ArrayList;
import java.util.Arrays;
import java.util.Collections;
import java.util.Comparator;
import java.util.HashMap;
import java.util.Iterator;
import java.util.List;
import java.util.Map;

import freenet.client.HighLevelSimpleClient;
import freenet.io.comm.PeerParseException;
import freenet.io.comm.ReferenceSignatureVerificationException;
import freenet.io.xfer.PacketThrottle;
import freenet.l10n.L10n;
import freenet.node.DarknetPeerNode;
import freenet.node.FSParseException;
import freenet.node.Node;
import freenet.node.NodeClientCore;
import freenet.node.NodeStats;
import freenet.node.PeerManager;
import freenet.node.PeerNode;
import freenet.node.PeerNodeStatus;
import freenet.node.Version;
import freenet.support.HTMLNode;
import freenet.support.Logger;
import freenet.support.MultiValueTable;
import freenet.support.SimpleFieldSet;
import freenet.support.SizeUtil;
import freenet.support.TimeUtil;
import freenet.support.api.HTTPRequest;

public abstract class ConnectionsToadlet extends Toadlet {

	protected class ComparatorByStatus implements Comparator {
		
		protected final String sortBy;
		protected final boolean reversed;
		
		ComparatorByStatus(String sortBy, boolean reversed) {
			this.sortBy = sortBy;
			this.reversed = reversed;
		}
		
		public int compare(Object first, Object second) {
			int result = 0;
			boolean isSet = true;
			PeerNodeStatus firstNode = (PeerNodeStatus) first;
			PeerNodeStatus secondNode = (PeerNodeStatus) second;
			
			if(sortBy != null){
				result = customCompare(firstNode, secondNode, sortBy);
				isSet = (result != 0);
				
			}else
				isSet=false;
			
			if(!isSet){
				int statusDifference = firstNode.getStatusValue() - secondNode.getStatusValue();
				if (statusDifference != 0) 
					result = (statusDifference < 0 ? -1 : 1);
				else
					result = lastResortCompare(firstNode, secondNode);
			}

			if(result == 0){
				return 0;
			}else if(reversed){
				isReversed = true;
				return result > 0 ? -1 : 1;
			}else{
				isReversed = false;
				return result < 0 ? -1 : 1;
			}
		}

		protected int customCompare(PeerNodeStatus firstNode, PeerNodeStatus secondNode, String sortBy2) {
			if(sortBy.equals("address")){
				return firstNode.getPeerAddress().compareToIgnoreCase(secondNode.getPeerAddress());
			}else if(sortBy.equals("location")){
				return compareLocations(firstNode, secondNode);
			}else if(sortBy.equals("version")){
				return Version.getArbitraryBuildNumber(firstNode.getVersion(), -1) - Version.getArbitraryBuildNumber(secondNode.getVersion(), -1);
<<<<<<< HEAD
=======
			}else if(sortBy.equals("backoff")){
				return Double.compare(firstNode.getBackedOffPercent(), secondNode.getBackedOffPercent());
			}else if(sortBy.equals(("overload_p"))){
				return Double.compare(firstNode.getPReject(), secondNode.getPReject());
			}else if(sortBy.equals(("idle"))){
				return compareLongs(firstNode.getTimeLastConnectionCompleted(), secondNode.getTimeLastConnectionCompleted());
			}else if(sortBy.equals("time_routable")){
				return Double.compare(firstNode.getPercentTimeRoutableConnection(), secondNode.getPercentTimeRoutableConnection());
			}else if(sortBy.equals("total_traffic")){
				long total1 = firstNode.getTotalInputBytes()+firstNode.getTotalOutputBytes();
				long total2 = secondNode.getTotalInputBytes()+secondNode.getTotalOutputBytes();
				return compareLongs(total1, total2);
			}else if(sortBy.equals("time_delta")){
				return compareLongs(firstNode.getClockDelta(), secondNode.getClockDelta());
			}else if(sortBy.equals(("uptime"))){
				return compareInts(firstNode.getReportedUptimePercentage(), secondNode.getReportedUptimePercentage());
>>>>>>> ac14fdb2
			}else
				return 0;
		}

		private int compareLocations(PeerNodeStatus firstNode, PeerNodeStatus secondNode) {
			double diff = firstNode.getLocation() - secondNode.getLocation(); // Can occasionally be the same, and we must have a consistent sort order
			if(Double.MIN_VALUE*2 > Math.abs(diff)) return 0;
			return diff > 0 ? 1 : -1;
		}

		/** Default comparison, after taking into account status */
		protected int lastResortCompare(PeerNodeStatus firstNode, PeerNodeStatus secondNode) {
			return compareLocations(firstNode, secondNode);
		}
	}

	protected final Node node;
	protected final NodeClientCore core;
	protected final NodeStats stats;
	protected final PeerManager peers;
	protected boolean isReversed = false;
	protected final DecimalFormat fix1 = new DecimalFormat("##0.0%");
	
	public String supportedMethods() {
		if(this.acceptRefPosts())
			return "GET, POST";
		else
			return "GET";
	}

	protected ConnectionsToadlet(Node n, NodeClientCore core, HighLevelSimpleClient client) {
		super(client);
		this.node = n;
		this.core = core;
		this.stats = n.nodeStats;
		this.peers = n.peers;
	}

	abstract SimpleColumn[] endColumnHeaders(boolean advancedModeEnabled);
	
	abstract class SimpleColumn {
		abstract protected void drawColumn(HTMLNode peerRow, PeerNodeStatus peerNodeStatus);
		abstract public String getSortString();
		abstract public String getTitleKey();
		abstract public String getExplanationKey();
	}
	
	public void handleGet(URI uri, final HTTPRequest request, ToadletContext ctx) throws ToadletContextClosedException, IOException, RedirectException {
		String path = uri.getPath();
		if(path.endsWith("myref.fref")) {
			SimpleFieldSet fs = getNoderef();
			StringWriter sw = new StringWriter();
			fs.writeTo(sw);
			MultiValueTable extraHeaders = new MultiValueTable();
			// Force download to disk
			extraHeaders.put("Content-Disposition", "attachment; filename=myref.fref");
			this.writeReply(ctx, 200, "application/x-freenet-reference", "OK", extraHeaders, sw.toString());
			return;
		}

		if(path.endsWith("myref.txt")) {
			SimpleFieldSet fs = getNoderef();
			StringWriter sw = new StringWriter();
			fs.writeTo(sw);
			this.writeTextReply(ctx, 200, "OK", sw.toString());
			return;
		}
		
		if(!ctx.isAllowedFullAccess()) {
			super.sendErrorPage(ctx, 403, L10n.getString("Toadlet.unauthorizedTitle"), L10n.getString("Toadlet.unauthorized"));
			return;
		}
		
		final boolean fProxyJavascriptEnabled = node.isFProxyJavascriptEnabled();
		boolean drawMessageTypes = path.endsWith("displaymessagetypes.html");
		
		/* gather connection statistics */
		PeerNodeStatus[] peerNodeStatuses = getPeerNodeStatuses(!drawMessageTypes);
		Arrays.sort(peerNodeStatuses, comparator(request.getParam("sortBy", null), request.isParameterSet("reversed")));
		
		int numberOfConnected = PeerNodeStatus.getPeerStatusCount(peerNodeStatuses, PeerManager.PEER_NODE_STATUS_CONNECTED);
		int numberOfRoutingBackedOff = PeerNodeStatus.getPeerStatusCount(peerNodeStatuses, PeerManager.PEER_NODE_STATUS_ROUTING_BACKED_OFF);
		int numberOfTooNew = PeerNodeStatus.getPeerStatusCount(peerNodeStatuses, PeerManager.PEER_NODE_STATUS_TOO_NEW);
		int numberOfTooOld = PeerNodeStatus.getPeerStatusCount(peerNodeStatuses, PeerManager.PEER_NODE_STATUS_TOO_OLD);
		int numberOfDisconnected = PeerNodeStatus.getPeerStatusCount(peerNodeStatuses, PeerManager.PEER_NODE_STATUS_DISCONNECTED);
		int numberOfNeverConnected = PeerNodeStatus.getPeerStatusCount(peerNodeStatuses, PeerManager.PEER_NODE_STATUS_NEVER_CONNECTED);
		int numberOfDisabled = PeerNodeStatus.getPeerStatusCount(peerNodeStatuses, PeerManager.PEER_NODE_STATUS_DISABLED);
		int numberOfBursting = PeerNodeStatus.getPeerStatusCount(peerNodeStatuses, PeerManager.PEER_NODE_STATUS_BURSTING);
		int numberOfListening = PeerNodeStatus.getPeerStatusCount(peerNodeStatuses, PeerManager.PEER_NODE_STATUS_LISTENING);
		int numberOfListenOnly = PeerNodeStatus.getPeerStatusCount(peerNodeStatuses, PeerManager.PEER_NODE_STATUS_LISTEN_ONLY);
		int numberOfClockProblem = PeerNodeStatus.getPeerStatusCount(peerNodeStatuses, PeerManager.PEER_NODE_STATUS_CLOCK_PROBLEM);
		int numberOfConnError = PeerNodeStatus.getPeerStatusCount(peerNodeStatuses, PeerManager.PEER_NODE_STATUS_CONN_ERROR);
		int numberOfDisconnecting = PeerNodeStatus.getPeerStatusCount(peerNodeStatuses, PeerManager.PEER_NODE_STATUS_DISCONNECTING);
		int numberOfRoutingDisabled = PeerNodeStatus.getPeerStatusCount(peerNodeStatuses, PeerManager.PEER_NODE_STATUS_ROUTING_DISABLED);
		
		int numberOfSimpleConnected = numberOfConnected + numberOfRoutingBackedOff;
		int numberOfNotConnected = numberOfTooNew + numberOfTooOld + numberOfDisconnected + numberOfNeverConnected + numberOfDisabled + numberOfBursting + numberOfListening + numberOfListenOnly + numberOfClockProblem + numberOfConnError;
		String titleCountString = null;
		if(node.isAdvancedModeEnabled()) {
			titleCountString = "(" + numberOfConnected + '/' + numberOfRoutingBackedOff + '/' + numberOfTooNew + '/' + numberOfTooOld + '/' + numberOfRoutingDisabled + '/' + numberOfNotConnected + ')';
		} else {
			titleCountString = (numberOfNotConnected + numberOfSimpleConnected)>0 ? String.valueOf(numberOfSimpleConnected) : "";
		}
		
		HTMLNode pageNode = ctx.getPageMaker().getPageNode(getPageTitle(titleCountString, node.getMyName()), ctx);
		HTMLNode contentNode = ctx.getPageMaker().getContentNode(pageNode);
		
		// FIXME! We need some nice images
		long now = System.currentTimeMillis();
	
		if(ctx.isAllowedFullAccess())
			contentNode.addChild(core.alerts.createSummary());
		final int mode = ctx.getPageMaker().drawModeSelectionArray(core, request, contentNode);
		
		if(peerNodeStatuses.length>0){

			/* node status values */
			long nodeUptimeSeconds = (now - node.startupTime) / 1000;
			int bwlimitDelayTime = (int) stats.getBwlimitDelayTime();
			int nodeAveragePingTime = (int) stats.getNodeAveragePingTime();
			int networkSizeEstimateSession = stats.getNetworkSizeEstimate(-1);
			int networkSizeEstimateRecent = 0;
			if(nodeUptimeSeconds > (48*60*60)) {  // 48 hours
				networkSizeEstimateRecent = stats.getNetworkSizeEstimate(now - (48*60*60*1000));  // 48 hours
			}
			DecimalFormat fix4 = new DecimalFormat("0.0000");
			double routingMissDistance =  stats.routingMissDistance.currentValue();
			double backedOffPercent =  stats.backedOffPercent.currentValue();
			String nodeUptimeString = TimeUtil.formatTime(nodeUptimeSeconds * 1000);  // *1000 to convert to milliseconds

			// BEGIN OVERVIEW TABLE
			HTMLNode overviewTable = contentNode.addChild("table", "class", "column");
			HTMLNode overviewTableRow = overviewTable.addChild("tr");
			HTMLNode nextTableCell = overviewTableRow.addChild("td", "class", "first");

			/* node status overview box */
			if(mode >= PageMaker.MODE_ADVANCED) {
				HTMLNode overviewInfobox = nextTableCell.addChild("div", "class", "infobox");
				overviewInfobox.addChild("div", "class", "infobox-header", "Node status overview");
				HTMLNode overviewInfoboxContent = overviewInfobox.addChild("div", "class", "infobox-content");
				HTMLNode overviewList = overviewInfoboxContent.addChild("ul");
				overviewList.addChild("li", "bwlimitDelayTime:\u00a0" + bwlimitDelayTime + "ms");
				overviewList.addChild("li", "nodeAveragePingTime:\u00a0" + nodeAveragePingTime + "ms");
				overviewList.addChild("li", "networkSizeEstimateSession:\u00a0" + networkSizeEstimateSession + "\u00a0nodes");
				if(nodeUptimeSeconds > (48*60*60)) {  // 48 hours
					overviewList.addChild("li", "networkSizeEstimateRecent:\u00a0" + networkSizeEstimateRecent + "\u00a0nodes");
				}
				overviewList.addChild("li", "nodeUptime:\u00a0" + nodeUptimeString);
				overviewList.addChild("li", "routingMissDistance:\u00a0" + fix4.format(routingMissDistance));
				overviewList.addChild("li", "backedOffPercent:\u00a0" + fix1.format(backedOffPercent));
				overviewList.addChild("li", "pInstantReject:\u00a0" + fix1.format(stats.pRejectIncomingInstantly()));
				nextTableCell = overviewTableRow.addChild("td");
			}

			// Activity box
			int numARKFetchers = node.getNumARKFetchers();

			HTMLNode activityInfobox = nextTableCell.addChild("div", "class", "infobox");
			activityInfobox.addChild("div", "class", "infobox-header", l10n("activityTitle"));
			HTMLNode activityInfoboxContent = activityInfobox.addChild("div", "class", "infobox-content");
			HTMLNode activityList = StatisticsToadlet.drawActivity(activityInfoboxContent, node);
			if ((mode >= PageMaker.MODE_ADVANCED) && (activityList != null)) {
				if (numARKFetchers > 0) {
					activityList.addChild("li", "ARK\u00a0Fetch\u00a0Requests:\u00a0" + numARKFetchers);
				}
				StatisticsToadlet.drawBandwidth(activityList, node, nodeUptimeSeconds, mode >= PageMaker.MODE_ADVANCED);
			}

			nextTableCell = (mode >= PageMaker.MODE_ADVANCED) ? overviewTableRow.addChild("td") : overviewTableRow.addChild("td", "class", "last");

			// Peer statistics box
			HTMLNode peerStatsInfobox = nextTableCell.addChild("div", "class", "infobox");
			StatisticsToadlet.drawPeerStatsBox(peerStatsInfobox, mode >= PageMaker.MODE_ADVANCED, numberOfConnected, numberOfRoutingBackedOff, numberOfTooNew, numberOfTooOld, numberOfDisconnected, numberOfNeverConnected, numberOfDisabled, numberOfBursting, numberOfListening, numberOfListenOnly, 0, 0, numberOfRoutingDisabled, numberOfClockProblem, numberOfConnError, numberOfDisconnecting);

			// Peer routing backoff reason box
			if(mode >= PageMaker.MODE_ADVANCED) {
				nextTableCell = overviewTableRow.addChild("td", "class", "last");
				HTMLNode backoffReasonInfobox = nextTableCell.addChild("div", "class", "infobox");
				backoffReasonInfobox.addChild("div", "class", "infobox-header", "Peer backoff reasons");
				HTMLNode backoffReasonContent = backoffReasonInfobox.addChild("div", "class", "infobox-content");
				String [] routingBackoffReasons = peers.getPeerNodeRoutingBackoffReasons();
				if(routingBackoffReasons.length == 0) {
					backoffReasonContent.addChild("#", "Good, your node is not backed off from any peers!");
				} else {
					HTMLNode reasonList = backoffReasonContent.addChild("ul");
					for(int i=0;i<routingBackoffReasons.length;i++) {
						int reasonCount = peers.getPeerNodeRoutingBackoffReasonSize(routingBackoffReasons[i]);
						if(reasonCount > 0) {
							reasonList.addChild("li", routingBackoffReasons[i] + '\u00a0' + reasonCount);
						}
					}
				}
			}
			// END OVERVIEW TABLE
			
			boolean enablePeerActions = showPeerActionsBox();
			
			// BEGIN PEER TABLE
			if(fProxyJavascriptEnabled) {
				StringBuffer jsBuf = new StringBuffer();
				// FIXME: There's probably some icky Javascript in here (this is the first thing that worked for me); feel free to fix up to Javascript guru standards
				jsBuf.append( "  function peerNoteChange() {\n" );
				jsBuf.append( "    var theobj = document.getElementById( \"action\" );\n" );
				jsBuf.append( "    var length = theobj.options.length;\n" );
				jsBuf.append( "    for (var i = 0; i < length; i++) {\n" );
				jsBuf.append( "      if(theobj.options[i] == \"update_notes\") {\n" );
				jsBuf.append( "        theobj.options[i].select = true;\n" );
				jsBuf.append( "      } else {\n" );
				jsBuf.append( "        theobj.options[i].select = false;\n" );
				jsBuf.append( "      }\n" );
				jsBuf.append( "    }\n" );
				jsBuf.append( "    theobj.value=\"update_notes\";\n" );
				//jsBuf.append( "    document.getElementById( \"peersForm\" ).submit();\n" );
				jsBuf.append( "    document.getElementById( \"peersForm\" ).doAction.click();\n" );
				jsBuf.append( "  }\n" );
				jsBuf.append( "  function peerNoteBlur() {\n" );
				jsBuf.append( "    var theobj = document.getElementById( \"action\" );\n" );
				jsBuf.append( "    var length = theobj.options.length;\n" );
				jsBuf.append( "    for (var i = 0; i < length; i++) {\n" );
				jsBuf.append( "      if(theobj.options[i] == \"update_notes\") {\n" );
				jsBuf.append( "        theobj.options[i].select = true;\n" );
				jsBuf.append( "      } else {\n" );
				jsBuf.append( "        theobj.options[i].select = false;\n" );
				jsBuf.append( "      }\n" );
				jsBuf.append( "    }\n" );
				jsBuf.append( "    theobj.value=\"update_notes\";\n" );
				jsBuf.append( "  }\n" );
				contentNode.addChild("script", "type", "text/javascript").addChild("%", jsBuf.toString());
			}
			HTMLNode peerTableInfobox = contentNode.addChild("div", "class", "infobox infobox-normal");
			HTMLNode peerTableInfoboxHeader = peerTableInfobox.addChild("div", "class", "infobox-header");
			peerTableInfoboxHeader.addChild("#", getPeerListTitle());
			if (mode >= PageMaker.MODE_ADVANCED) {
				if (!path.endsWith("displaymessagetypes.html")) {
					peerTableInfoboxHeader.addChild("#", " ");
					peerTableInfoboxHeader.addChild("a", "href", "displaymessagetypes.html", "(more detailed)");
				}
			}
			HTMLNode peerTableInfoboxContent = peerTableInfobox.addChild("div", "class", "infobox-content");

			if (peerNodeStatuses.length == 0) {
				L10n.addL10nSubstitution(peerTableInfoboxContent, "DarknetConnectionsToadlet.noPeersWithHomepageLink", 
						new String[] { "link", "/link" }, new String[] { "<a href=\"/\">", "</a>" });
			} else {
				HTMLNode peerForm = null;
				HTMLNode peerTable;
				if(enablePeerActions) {
					peerForm = ctx.addFormChild(peerTableInfoboxContent, ".", "peersForm");
					peerTable = peerForm.addChild("table", "class", "darknet_connections");
				} else {
					peerTable = peerTableInfoboxContent.addChild("table", "class", "darknet_connections");
				}
				HTMLNode peerTableHeaderRow = peerTable.addChild("tr");
				if(enablePeerActions)
					peerTableHeaderRow.addChild("th");
				peerTableHeaderRow.addChild("th").addChild("a", "href", sortString(isReversed, "status")).addChild("#", l10n("statusTitle"));
				if(hasNameColumn())
					peerTableHeaderRow.addChild("th").addChild("a", "href", sortString(isReversed, "name")).addChild("span", new String[] { "title", "style" }, new String[] { l10n("nameClickToMessage"), "border-bottom: 1px dotted; cursor: help;" }, l10n("nameTitle"));
				if (mode >= PageMaker.MODE_ADVANCED) {
					peerTableHeaderRow.addChild("th").addChild("a", "href", sortString(isReversed, "address")).addChild("span", new String[] { "title", "style" }, new String[] { l10n("ipAddress"), "border-bottom: 1px dotted; cursor: help;" }, l10n("ipAddressTitle"));
				}
				peerTableHeaderRow.addChild("th").addChild("a", "href", sortString(isReversed, "version")).addChild("#", l10n("versionTitle"));
				if (mode >= PageMaker.MODE_ADVANCED) {
					peerTableHeaderRow.addChild("th").addChild("a", "href", sortString(isReversed, "location")).addChild("#", "Location");
					peerTableHeaderRow.addChild("th").addChild("span", new String[] { "title", "style" }, new String[] { "Other node busy? Display: Percentage of time the node is overloaded, Current wait time remaining (0=not overloaded)/total/last overload reason", "border-bottom: 1px dotted; cursor: help;" }, "Backoff");

					peerTableHeaderRow.addChild("th").addChild("span", new String[] { "title", "style" }, new String[] { "Probability of the node rejecting a request due to overload or causing a timeout.", "border-bottom: 1px dotted; cursor: help;" }, "Overload Probability");
				}
				peerTableHeaderRow.addChild("th").addChild("span", new String[] { "title", "style" }, new String[] { l10n("idleTime"), "border-bottom: 1px dotted; cursor: help;" }, l10n("idleTimeTitle"));
				if(hasPrivateNoteColumn())
					peerTableHeaderRow.addChild("th").addChild("a", "href", sortString(isReversed, "privnote")).addChild("span", new String[] { "title", "style" }, new String[] { l10n("privateNote"), "border-bottom: 1px dotted; cursor: help;" }, l10n("privateNoteTitle"));

				if(mode >= PageMaker.MODE_ADVANCED) {
					peerTableHeaderRow.addChild("th", "%\u00a0Time Routable");
					peerTableHeaderRow.addChild("th", "Total\u00a0Traffic\u00a0(in/out/resent)");
					peerTableHeaderRow.addChild("th", "Congestion\u00a0Control");
					peerTableHeaderRow.addChild("th", "Time\u00a0Delta");
					peerTableHeaderRow.addChild("th", "Reported\u00a0Uptime");
				}
				
				SimpleColumn[] endCols = endColumnHeaders(mode >= PageMaker.MODE_ADVANCED);
				if(endCols != null) {
					for(int i=0;i<endCols.length;i++) {
						SimpleColumn col = endCols[i];
						HTMLNode header = peerTableHeaderRow.addChild("th");
						String sortString = col.getSortString();
						if(sortString != null)
							header = header.addChild("a", "href", sortString(isReversed, sortString));
						header.addChild("span", new String[] { "title", "style" }, new String[] { L10n.getString(col.getExplanationKey()), "border-bottom: 1px dotted; cursor: help;" }, L10n.getString(col.getTitleKey()));
					}
				}
				
				for (int peerIndex = 0, peerCount = peerNodeStatuses.length; peerIndex < peerCount; peerIndex++) {
					
					PeerNodeStatus peerNodeStatus = peerNodeStatuses[peerIndex];
					drawRow(peerTable, peerNodeStatus, mode >= PageMaker.MODE_ADVANCED, fProxyJavascriptEnabled, now, path, enablePeerActions, endCols, drawMessageTypes);
					
				}

				if(peerForm != null) {
					drawPeerActionSelectBox(peerForm, mode >= PageMaker.MODE_ADVANCED);
				}
			}
			// END PEER TABLE
		}
		
		// our reference
		if(shouldDrawNoderefBox(mode >= PageMaker.MODE_ADVANCED)) {
			drawAddPeerBox(contentNode, ctx);
			drawNoderefBox(contentNode, ctx);
		}
		
		// our ports
		HTMLNode portInfobox = contentNode.addChild("div", "class", "infobox infobox-normal");
		portInfobox.addChild("div", "class", "infobox-header", l10n("nodePortsTitle"));
		HTMLNode portInfoboxContent = portInfobox.addChild("div", "class", "infobox-content");
		HTMLNode portInfoList = portInfoboxContent.addChild("ul");
		SimpleFieldSet fproxyConfig = node.config.get("fproxy").exportFieldSet(true);
		SimpleFieldSet fcpConfig = node.config.get("fcp").exportFieldSet(true);
		SimpleFieldSet tmciConfig = node.config.get("console").exportFieldSet(true);
		portInfoList.addChild("li", L10n.getString("DarknetConnectionsToadlet.darknetFnpPort", new String[] { "port" }, new String[] { Integer.toString(node.getFNPPort()) }));
		int opennetPort = node.getOpennetFNPPort();
		if(opennetPort > 0)
			portInfoList.addChild("li", L10n.getString("DarknetConnectionsToadlet.opennetFnpPort", new String[] { "port" }, new String[] { Integer.toString(opennetPort) }));
		try {
			if(fproxyConfig.getBoolean("enabled", false)) {
				portInfoList.addChild("li", L10n.getString("DarknetConnectionsToadlet.fproxyPort", new String[] { "port" }, new String[] { Integer.toString(fproxyConfig.getInt("port")) }));
			} else {
				portInfoList.addChild("li", l10n("fproxyDisabled"));
			}
			if(fcpConfig.getBoolean("enabled", false)) {
				portInfoList.addChild("li", L10n.getString("DarknetConnectionsToadlet.fcpPort", new String[] { "port" }, new String[] { Integer.toString(fcpConfig.getInt("port")) }));
			} else {
				portInfoList.addChild("li", l10n("fcpDisabled"));
			}
			if(tmciConfig.getBoolean("enabled", false)) {
				portInfoList.addChild("li", L10n.getString("DarknetConnectionsToadlet.tmciPort", new String[] { "port" }, new String[] { Integer.toString(tmciConfig.getInt("port")) }));
			} else {
				portInfoList.addChild("li", l10n("tmciDisabled"));
			}
		} catch (FSParseException e) {
			// ignore
		}
		
		this.writeHTMLReply(ctx, 200, "OK", pageNode.generate());
	}

	protected abstract boolean acceptRefPosts();
	
	/** Where to redirect to if there is an error */
	protected abstract String defaultRedirectLocation();
	
	public void handlePost(URI uri, final HTTPRequest request, ToadletContext ctx) throws ToadletContextClosedException, IOException, RedirectException {
		boolean logMINOR = Logger.shouldLog(Logger.MINOR, this);
		
		if(!acceptRefPosts()) {
			super.sendErrorPage(ctx, 403, "Unauthorized", L10n.getString("Toadlet.unauthorized"));
			return;
		}
		
		if(!ctx.isAllowedFullAccess()) {
			super.sendErrorPage(ctx, 403, "Unauthorized", L10n.getString("Toadlet.unauthorized"));
			return;
		}
		
		String pass = request.getPartAsString("formPassword", 32);
		if((pass == null) || !pass.equals(core.formPassword)) {
			MultiValueTable headers = new MultiValueTable();
			headers.put("Location", defaultRedirectLocation());
			ctx.sendReplyHeaders(302, "Found", headers, null, 0);
			if(logMINOR) Logger.minor(this, "No password ("+pass+" should be "+core.formPassword+ ')');
			return;
		}
		
		if (request.isPartSet("add")) {
			// add a new node
			String urltext = request.getPartAsString("url", 200);
			urltext = urltext.trim();
			String reftext = request.getPartAsString("ref", Integer.MAX_VALUE);
			reftext = reftext.trim();
			if (reftext.length() < 200) {
				reftext = request.getPartAsString("reffile", 2000);
				reftext = reftext.trim();
			}
			String privateComment = null;
			if(!isOpennet())
				privateComment = request.getPartAsString("peerPrivateNote", 250).trim();
			
			StringBuffer ref = new StringBuffer(1024);
			if (urltext.length() > 0) {
				// fetch reference from a URL
				BufferedReader in = null;
				try {
					URL url = new URL(urltext);
					URLConnection uc = url.openConnection();
					// FIXME get charset encoding from uc.getContentType()
					in = new BufferedReader(new InputStreamReader(uc.getInputStream()));
					String line;
					while ((line = in.readLine()) != null) {
						ref.append( line ).append('\n');
					}
				} catch (IOException e) {
					this.sendErrorPage(ctx, 200, l10n("failedToAddNodeTitle"), L10n.getString("DarknetConnectionsToadlet.cantFetchNoderefURL", new String[] { "url" }, new String[] { urltext }));
					return;
				} finally {
					if( in != null ){
						in.close();
					}
				}
			} else if (reftext.length() > 0) {
				// read from post data or file upload
				// this slightly scary looking regexp chops any extra characters off the beginning or ends of lines and removes extra line breaks
				ref = new StringBuffer(reftext.replaceAll(".*?((?:[\\w,\\.]+\\=[^\r\n]+?)|(?:End))[ \\t]*(?:\\r?\\n)+", "$1\n"));
			} else {
				this.sendErrorPage(ctx, 200, l10n("failedToAddNodeTitle"), l10n("noRefOrURL"));
				request.freeParts();
				return;
			}
			ref = new StringBuffer(ref.toString().trim());

			request.freeParts();
			// we have a node reference in ref
			SimpleFieldSet fs;
			
			try {
				fs = new SimpleFieldSet(ref.toString(), false, true);
				if(!fs.getEndMarker().endsWith("End")) {
					sendErrorPage(ctx, 200, l10n("failedToAddNodeTitle"),
							L10n.getString("DarknetConnectionsToadlet.cantParseWrongEnding", new String[] { "end" }, new String[] { fs.getEndMarker() }));
					return;
				}
				fs.setEndMarker("End"); // It's always End ; the regex above doesn't always grok this
			} catch (IOException e) {
				this.sendErrorPage(ctx, 200, l10n("failedToAddNodeTitle"), 
						L10n.getString("DarknetConnectionsToadlet.cantParseTryAgain", new String[] { "error" }, new String[] { e.toString() }));
				return;
			} catch (Throwable t) {
				this.sendErrorPage(ctx, l10n("failedToAddNodeInternalErrorTitle"), l10n("failedToAddNodeInternalError"), t);
				return;
			}
			PeerNode pn;
			try {
				if(isOpennet()) {
					pn = node.createNewOpennetNode(fs);
				} else {
					pn = node.createNewDarknetNode(fs);
					((DarknetPeerNode)pn).setPrivateDarknetCommentNote(privateComment);
				}
			} catch (FSParseException e1) {
				this.sendErrorPage(ctx, 200, l10n("failedToAddNodeTitle"),
						L10n.getString("DarknetConnectionsToadlet.cantParseTryAgain", new String[] { "error" }, new String[] { e1.toString() }));
				return;
			} catch (PeerParseException e1) {
				this.sendErrorPage(ctx, 200, l10n("failedToAddNodeTitle"), 
						L10n.getString("DarknetConnectionsToadlet.cantParseTryAgain", new String[] { "error" }, new String[] { e1.toString() }));
				return;
			} catch (ReferenceSignatureVerificationException e1){
				HTMLNode node = new HTMLNode("div");
				node.addChild("#", L10n.getString("DarknetConnectionsToadlet.invalidSignature", new String[] { "error" }, new String[] { e1.toString() }));
				node.addChild("br");
				this.sendErrorPage(ctx, 200, l10n("failedToAddNodeTitle"), node);
				return;
			} catch (Throwable t) {
				this.sendErrorPage(ctx, l10n("failedToAddNodeInternalErrorTitle"), l10n("failedToAddNodeInternalError"), t);
				return;
			}
			if(Arrays.equals(pn.getIdentity(), node.getDarknetIdentity())) {
				this.sendErrorPage(ctx, 200, l10n("failedToAddNodeTitle"), l10n("triedToAddSelf"));
				return;
			}
			if(!this.node.addPeerConnection(pn)) {
				this.sendErrorPage(ctx, 200, l10n("failedToAddNodeTitle"), l10n("alreadyInReferences"));
				return;
			}
			
			MultiValueTable headers = new MultiValueTable();
			headers.put("Location", defaultRedirectLocation());
			ctx.sendReplyHeaders(302, "Found", headers, null, 0);
			return;
		} else handleAltPost(uri, request, ctx, logMINOR);
		
		
	}

	/** Adding a darknet node or an opennet node? */
	protected abstract boolean isOpennet();

	/**
	 * Rest of handlePost() method - supplied by subclass.
	 * @throws IOException 
	 * @throws ToadletContextClosedException 
	 * @throws RedirectException 
	 */
	protected void handleAltPost(URI uri, HTTPRequest request, ToadletContext ctx, boolean logMINOR) throws ToadletContextClosedException, IOException, RedirectException {
		// Do nothing - we only support adding nodes
		handleGet(uri, new HTTPRequestImpl(uri), ctx);
	}

	/**
	 * What should the heading (before "(more detailed)") be on the peers table?
	 */
	protected abstract String getPeerListTitle();

	/** Should there be a checkbox for each peer, and drawPeerActionSelectBox() be called directly
	 * after drawing the peers list? */
	protected abstract boolean showPeerActionsBox();

	/** If showPeerActionsBox() is true, this will be called directly after drawing the peers table.
	 * A form has been added, and checkboxes added for each peer. This function should draw the rest
	 * of the form - any additional controls and one or more submit buttons.
	 */
	protected abstract void drawPeerActionSelectBox(HTMLNode peerForm, boolean advancedModeEnabled);
	
	protected abstract boolean shouldDrawNoderefBox(boolean advancedModeEnabled);

	private void drawNoderefBox(HTMLNode contentNode, ToadletContext ctx) {
		HTMLNode referenceInfobox = contentNode.addChild("div", "class", "infobox infobox-normal");
		HTMLNode headerReferenceInfobox = referenceInfobox.addChild("div", "class", "infobox-header");
		// FIXME better way to deal with this sort of thing???
		L10n.addL10nSubstitution(headerReferenceInfobox, "DarknetConnectionsToadlet.myReferenceHeader",
				new String[] { "linkref", "/linkref", "linktext", "/linktext" },
				new String[] { "<a href=\"myref.fref\">", "</a>", "<a href=\"myref.txt\">", "</a>" });
		HTMLNode referenceInfoboxContent = referenceInfobox.addChild("div", "class", "infobox-content");
		HTMLNode warningSentence = referenceInfoboxContent.addChild("p");
		L10n.addL10nSubstitution(warningSentence, "DarknetConnectionsToadlet.referenceCopyWarning",
				new String[] { "bold", "/bold" },
				new String[] { "<b>", "</b>" });
		referenceInfoboxContent.addChild("pre", "id", "reference", getNoderef().toString() + '\n');
	}

	protected abstract String getPageTitle(String titleCountString, String myName);

	/** Draw the add a peer box. This comes immediately after the main peers table and before the noderef box.
	 * Implementors may skip it by not doing anything in this method. */
	protected void drawAddPeerBox(HTMLNode contentNode, ToadletContext ctx) {
		// BEGIN PEER ADDITION BOX
		HTMLNode peerAdditionInfobox = contentNode.addChild("div", "class", "infobox infobox-normal");
		peerAdditionInfobox.addChild("div", "class", "infobox-header", l10n("addPeerTitle"));
		HTMLNode peerAdditionContent = peerAdditionInfobox.addChild("div", "class", "infobox-content");
		HTMLNode peerAdditionForm = ctx.addFormChild(peerAdditionContent, ".", "addPeerForm");
		peerAdditionForm.addChild("#", l10n("pasteReference"));
		peerAdditionForm.addChild("br");
		peerAdditionForm.addChild("textarea", new String[] { "id", "name", "rows", "cols" }, new String[] { "reftext", "ref", "8", "74" });
		peerAdditionForm.addChild("br");
		peerAdditionForm.addChild("#", (l10n("urlReference") + ' '));
		peerAdditionForm.addChild("input", new String[] { "id", "type", "name" }, new String[] { "refurl", "text", "url" });
		peerAdditionForm.addChild("br");
		peerAdditionForm.addChild("#", (l10n("fileReference") + ' '));
		peerAdditionForm.addChild("input", new String[] { "id", "type", "name" }, new String[] { "reffile", "file", "reffile" });
		peerAdditionForm.addChild("br");
		if(!isOpennet()) {
			peerAdditionForm.addChild("#", (l10n("enterDescription") + ' '));
			peerAdditionForm.addChild("input", new String[] { "id", "type", "name", "size", "maxlength", "value" }, new String[] { "peerPrivateNote", "text", "peerPrivateNote", "16", "250", "" });
			peerAdditionForm.addChild("br");
		}
		peerAdditionForm.addChild("input", new String[] { "type", "name", "value" }, new String[] { "submit", "add", l10n("add") });
	}

	protected Comparator comparator(String sortBy, boolean reversed) {
		return new ComparatorByStatus(sortBy, reversed);
	}

	abstract protected PeerNodeStatus[] getPeerNodeStatuses(boolean noHeavy);

	abstract protected SimpleFieldSet getNoderef();

	private void drawRow(HTMLNode peerTable, PeerNodeStatus peerNodeStatus, boolean advancedModeEnabled, boolean fProxyJavascriptEnabled, long now, String path, boolean enablePeerActions, SimpleColumn[] endCols, boolean drawMessageTypes) {
		HTMLNode peerRow = peerTable.addChild("tr");

		if(enablePeerActions) {
			// check box column
			peerRow.addChild("td", "class", "peer-marker").addChild("input", new String[] { "type", "name" }, new String[] { "checkbox", "node_" + peerNodeStatus.hashCode() });
		}

		// status column
		String statusString = peerNodeStatus.getStatusName();
		if (!advancedModeEnabled && (peerNodeStatus.getStatusValue() == PeerManager.PEER_NODE_STATUS_ROUTING_BACKED_OFF)) {
			statusString = "BUSY";
		}
		peerRow.addChild("td", "class", "peer-status").addChild("span", "class", peerNodeStatus.getStatusCSSName(), L10n.getString("ConnectionsToadlet.nodeStatus." + statusString) + (peerNodeStatus.isFetchingARK() ? "*" : ""));

		drawNameColumn(peerRow, peerNodeStatus);
		
		// address column
		if (advancedModeEnabled) {
			String pingTime = "";
			if (peerNodeStatus.isConnected()) {
				pingTime = " (" + (int) peerNodeStatus.getAveragePingTime() + "ms)";
			}
			peerRow.addChild("td", "class", "peer-address").addChild("#", ((peerNodeStatus.getPeerAddress() != null) ? (peerNodeStatus.getPeerAddress() + ':' + peerNodeStatus.getPeerPort()) : (l10n("unknownAddress"))) + pingTime);
		}

		// version column
		if (peerNodeStatus.getStatusValue() != PeerManager.PEER_NODE_STATUS_NEVER_CONNECTED && (peerNodeStatus.isPublicInvalidVersion() || peerNodeStatus.isPublicReverseInvalidVersion())) {  // Don't draw attention to a version problem if NEVER CONNECTED
			peerRow.addChild("td", "class", "peer-version").addChild("span", "class", "peer_version_problem", Integer.toString(peerNodeStatus.getSimpleVersion()));
		} else {
			peerRow.addChild("td", "class", "peer-version").addChild("#", Integer.toString(peerNodeStatus.getSimpleVersion()));
		}

		// location column
		if (advancedModeEnabled) {
			peerRow.addChild("td", "class", "peer-location", String.valueOf(peerNodeStatus.getLocation()));
		}

		if (advancedModeEnabled) {
			// backoff column
			HTMLNode backoffCell = peerRow.addChild("td", "class", "peer-backoff");
			backoffCell.addChild("#", fix1.format(peerNodeStatus.getBackedOffPercent()));
			int backoff = (int) (Math.max(peerNodeStatus.getRoutingBackedOffUntil() - now, 0));
			// Don't list the backoff as zero before it's actually zero
			if ((backoff > 0) && (backoff < 1000)) {
				backoff = 1000;
			}
			backoffCell.addChild("#", ' ' + String.valueOf(backoff / 1000) + '/' + String.valueOf(peerNodeStatus.getRoutingBackoffLength() / 1000));
			backoffCell.addChild("#", (peerNodeStatus.getLastBackoffReason() == null) ? "" : ('/' + (peerNodeStatus.getLastBackoffReason())));

			// overload probability column
			HTMLNode pRejectCell = peerRow.addChild("td", "class", "peer-backoff"); // FIXME
			pRejectCell.addChild("#", fix1.format(peerNodeStatus.getPReject()));
		}

		// idle column
		long idle = peerNodeStatus.getTimeLastRoutable();
		if (peerNodeStatus.isRoutable()) {
			idle = peerNodeStatus.getTimeLastConnectionCompleted();
		} else if (peerNodeStatus.getStatusValue() == PeerManager.PEER_NODE_STATUS_NEVER_CONNECTED) {
			idle = peerNodeStatus.getPeerAddedTime();
		}
		if(!peerNodeStatus.isConnected() && (now - idle) > (2 * 7 * 24 * 60 * 60 * (long) 1000)) { // 2 weeks
			peerRow.addChild("td", "class", "peer-idle").addChild("span", "class", "peer_idle_old", idleToString(now, idle));
		} else {
			peerRow.addChild("td", "class", "peer-idle", idleToString(now, idle));
		}

		if(hasPrivateNoteColumn())
			drawPrivateNoteColumn(peerRow, peerNodeStatus, fProxyJavascriptEnabled);

		if(advancedModeEnabled) {
			// percent of time connected column
			peerRow.addChild("td", "class", "peer-idle" /* FIXME */).addChild("#", fix1.format(peerNodeStatus.getPercentTimeRoutableConnection()));
			// total traffic column
			peerRow.addChild("td", "class", "peer-idle" /* FIXME */).addChild("#", SizeUtil.formatSize(peerNodeStatus.getTotalInputBytes())+" / "+SizeUtil.formatSize(peerNodeStatus.getTotalOutputBytes())+"/"+SizeUtil.formatSize(peerNodeStatus.getResendBytesSent()));
			// congestion control
			PacketThrottle t = peerNodeStatus.getThrottle();
			String val;
			if(t == null)
				val = "none";
			else
				val = (int)((1000.0 / t.getDelay()) * 1024.0)+"B/sec delay "+
					t.getDelay()+"ms (RTT "+t.getRoundTripTime()+"ms window "+t.getWindowSize()+')';
			peerRow.addChild("td", "class", "peer-idle" /* FIXME */).addChild("#", val);
			// time delta
			peerRow.addChild("td", "class", "peer-idle" /* FIXME */).addChild("#", TimeUtil.formatTime(peerNodeStatus.getClockDelta()));
			peerRow.addChild("td", "class", "peer-idle" /* FIXME */).addChild("#", peerNodeStatus.getReportedUptimePercentage()+"%");
		}
		
		if(endCols != null) {
			for(int i=0;i<endCols.length;i++) {
				endCols[i].drawColumn(peerRow, peerNodeStatus);
			}
		}
		
		if (drawMessageTypes) {
			drawMessageTypes(peerTable, peerNodeStatus);
		}
	}

	/** Is there a name column? */
	abstract protected boolean hasNameColumn();
	
	/**
	 * Draw the name column, if there is one. This will be directly after the status column.
	 */
	abstract protected void drawNameColumn(HTMLNode peerRow, PeerNodeStatus peerNodeStatus);

	/**
	 * Is there a private note column?
	 */
	abstract protected boolean hasPrivateNoteColumn();

	/**
	 * Draw the private note column.
	 */
	abstract protected void drawPrivateNoteColumn(HTMLNode peerRow, PeerNodeStatus peerNodeStatus, boolean fProxyJavascriptEnabled);
	
	private void drawMessageTypes(HTMLNode peerTable, PeerNodeStatus peerNodeStatus) {
		HTMLNode messageCountRow = peerTable.addChild("tr", "class", "message-status");
		messageCountRow.addChild("td", "colspan", "2");
		HTMLNode messageCountCell = messageCountRow.addChild("td", "colspan", "9");  // = total table row width - 2 from above colspan
		HTMLNode messageCountTable = messageCountCell.addChild("table", "class", "message-count");
		HTMLNode countHeaderRow = messageCountTable.addChild("tr");
		countHeaderRow.addChild("th", "Message");
		countHeaderRow.addChild("th", "Incoming");
		countHeaderRow.addChild("th", "Outgoing");
		List messageNames = new ArrayList();
		Map messageCounts = new HashMap();
		for (Iterator incomingMessages = peerNodeStatus.getLocalMessagesReceived().keySet().iterator(); incomingMessages.hasNext(); ) {
			String messageName = (String) incomingMessages.next();
			messageNames.add(messageName);
			Long messageCount = (Long) peerNodeStatus.getLocalMessagesReceived().get(messageName);
			messageCounts.put(messageName, new Long[] { messageCount, new Long(0) });
		}
		for (Iterator outgoingMessages = peerNodeStatus.getLocalMessagesSent().keySet().iterator(); outgoingMessages.hasNext(); ) {
			String messageName = (String) outgoingMessages.next();
			if (!messageNames.contains(messageName)) {
				messageNames.add(messageName);
			}
			Long messageCount = (Long) peerNodeStatus.getLocalMessagesSent().get(messageName);
			Long[] existingCounts = (Long[]) messageCounts.get(messageName);
			if (existingCounts == null) {
				messageCounts.put(messageName, new Long[] { new Long(0), messageCount });
			} else {
				existingCounts[1] = messageCount;
			}
		}
		Collections.sort(messageNames, new Comparator() {
			public int compare(Object first, Object second) {
				return ((String) first).compareToIgnoreCase((String) second);
			}
		});
		for (Iterator messageNamesIterator = messageNames.iterator(); messageNamesIterator.hasNext(); ) {
			String messageName = (String) messageNamesIterator.next();
			Long[] messageCount = (Long[]) messageCounts.get(messageName);
			HTMLNode messageRow = messageCountTable.addChild("tr");
			messageRow.addChild("td", messageName);
			messageRow.addChild("td", "class", "right-align", String.valueOf(messageCount[0]));
			messageRow.addChild("td", "class", "right-align", String.valueOf(messageCount[1]));
		}
	}

	private String idleToString(long now, long idle) {
		if (idle <= 0) {
			return " ";
		}
		long idleMilliseconds = now - idle;
		return TimeUtil.formatTime(idleMilliseconds);
	}
	
	private static String l10n(String string) {
		return L10n.getString("DarknetConnectionsToadlet."+string);
	}
	
	private String sortString(boolean isReversed, String type) {
		return (isReversed ? ("?sortBy="+type) : ("?sortBy="+type+"&reversed"));
	}


}<|MERGE_RESOLUTION|>--- conflicted
+++ resolved
@@ -82,6 +82,23 @@
 				return result < 0 ? -1 : 1;
 			}
 		}
+		
+		// TODO: use Long.valueOf().compare when we switch to 1.5
+		private int compareLongs(long long1, long long2) {
+			long diff = long1 - long2;
+			if(diff == 0)
+				return 0;
+			else
+				return (diff > 0 ? 1 : -1);
+		}
+		
+		private int compareInts(int int1, int int2) {
+			int diff = int1 -int2;
+			if(diff == 0)
+				return 0;
+			else
+				return (diff > 0 ? 1 : -1);
+		}
 
 		protected int customCompare(PeerNodeStatus firstNode, PeerNodeStatus secondNode, String sortBy2) {
 			if(sortBy.equals("address")){
@@ -90,8 +107,6 @@
 				return compareLocations(firstNode, secondNode);
 			}else if(sortBy.equals("version")){
 				return Version.getArbitraryBuildNumber(firstNode.getVersion(), -1) - Version.getArbitraryBuildNumber(secondNode.getVersion(), -1);
-<<<<<<< HEAD
-=======
 			}else if(sortBy.equals("backoff")){
 				return Double.compare(firstNode.getBackedOffPercent(), secondNode.getBackedOffPercent());
 			}else if(sortBy.equals(("overload_p"))){
@@ -108,7 +123,6 @@
 				return compareLongs(firstNode.getClockDelta(), secondNode.getClockDelta());
 			}else if(sortBy.equals(("uptime"))){
 				return compareInts(firstNode.getReportedUptimePercentage(), secondNode.getReportedUptimePercentage());
->>>>>>> ac14fdb2
 			}else
 				return 0;
 		}
@@ -373,20 +387,20 @@
 				peerTableHeaderRow.addChild("th").addChild("a", "href", sortString(isReversed, "version")).addChild("#", l10n("versionTitle"));
 				if (mode >= PageMaker.MODE_ADVANCED) {
 					peerTableHeaderRow.addChild("th").addChild("a", "href", sortString(isReversed, "location")).addChild("#", "Location");
-					peerTableHeaderRow.addChild("th").addChild("span", new String[] { "title", "style" }, new String[] { "Other node busy? Display: Percentage of time the node is overloaded, Current wait time remaining (0=not overloaded)/total/last overload reason", "border-bottom: 1px dotted; cursor: help;" }, "Backoff");
-
-					peerTableHeaderRow.addChild("th").addChild("span", new String[] { "title", "style" }, new String[] { "Probability of the node rejecting a request due to overload or causing a timeout.", "border-bottom: 1px dotted; cursor: help;" }, "Overload Probability");
-				}
-				peerTableHeaderRow.addChild("th").addChild("span", new String[] { "title", "style" }, new String[] { l10n("idleTime"), "border-bottom: 1px dotted; cursor: help;" }, l10n("idleTimeTitle"));
+					peerTableHeaderRow.addChild("th").addChild("a", "href", sortString(isReversed, "backoff")).addChild("span", new String[] { "title", "style" }, new String[] { "Other node busy? Display: Percentage of time the node is overloaded, Current wait time remaining (0=not overloaded)/total/last overload reason", "border-bottom: 1px dotted; cursor: help;" }, "Backoff");
+
+					peerTableHeaderRow.addChild("th").addChild("a", "href", sortString(isReversed, "overload_p")).addChild("span", new String[] { "title", "style" }, new String[] { "Probability of the node rejecting a request due to overload or causing a timeout.", "border-bottom: 1px dotted; cursor: help;" }, "Overload Probability");
+				}
+				peerTableHeaderRow.addChild("th").addChild("a", "href", sortString(isReversed, "idle")).addChild("span", new String[] { "title", "style" }, new String[] { l10n("idleTime"), "border-bottom: 1px dotted; cursor: help;" }, l10n("idleTimeTitle"));
 				if(hasPrivateNoteColumn())
 					peerTableHeaderRow.addChild("th").addChild("a", "href", sortString(isReversed, "privnote")).addChild("span", new String[] { "title", "style" }, new String[] { l10n("privateNote"), "border-bottom: 1px dotted; cursor: help;" }, l10n("privateNoteTitle"));
 
 				if(mode >= PageMaker.MODE_ADVANCED) {
-					peerTableHeaderRow.addChild("th", "%\u00a0Time Routable");
-					peerTableHeaderRow.addChild("th", "Total\u00a0Traffic\u00a0(in/out/resent)");
+					peerTableHeaderRow.addChild("th").addChild("a", "href", sortString(isReversed, "time_routable")).addChild("#", "%\u00a0Time Routable");
+					peerTableHeaderRow.addChild("th").addChild("a", "href", sortString(isReversed, "total_traffic")).addChild("#", "Total\u00a0Traffic\u00a0(in/out/resent)");
 					peerTableHeaderRow.addChild("th", "Congestion\u00a0Control");
-					peerTableHeaderRow.addChild("th", "Time\u00a0Delta");
-					peerTableHeaderRow.addChild("th", "Reported\u00a0Uptime");
+					peerTableHeaderRow.addChild("th").addChild("a", "href", sortString(isReversed, "time_delta")).addChild("#", "Time\u00a0Delta");
+					peerTableHeaderRow.addChild("th").addChild("a", "href", sortString(isReversed, "uptime")).addChild("#", "Reported\u00a0Uptime");
 				}
 				
 				SimpleColumn[] endCols = endColumnHeaders(mode >= PageMaker.MODE_ADVANCED);
