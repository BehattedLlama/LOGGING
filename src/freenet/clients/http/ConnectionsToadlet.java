--- conflicted
+++ resolved
@@ -486,15 +486,8 @@
 				for(PeerNodeStatus status : allPeerNodeStatuses) {
 					totalSelectionRate += status.getSelectionRate();
 				}
-<<<<<<< HEAD
 				for (PeerNodeStatus peerNodeStatus: peerNodeStatuses) {
 					drawRow(peerTable, peerNodeStatus, advancedMode, fProxyJavascriptEnabled, now, path, enablePeerActions, endCols, drawMessageTypes, totalSelectionRate, fix1);
-					
-=======
-				for (int peerIndex = 0, peerCount = peerNodeStatuses.length; peerIndex < peerCount; peerIndex++) {					
-					PeerNodeStatus peerNodeStatus = peerNodeStatuses[peerIndex];
-					drawRow(peerTable, peerNodeStatus, mode >= PageMaker.MODE_ADVANCED, fProxyJavascriptEnabled, now, path, enablePeerActions, endCols, drawMessageTypes, totalSelectionRate, fix1);
->>>>>>> cfaa23db
 				}
 
 				if(peerForm != null) {
