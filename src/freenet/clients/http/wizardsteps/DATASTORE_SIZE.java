--- conflicted
+++ resolved
@@ -141,9 +141,6 @@
 		long maxMemory = NodeStarter.getMemoryLimitBytes();
 		if(maxMemory == Long.MAX_VALUE) return 1024*1024*1024; // Treat as don't know.
 		if(maxMemory < 128*1024*1024) return 1024*1024*1024; // 1GB default if don't know or very small memory.
-<<<<<<< HEAD
-		return (((((maxMemory - 100*1024*1024)*4)/5) / (4 * 3) /* it's actually size per one key of each type */)) * Node.sizePerKey;
-=======
 		// Don't use the first 100MB for slot filters.
 		long available = maxMemory - 100*1024*1024;
 		// Don't use more than 50% of available memory for slot filters.
@@ -155,7 +152,6 @@
 		// We return the total size, so we don't need to worry about cache vs store or even client cache.
 		// One key of all 3 types combined uses Node.sizePerKey bytes on disk. So we get a size.
 		return slots * Node.sizePerKey;
->>>>>>> 4b15242c
 	}
 
 	private long canAutoconfigureDatastoreSize() {
