ul#bookmarks ul {
	padding-left: 20px;
}

ul#bookmarks li {
	list-style-type: none;
	margin-top: 1px;
	margin-bottom: 1px;
}

ul#bookmarks li.cat {
	font-weight: bold;
	margin-top: 7px;
}

ul#bookmarks span.actions img {
	border: 0;
	margin-left: 3px;
}

<<<<<<< HEAD
=======
ul#bookmarks td img {
	display: block;
}

>>>>>>> d64cb3e4
a.bookmark-title-updated {
	font-weight: bold;
}<|MERGE_RESOLUTION|>--- conflicted
+++ resolved
@@ -18,13 +18,10 @@
 	margin-left: 3px;
 }
 
-<<<<<<< HEAD
-=======
 ul#bookmarks td img {
 	display: block;
 }
 
->>>>>>> d64cb3e4
 a.bookmark-title-updated {
 	font-weight: bold;
 }