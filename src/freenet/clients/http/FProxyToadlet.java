package freenet.clients.http;

import java.io.ByteArrayOutputStream;
import java.io.IOException;
import java.io.InputStream;
import java.io.OutputStream;
import java.net.MalformedURLException;
import java.net.SocketException;
import java.net.URI;
import java.net.URISyntaxException;
import java.util.Arrays;
import java.util.HashSet;
import java.util.Set;

import com.db4o.ObjectContainer;

import freenet.client.DefaultMIMETypes;
import freenet.client.FetchException;
import freenet.client.FetchResult;
import freenet.client.HighLevelSimpleClient;
import freenet.client.async.ClientContext;
import freenet.clients.http.ajaxpush.DismissAlertToadlet;
import freenet.clients.http.ajaxpush.LogWritebackToadlet;
import freenet.clients.http.ajaxpush.PushDataToadlet;
import freenet.clients.http.ajaxpush.PushFailoverToadlet;
import freenet.clients.http.ajaxpush.PushKeepaliveToadlet;
import freenet.clients.http.ajaxpush.PushLeavingToadlet;
import freenet.clients.http.ajaxpush.PushNotificationToadlet;
import freenet.clients.http.ajaxpush.PushTesterToadlet;
import freenet.clients.http.bookmark.BookmarkManager;
import freenet.clients.http.filter.ContentFilter;
import freenet.clients.http.filter.FoundURICallback;
import freenet.clients.http.filter.PushingTagReplacerCallback;
import freenet.clients.http.filter.UnsafeContentTypeException;
import freenet.clients.http.filter.ContentFilter.FilterOutput;
import freenet.clients.http.updateableelements.ProgressBarElement;
import freenet.clients.http.updateableelements.ProgressInfoElement;
import freenet.clients.http.updateableelements.TesterElement;
import freenet.config.Config;
import freenet.config.SubConfig;
import freenet.crypt.SHA256;
import freenet.keys.FreenetURI;
import freenet.l10n.NodeL10n;
import freenet.node.Node;
import freenet.node.NodeClientCore;
import freenet.node.RequestClient;
import freenet.node.RequestStarter;
import freenet.node.SecurityLevels.PHYSICAL_THREAT_LEVEL;
import freenet.support.HTMLEncoder;
import freenet.support.HTMLNode;
import freenet.support.HexUtil;
import freenet.support.Logger;
import freenet.support.MultiValueTable;
import freenet.support.SizeUtil;
import freenet.support.URIPreEncoder;
import freenet.support.URLEncoder;
import freenet.support.api.Bucket;
import freenet.support.api.BucketFactory;
import freenet.support.api.HTTPRequest;
import freenet.support.io.BucketTools;
import freenet.support.io.Closer;
import freenet.support.io.FileUtil;

public final class FProxyToadlet extends Toadlet implements RequestClient {
	
	private static byte[] random;
	final NodeClientCore core;
	final ClientContext context;
	final FProxyFetchTracker fetchTracker;
	
	private static FoundURICallback prefetchHook;
	static final Set<String> prefetchAllowedTypes = new HashSet<String>();
	static {
		// Only valid inlines
		prefetchAllowedTypes.add("image/png");
		prefetchAllowedTypes.add("image/jpeg");
		prefetchAllowedTypes.add("image/gif");
	}
	
	// ?force= links become invalid after 2 hours.
	private static final long FORCE_GRAIN_INTERVAL = 60*60*1000;
	/** Maximum size for transparent pass-through, should be a config option */
	public static long MAX_LENGTH = (2*1024*1024 * 11) / 10; // 2MB plus a bit due to buggy inserts
	
	static final URI welcome;
	public static final short PRIORITY = RequestStarter.INTERACTIVE_PRIORITY_CLASS;
	static {
		try {
			welcome = new URI("/welcome/");
		} catch (URISyntaxException e) {
			throw new Error("Broken URI constructor: "+e, e);
		}
	}
	
	public FProxyToadlet(final HighLevelSimpleClient client, NodeClientCore core, FProxyFetchTracker tracker) {
		super(client);
		client.setMaxLength(MAX_LENGTH);
		client.setMaxIntermediateLength(MAX_LENGTH);
		this.core = core;
		this.context = core.clientContext;
		prefetchHook = new FoundURICallback() {

				public void foundURI(FreenetURI uri) {
					// Ignore
				}
				
				public void foundURI(FreenetURI uri, boolean inline) {
					if(!inline) return;
					if(Logger.shouldLog(Logger.MINOR, this)) Logger.minor(this, "Prefetching "+uri);
					client.prefetch(uri, 60*1000, 512*1024, prefetchAllowedTypes);
				}

				public void onText(String text, String type, URI baseURI) {
					// Ignore
				}
				
			};
		fetchTracker = tracker;
	}

	public void handleMethodPOST(URI uri, HTTPRequest req, ToadletContext ctx) throws ToadletContextClosedException, IOException, RedirectException {
		String ks = uri.getPath();
		
		if (ks.equals("/")||ks.startsWith("/servlet/")) {
			try {
	            throw new RedirectException("/welcome/");
			} catch (URISyntaxException e) {
				// HUH!?!
			}
		}		
	}

	public static void handleDownload(ToadletContext context, Bucket data, BucketFactory bucketFactory, String mimeType, String requestedMimeType, String forceString, boolean forceDownload, String basePath, FreenetURI key, String extras, String referrer, boolean downloadLink, ToadletContext ctx, NodeClientCore core, boolean dontFreeData) throws ToadletContextClosedException, IOException {
		ToadletContainer container = context.getContainer();
		if(Logger.shouldLog(Logger.MINOR, FProxyToadlet.class))
			Logger.minor(FProxyToadlet.class, "handleDownload(data.size="+data.size()+", mimeType="+mimeType+", requestedMimeType="+requestedMimeType+", forceDownload="+forceDownload+", basePath="+basePath+", key="+key);
		String extrasNoMime = extras; // extras will not include MIME type to start with - REDFLAG maybe it should be an array
		if(requestedMimeType != null) {
			if(mimeType == null || !requestedMimeType.equals(mimeType)) {
				if(extras == null) extras = "";
				extras = extras + "&type=" + requestedMimeType;
			}
			mimeType = requestedMimeType;
		}
		long size = data.size();
		
		long now = System.currentTimeMillis();
		boolean force = false;
		if(forceString != null) {
			if(forceString.equals(getForceValue(key, now)) || 
					forceString.equals(getForceValue(key, now-FORCE_GRAIN_INTERVAL)))
				force = true;
		}

		Bucket toFree = null;
		Bucket tmpRange = null;
		try {
			if((!force) && (!forceDownload)) {
				//Horrible hack needed for GWT as it relies on document.write() which is not supported in xhtml
				if(mimeType.compareTo("application/xhtml+xml")==0){
					mimeType="text/html";
				}
				FilterOutput fo = ContentFilter.filter(data, bucketFactory, mimeType, key.toURI(basePath), container.enableInlinePrefetch() ? prefetchHook : null,new PushingTagReplacerCallback(core.getFProxy().fetchTracker, MAX_LENGTH, ctx));
				if(data != fo.data) toFree = fo.data;
				data = fo.data;
				mimeType = fo.type;
				
				if(horribleEvilHack(data) && !(mimeType.startsWith("application/rss+xml"))) {
					PageNode page = context.getPageMaker().getPageNode(l10n("dangerousRSSTitle"), context);
					HTMLNode pageNode = page.outer;
					HTMLNode contentNode = page.content;
					
					HTMLNode infobox = contentNode.addChild("div", "class", "infobox infobox-alert");
					infobox.addChild("div", "class", "infobox-header", l10n("dangerousRSSSubtitle"));
					HTMLNode infoboxContent = infobox.addChild("div", "class", "infobox-content");
					infoboxContent.addChild("#", NodeL10n.getBase().getString("FProxyToadlet.dangerousRSS", new String[] { "type" }, new String[] { mimeType }));
					infoboxContent.addChild("p", l10n("options"));
					HTMLNode optionList = infoboxContent.addChild("ul");
					HTMLNode option = optionList.addChild("li");
					
					NodeL10n.getBase().addL10nSubstitution(option, "FProxyToadlet.openPossRSSAsPlainText", new String[] { "link", "/link", "bold", "/bold" },
							new String[] { 
								"<a href=\""+basePath+key.toString()+"?type=text/plain&force="+getForceValue(key,now)+extrasNoMime+"\">",
								"</a>",
								"<b>",
								"</b>" });
					// 	FIXME: is this safe? See bug #131
					option = optionList.addChild("li");
					NodeL10n.getBase().addL10nSubstitution(option, "FProxyToadlet.openPossRSSForceDisk", new String[] { "link", "/link", "bold", "/bold" },
							new String[] { 
								"<a href=\""+basePath+key.toString()+"?forcedownload"+extras+"\">",
								"</a>",
								"<b>",
								"</b>" });
					boolean mimeRSS = mimeType.startsWith("application/xml+rss") || mimeType.startsWith("text/xml"); /* blergh! */
					if(!(mimeRSS || mimeType.startsWith("text/plain"))) {
						option = optionList.addChild("li");
						NodeL10n.getBase().addL10nSubstitution(option, "FProxyToadlet.openRSSForce", new String[] { "link", "/link", "bold", "/bold", "mime" },
								new String[] { 
									"<a href=\""+basePath+key.toString()+"?force="+getForceValue(key, now)+extras+"\">",
									"</a>",
									"<b>",
									"</b>",
									HTMLEncoder.encode(mimeType) /* these are not encoded because mostly they are tags, so we have to encode it */ });
					}
					option = optionList.addChild("li");
					NodeL10n.getBase().addL10nSubstitution(option, "FProxyToadlet.openRSSAsRSS", new String[] { "link", "/link", "bold", "/bold" },
							new String[] {
								"<a href=\""+basePath + key.toString() + "?type=application/xml+rss&force=" + getForceValue(key, now)+extrasNoMime+"\">",
								"</a>",
								"<b>",
								"</b>" });
					if(referrer != null) {
						option = optionList.addChild("li");
						NodeL10n.getBase().addL10nSubstitution(option, "FProxyToadlet.backToReferrer", new String[] { "link", "/link" },
								new String[] { "<a href=\""+HTMLEncoder.encode(referrer)+"\">", "</a>" });
					}
					option = optionList.addChild("li");
					NodeL10n.getBase().addL10nSubstitution(option, "FProxyToadlet.backToFProxy", new String[] { "link", "/link" },
							new String[] { "<a href=\"/\">", "</a>" });
					
					byte[] pageBytes = pageNode.generate().getBytes("UTF-8");
					context.sendReplyHeaders(200, "OK", new MultiValueTable<String, String>(), "text/html; charset=utf-8", pageBytes.length);
					context.writeData(pageBytes);
					return;
				}
			}
			
			if (forceDownload) {
				MultiValueTable<String, String> headers = new MultiValueTable<String, String>();
				headers.put("Content-Disposition", "attachment; filename=\"" + key.getPreferredFilename() + '"');
				headers.put("Cache-Control", "private");
				headers.put("Content-Transfer-Encoding", "binary");
				// really the above should be enough, but ...
				// was application/x-msdownload, but some unix browsers offer to open that in Wine as default!
				// it is important that this type not be understandable, but application/octet-stream doesn't work.
				// see http://onjava.com/pub/a/onjava/excerpt/jebp_3/index3.html
				// Testing on FF3.5.1 shows that application/x-force-download wants to run it in wine, 
				// whereas application/force-download wants to save it.
				context.sendReplyHeaders(200, "OK", headers, "application/force-download", data.size());
				context.writeData(data);
			} else {
				// Send the data, intact
				MultiValueTable<String, String> hdr = context.getHeaders();
				String rangeStr = hdr.get("range");
				// was a range request
				if (rangeStr != null) {
					
					long range[] = parseRange(rangeStr);
					if (range[1] == -1 || range[1] >= data.size()) {
						range[1] = data.size() - 1;
					}
					tmpRange = bucketFactory.makeBucket(range[1] - range[0]);
					InputStream is = data.getInputStream();
					OutputStream os = tmpRange.getOutputStream();
					if (range[0] > 0)
						is.skip(range[0]);
					FileUtil.copy(is, os, range[1] - range[0] + 1);
					os.close();
					is.close();
					MultiValueTable<String, String> retHdr = new MultiValueTable<String, String>();
					retHdr.put("Content-Range", "bytes " + range[0] + "-" + range[1] + "/" + data.size());
					context.sendReplyHeaders(206, "Partial content", retHdr, mimeType, tmpRange.size());
					context.writeData(tmpRange);
				} else {
					context.sendReplyHeaders(200, "OK", new MultiValueTable<String, String>(), mimeType, data.size());
					context.writeData(data);
				}
			}
		} catch (URISyntaxException use1) {
			/* shouldn't happen */
			use1.printStackTrace();
			Logger.error(FProxyToadlet.class, "could not create URI", use1);
		} catch (UnsafeContentTypeException e) {
			PageNode page = context.getPageMaker().getPageNode(l10n("dangerousContentTitle"), context);
			HTMLNode pageNode = page.outer;
			HTMLNode contentNode = page.content;
			HTMLNode infobox = contentNode.addChild("div", "class", "infobox infobox-alert");
			infobox.addChild("div", "class", "infobox-header", e.getRawTitle());
			HTMLNode infoboxContent = infobox.addChild("div", "class", "infobox-content");
			HTMLNode list = infoboxContent.addChild("ul");
			writeSizeAndMIME(list, size, mimeType, true);
			
			HTMLNode option = list.addChild("li");
			option.addChild("#", (l10n("filenameLabel") + ' '));
			option.addChild("a", "href", '/' + key.toString(), getFilename(key, mimeType));
			
			infoboxContent.addChild("p").addChild(e.getHTMLExplanation());
			infoboxContent.addChild("p", l10n("options"));
			HTMLNode optionList = infoboxContent.addChild("ul");
			
			if((mimeType.equals("application/x-freenet-index")) && (core.node.pluginManager.isPluginLoaded("plugins.ThawIndexBrowser.ThawIndexBrowser"))) {
				option = optionList.addChild("li");
				NodeL10n.getBase().addL10nSubstitution(option, "FProxyToadlet.openAsThawIndex", new String[] { "link", "/link" }, new String[] { "<b><a href=\""+basePath + "plugins/plugins.ThawIndexBrowser.ThawIndexBrowser/?key=" + key.toString() + "\">", "</a></b>" });
			}
			
			option = optionList.addChild("li");
			// FIXME: is this safe? See bug #131
			NodeL10n.getBase().addL10nSubstitution(option, "FProxyToadlet.openAsText", new String[] { "link", "/link" }, new String[] { "<a href=\""+basePath+key.toString()+"?type=text/plain"+extrasNoMime+"\">", "</a>" });

			option = optionList.addChild("li");
			NodeL10n.getBase().addL10nSubstitution(option, "FProxyToadlet.openForceDisk", new String[] { "link", "/link" }, new String[] { "<a href=\""+basePath+key.toString()+"?forcedownload"+extras+"\">", "</a>" });
			if(!(mimeType.equals("application/octet-stream") || mimeType.equals("application/x-msdownload"))) {
				option = optionList.addChild("li");
				NodeL10n.getBase().addL10nSubstitution(option, "FProxyToadlet.openForce", new String[] { "link", "/link", "mime" }, new String[] { "<a href=\""+basePath + key.toString() + "?force=" + getForceValue(key, now)+extras+"\">", "</a>", HTMLEncoder.encode(mimeType)});
			}
			if(referrer != null) {
				option = optionList.addChild("li");
				NodeL10n.getBase().addL10nSubstitution(option, "FProxyToadlet.backToReferrer", new String[] { "link", "/link" },
						new String[] { "<a href=\""+HTMLEncoder.encode(referrer)+"\">", "</a>" });
			}
			option = optionList.addChild("li");
			NodeL10n.getBase().addL10nSubstitution(option, "FProxyToadlet.backToFProxy", new String[] { "link", "/link" },
					new String[] { "<a href=\"/\">", "</a>" });
			if(ctx.isAllowedFullAccess() || !container.publicGatewayMode()) {
				option = optionList.addChild("li");
				PHYSICAL_THREAT_LEVEL threatLevel = core.node.securityLevels.getPhysicalThreatLevel();
				if(!(threatLevel == PHYSICAL_THREAT_LEVEL.HIGH || threatLevel == PHYSICAL_THREAT_LEVEL.MAXIMUM)) {
					HTMLNode optionForm = ctx.addFormChild(option, "/downloads/", "tooBigQueueForm");
					optionForm.addChild("input", new String[] { "type", "name", "value" }, new String[] { "hidden", "key", key.toString() });
					optionForm.addChild("input", new String[] { "type", "name", "value" }, new String[] { "hidden", "return-type", "disk" });
					optionForm.addChild("input", new String[] { "type", "name", "value" }, new String[] { "hidden", "persistence", "forever" });
					optionForm.addChild("input", new String[] { "type", "name", "value" }, new String[] { "hidden", "type", mimeType });
					optionForm.addChild("input", new String[] { "type", "name", "value" }, new String[] { "submit", "download", l10n("downloadInBackgroundToDiskButton") });
					optionForm.addChild("#", " - ");
					NodeL10n.getBase().addL10nSubstitution(optionForm, "FProxyToadlet.downloadInBackgroundToDisk", new String[] { "dir", "page", "/link" }, new String[] { HTMLEncoder.encode(core.getDownloadDir().getAbsolutePath()), "<a href=\"/downloads\">", "</a>" });
				}
				
				if(threatLevel != PHYSICAL_THREAT_LEVEL.LOW) {
					option = optionList.addChild("li");
					HTMLNode optionForm = ctx.addFormChild(option, "/downloads/", "tooBigQueueForm");
					optionForm.addChild("input", new String[] { "type", "name", "value" }, new String[] { "hidden", "key", key.toString() });
					optionForm.addChild("input", new String[] { "type", "name", "value" }, new String[] { "hidden", "return-type", "direct" });
					optionForm.addChild("input", new String[] { "type", "name", "value" }, new String[] { "hidden", "persistence", "forever" });
					optionForm.addChild("input", new String[] { "type", "name", "value" }, new String[] { "hidden", "type", mimeType });
					optionForm.addChild("input", new String[] { "type", "name", "value" }, new String[] { "submit", "download", l10n("downloadInBackgroundToTempSpaceButton") });
					optionForm.addChild("#", " - ");
					NodeL10n.getBase().addL10nSubstitution(optionForm, "FProxyToadlet.downloadInBackgroundToTempSpace", new String[] { "page", "/link" }, new String[] { "<a href=\"/downloads\">", "</a>" });
				}

			}
			

			byte[] pageBytes = pageNode.generate().getBytes("UTF-8");
			context.sendReplyHeaders(200, "OK", new MultiValueTable<String, String>(), "text/html; charset=utf-8", pageBytes.length);
			context.writeData(pageBytes);
		} catch (HTTPRangeException e) {
			ctx.sendReplyHeaders(416, "Requested Range Not Satisfiable", null, null, 0);
		} finally {
			if(toFree != null && !dontFreeData) toFree.free();
			if(tmpRange != null) tmpRange.free();
		}
	}
	
<<<<<<< HEAD
	public static String l10n(String msg) {
		return L10n.getString("FProxyToadlet."+msg);
=======
	private static String l10n(String msg) {
		return NodeL10n.getBase().getString("FProxyToadlet."+msg);
>>>>>>> 9869435e
	}

	/** Does the first 512 bytes of the data contain anything that Firefox might regard as RSS?
	 * This is a horrible evil hack; we shouldn't be doing blacklisting, we should be doing whitelisting.
	 * REDFLAG Expect future security issues! 
	 * @throws IOException */
	private static boolean horribleEvilHack(Bucket data) throws IOException {
		InputStream is = null;
		try {
			int sz = (int) Math.min(data.size(), 512);
			if(sz == 0)
				return false;
			is = data.getInputStream();
			byte[] buf = new byte[sz];
			// FIXME Fortunately firefox doesn't detect RSS in UTF16 etc ... yet
			is.read(buf);
			/**
		 * Look for any of the following strings:
		 * <rss
		 * &lt;feed
		 * &lt;rdf:RDF
		 * 
		 * If they start at the beginning of the file, or are preceded by one or more &lt;! or &lt;? tags,
		 * then firefox will read it as RSS. In which case we must force it to be downloaded to disk. 
		 */
			if(checkForString(buf, "<rss"))
				return true;
			if(checkForString(buf, "<feed"))
				return true;
			if(checkForString(buf, "<rdf:RDF"))
				return true;
		}
		finally {
			Closer.close(is);
		}
		return false;
	}

	/** Scan for a US-ASCII (byte = char) string within a given buffer of possibly binary data */
	private static boolean checkForString(byte[] buf, String find) {
		int offset = 0;
		int bufProgress = 0;
		while(offset < buf.length) {
			byte b = buf[offset];
			if(b == find.charAt(bufProgress)) {
				bufProgress++;
				if(bufProgress == find.length()) return true;
			} else {
				bufProgress = 0;
				if(bufProgress != 0)
					continue; // check if this byte is equal to the first one
			}
			offset++;
		}
		return false;
	}

	public void handleMethodGET(URI uri, HTTPRequest httprequest, ToadletContext ctx) 
			throws ToadletContextClosedException, IOException, RedirectException {

		String ks = uri.getPath();
		
		boolean logMINOR = Logger.shouldLog(Logger.MINOR, this);
		
		if (ks.equals("/")) {
			if (httprequest.isParameterSet("key")) {
				String k = httprequest.getParam("key");
				FreenetURI newURI;
				try {
					newURI = new FreenetURI(k);
				} catch (MalformedURLException e) {
					Logger.normal(this, "Invalid key: "+e+" for "+k, e);
					sendErrorPage(ctx, 404, l10n("notFoundTitle"), NodeL10n.getBase().getString("FProxyToadlet.invalidKeyWithReason", new String[] { "reason" }, new String[] { e.toString() }));
					return;
				}
				
				if(logMINOR) Logger.minor(this, "Redirecting to FreenetURI: "+newURI);
				String requestedMimeType = httprequest.getParam("type");
				long maxSize = httprequest.getLongParam("max-size", MAX_LENGTH);
				String location = getLink(newURI, requestedMimeType, maxSize, httprequest.getParam("force", null), httprequest.isParameterSet("forcedownload"));
				writeTemporaryRedirect(ctx, null, location);
				return;
			}
			
			try {
				String querystring = uri.getQuery();
				
				if (querystring == null) {
					throw new RedirectException(welcome);
				} else {
					// TODP possibly a proper URLEncode method
					querystring = querystring.replace(' ', '+');
					throw new RedirectException("/welcome/?" + querystring);
				}
			} catch (URISyntaxException e) {
				// HUH!?!
			}
		}else if(ks.equals("/favicon.ico")){
			byte[] buf = new byte[1024];
			int len;
			InputStream strm = getClass().getResourceAsStream("staticfiles/favicon.ico");
			
			if (strm == null) {
				this.sendErrorPage(ctx, 404, l10n("pathNotFoundTitle"), l10n("pathNotFound"));
				return;
			}
			ctx.sendReplyHeaders(200, "OK", null, "image/x-icon", strm.available());
			
			while ( (len = strm.read(buf)) > 0) {
				ctx.writeData(buf, 0, len);
			}
			strm.close();
			return;
		} else if(ks.startsWith("/feed/") || ks.equals("/feed")) {
			//TODO Better way to find the host. Find if https is used?
			String host = ctx.getHeaders().get("host");
			String atom = core.alerts.getAtom("http://" + host);
			byte[] buf = atom.getBytes("UTF-8");
			ctx.sendReplyHeaders(200, "OK", null, "application/atom+xml", buf.length);
			ctx.writeData(buf, 0, buf.length);
			return;
		}else if(ks.equals("/robots.txt") && ctx.doRobots()){
			this.writeTextReply(ctx, 200, "Ok", "User-agent: *\nDisallow: /");
			return;
		}else if(ks.startsWith("/darknet/") || ks.equals("/darknet")) { //TODO (pre-build 1045 url format) remove when obsolete
			writePermanentRedirect(ctx, "obsoleted", "/friends/");
			return;
		}else if(ks.startsWith("/opennet/") || ks.equals("/opennet")) { //TODO (pre-build 1045 url format) remove when obsolete
			writePermanentRedirect(ctx, "obsoleted", "/strangers/");
			return;
		} else if(ks.startsWith("/queue/")) {
			writePermanentRedirect(ctx, "obsoleted", "/downloads/");
			return;
		} else if(ks.startsWith("/config/")) {
			writePermanentRedirect(ctx, "obsoleted", "/config/node");
			return;
		}
		
		if(ks.startsWith("/"))
			ks = ks.substring(1);
		
		long maxSize;
		
		boolean restricted = (container.publicGatewayMode() && !ctx.isAllowedFullAccess());
		
		if(restricted)
			maxSize = MAX_LENGTH;
		else 
			maxSize = httprequest.getLongParam("max-size", MAX_LENGTH);
		
		//first check of httprange before get
		// only valid number format is checked here
		String rangeStr = ctx.getHeaders().get("range");
		if (rangeStr != null) {
			try {
				parseRange(rangeStr);
			} catch (HTTPRangeException e) {
				Logger.normal(this, "Invalid Range Header: "+rangeStr, e);
				ctx.sendReplyHeaders(416, "Requested Range Not Satisfiable", null, null, 0);
				return;
			}
		}
		
		FreenetURI key;
		try {
			key = new FreenetURI(ks);
		} catch (MalformedURLException e) {
			PageNode page = ctx.getPageMaker().getPageNode(l10n("invalidKeyTitle"), ctx);
			HTMLNode pageNode = page.outer;
			HTMLNode contentNode = page.content;

			HTMLNode errorInfobox = contentNode.addChild("div", "class", "infobox infobox-error");
			errorInfobox.addChild("div", "class", "infobox-header", NodeL10n.getBase().getString("FProxyToadlet.invalidKeyWithReason", new String[] { "reason" }, new String[] { e.toString() }));
			HTMLNode errorContent = errorInfobox.addChild("div", "class", "infobox-content");
			errorContent.addChild("#", l10n("expectedKeyButGot"));
			errorContent.addChild("code", ks);
			errorContent.addChild("br");
			errorContent.addChild(ctx.getPageMaker().createBackLink(ctx, l10n("goBack")));
			errorContent.addChild("br");
			addHomepageLink(errorContent);

			this.writeHTMLReply(ctx, 400, l10n("invalidKeyTitle"), pageNode.generate());
			return;
		}
		String requestedMimeType = httprequest.getParam("type", null);
		String override = (requestedMimeType == null) ? "" : "?type="+URLEncoder.encode(requestedMimeType,true);
		// No point passing ?force= across a redirect, since the key will change.
		// However, there is every point in passing ?forcedownload.
		if(httprequest.isParameterSet("forcedownload")) {
			if(override.length() == 0) override = "?forcedownload";
			else override = override+"&forcedownload";
		}

		Bucket data = null;
		String mimeType = null;
		String referer = sanitizeReferer(ctx);
		FetchException fe = null;
		

		MultiValueTable<String,String> headers = ctx.getHeaders();
		String ua = headers.get("user-agent");
		String accept = headers.get("accept");
		FProxyFetchResult fr = null;
		if(logMINOR) Logger.minor(this, "UA = "+ua+" accept = "+accept);
		if(isBrowser(ua) && !ctx.disableProgressPage() && (accept == null || accept.indexOf("text/html") > -1) && !httprequest.isParameterSet("forcedownload")) {
			FProxyFetchWaiter fetch = null;
			try {
				fetch = fetchTracker.makeFetcher(key, maxSize);
			} catch (FetchException e) {
				fe = fr.failed;
			}
			if(fetch != null)
			while(true) {
			fr = fetch.getResult();
			if(fr.hasData()) {
				if(logMINOR) Logger.minor(this, "Found data");
				data = fr.data;
				mimeType = fr.mimeType;
				fetch.close(); // Not waiting any more, but still locked the results until sent
				break;
			} else if(fr.failed != null) {
				if(logMINOR) Logger.minor(this, "Request failed");
				fe = fr.failed;
				fetch.close(); // Not waiting any more, but still locked the results until sent
				break;
			} else {
				if(logMINOR) Logger.minor(this, "Still in progress");
				// Still in progress
				boolean isJsEnabled=ctx.getContainer().isFProxyJavascriptEnabled() && ua != null && !ua.contains("AppleWebKit/");
				PageNode page = ctx.getPageMaker().getPageNode(l10n("fetchingPageTitle"), ctx);
				HTMLNode pageNode = page.outer;
				String location = getLink(key, requestedMimeType, maxSize, httprequest.getParam("force", null), httprequest.isParameterSet("forcedownload"));
				HTMLNode headNode=page.headNode;
				if(isJsEnabled){
					//If the user has enabled javascript, we add a <noscript> http refresh(if he has disabled it in the browser)
					headNode.addChild("noscript").addChild("meta", "http-equiv", "Refresh").addAttribute("content", "2;URL=" + location);
				}else{
					//If he disabled it, we just put the http refresh meta, without the noscript
					headNode.addChild("meta", "http-equiv", "Refresh").addAttribute("content", "2;URL=" + location);
				}
				HTMLNode contentNode = page.content;
				HTMLNode infobox = contentNode.addChild("div", "class", "infobox infobox-information");
				infobox.addChild("div", "class", "infobox-header", l10n("fetchingPageBox"));
				HTMLNode infoboxContent = infobox.addChild("div", "class", "infobox-content");
				infoboxContent.addAttribute("id", "infoContent");
				infoboxContent.addChild(new ProgressInfoElement(fetchTracker, key, maxSize, core.isAdvancedModeEnabled(), ctx));
				
				HTMLNode table = infoboxContent.addChild("table", "border", "0");
				HTMLNode progressCell = table.addChild("tr").addChild("td", "class", "request-progress");
				if(fr.totalBlocks <= 0)
					progressCell.addChild("#", NodeL10n.getBase().getString("QueueToadlet.unknown"));
				else {
<<<<<<< HEAD
					progressCell.addChild(new ProgressBarElement(fetchTracker,key,maxSize,ctx));
=======
					int total = fr.requiredBlocks;
					int fetchedPercent = (int) (fr.fetchedBlocks / (double) total * 100);
					int failedPercent = (int) (fr.failedBlocks / (double) total * 100);
					int fatallyFailedPercent = (int) (fr.fatallyFailedBlocks / (double) total * 100);
					HTMLNode progressBar = progressCell.addChild("div", "class", "progressbar");
					progressBar.addChild("div", new String[] { "class", "style" }, new String[] { "progressbar-done", "width: " + fetchedPercent + "%;" });

					if (fr.failedBlocks > 0)
						progressBar.addChild("div", new String[] { "class", "style" }, new String[] { "progressbar-failed", "width: " + failedPercent + "%;" });
					if (fr.fatallyFailedBlocks > 0)
						progressBar.addChild("div", new String[] { "class", "style" }, new String[] { "progressbar-failed2", "width: " + fatallyFailedPercent + "%;" });
					
					NumberFormat nf = NumberFormat.getInstance();
					nf.setMaximumFractionDigits(1);
					String prefix = '('+Integer.toString(fr.fetchedBlocks) + "/ " + Integer.toString(total)+"): ";
					if (fr.finalizedBlocks) {
						progressBar.addChild("div", new String[] { "class", "title" }, new String[] { "progress_fraction_finalized", prefix + NodeL10n.getBase().getString("QueueToadlet.progressbarAccurate") }, nf.format((int) ((fr.fetchedBlocks / (double) total) * 1000) / 10.0) + '%');
					} else {
						String text = nf.format((int) ((fr.fetchedBlocks / (double) total) * 1000) / 10.0)+ '%';
						text = "" + fr.fetchedBlocks + " ("+text+"??)";
						progressBar.addChild("div", new String[] { "class", "title" }, new String[] { "progress_fraction_not_finalized", prefix + NodeL10n.getBase().getString("QueueToadlet.progressbarNotAccurate") }, text);
					}

>>>>>>> 9869435e
				}
				
				infobox = contentNode.addChild("div", "class", "infobox infobox-information");
				infobox.addChild("div", "class", "infobox-header", l10n("fetchingPageOptions"));
				infoboxContent = infobox.addChild("div", "class", "infobox-content");

				HTMLNode ul = infoboxContent.addChild("ul");
				ul.addChild("li").addChild("p", l10n("progressOptionZero"));
				
				PHYSICAL_THREAT_LEVEL threatLevel = core.node.securityLevels.getPhysicalThreatLevel();
				
				if(!(threatLevel == PHYSICAL_THREAT_LEVEL.HIGH || threatLevel == PHYSICAL_THREAT_LEVEL.MAXIMUM)) {
					HTMLNode optionForm = ctx.addFormChild(ul.addChild("li").addChild("p"), "/downloads/", "tooBigQueueForm");
					optionForm.addChild("input", new String[] { "type", "name", "value" }, new String[] { "hidden", "key", key.toString() });
					optionForm.addChild("input", new String[] { "type", "name", "value" }, new String[] { "hidden", "return-type", "disk" });
					optionForm.addChild("input", new String[] { "type", "name", "value" }, new String[] { "hidden", "persistence", "forever" });
					optionForm.addChild("input", new String[] { "type", "name", "value" }, new String[] { "submit", "download", l10n("downloadInBackgroundToDiskButton") });
					optionForm.addChild("#", " - ");
					NodeL10n.getBase().addL10nSubstitution(optionForm, "FProxyToadlet.downloadInBackgroundToDisk", new String[] { "dir", "page", "/link" }, new String[] { HTMLEncoder.encode(core.getDownloadDir().getAbsolutePath()), "<a href=\"/downloads\">", "</a>" });
				}

				if(threatLevel != PHYSICAL_THREAT_LEVEL.LOW) {
					HTMLNode optionForm = ctx.addFormChild(ul.addChild("li").addChild("p"), "/downloads/", "tooBigQueueForm");
					optionForm.addChild("input", new String[] { "type", "name", "value" }, new String[] { "hidden", "key", key.toString() });
					optionForm.addChild("input", new String[] { "type", "name", "value" }, new String[] { "hidden", "return-type", "direct" });
					optionForm.addChild("input", new String[] { "type", "name", "value" }, new String[] { "hidden", "persistence", "forever" });
					optionForm.addChild("input", new String[] { "type", "name", "value" }, new String[] { "submit", "download", l10n("downloadInBackgroundToTempSpaceButton") });
					optionForm.addChild("#", " - ");
					NodeL10n.getBase().addL10nSubstitution(optionForm, "FProxyToadlet.downloadInBackgroundToTempSpace", new String[] { "page", "/link" }, new String[] { "<a href=\"/downloads\">", "</a>" });

				}

				ul.addChild("li").addChild("p").addChild(ctx.getPageMaker().createBackLink(ctx, l10n("goBackToPrev")));
				
				ul.addChild("li").addChild("p").addChild("a", new String[] { "href", "title" }, new String[] { "/", NodeL10n.getBase().getString("Toadlet.homepage") }, l10n("abortToHomepage"));
				
				MultiValueTable<String, String> retHeaders = new MultiValueTable<String, String>();
				//retHeaders.put("Refresh", "2; url="+location);
				writeHTMLReply(ctx, 200, "OK", retHeaders, pageNode.generate());
				fr.close();
				fetch.close();
				return;
			}
			}
		}
		
		try {
			if(Logger.shouldLog(Logger.MINOR, this))
				Logger.minor(this, "FProxy fetching "+key+" ("+maxSize+ ')');
			if(data == null && fe == null) {
				boolean needsFetch=true;
				//If we don't have the data, then check if an FProxyFetchInProgress has. It can happen when one FetchInProgress downloaded an image
				//asynchronously, then loads it. This way a FetchInprogress will have the full image, and no need to block.
				FProxyFetchInProgress progress=fetchTracker.getFetchInProgress(key, maxSize);
				if(progress!=null){
					FProxyFetchWaiter waiter=null;
					FProxyFetchResult result=null;
					try{
						waiter=progress.getWaiter();
						result=waiter.getResult();
						if(result.failed==null && result.data!=null){
							mimeType=result.mimeType;
							data=result.data;
							data=ctx.getBucketFactory().makeBucket(result.data.size());
							BucketTools.copy(result.data, data);
							needsFetch=false;
						}
					}finally{
						if(waiter!=null){
							progress.close(waiter);
						}
						if(result!=null){
							progress.close(result);
						}
					}
				}
				if(needsFetch){
					//If we don't have the data, then we need to fetch it and block until it is available
					FetchResult result = fetch(key, maxSize, new RequestClient() {
						public boolean persistent() {
							return false;
						}
						public void removeFrom(ObjectContainer container) {
							throw new UnsupportedOperationException();
						} }); 
					
					// Now, is it safe?
					
					data = result.asBucket();
					mimeType = result.getMimeType();
				}
			} else if(fe != null) throw fe;
			
			
			handleDownload(ctx, data, ctx.getBucketFactory(), mimeType, requestedMimeType, httprequest.getParam("force", null), httprequest.isParameterSet("forcedownload"), "/", key, maxSize != MAX_LENGTH ? "&max-size="+maxSize : "", referer, true, ctx, core, fr != null);
			
		} catch (FetchException e) {
			String msg = e.getMessage();
			if(Logger.shouldLog(Logger.MINOR, this))
				Logger.minor(this, "Failed to fetch "+uri+" : "+e);
			if(e.newURI != null) {
				Toadlet.writePermanentRedirect(ctx, msg,
					getLink(e.newURI, requestedMimeType, maxSize, httprequest.getParam("force", null), httprequest.isParameterSet("forcedownload")));
			} else if(e.mode == FetchException.TOO_BIG) {
				PageNode page = ctx.getPageMaker().getPageNode(l10n("fileInformationTitle"), ctx);
				HTMLNode pageNode = page.outer;
				HTMLNode contentNode = page.content;
				
				HTMLNode infobox = contentNode.addChild("div", "class", "infobox infobox-information");
				infobox.addChild("div", "class", "infobox-header", l10n("largeFile"));
				HTMLNode infoboxContent = infobox.addChild("div", "class", "infobox-content");
				HTMLNode fileInformationList = infoboxContent.addChild("ul");
				HTMLNode option = fileInformationList.addChild("li");
				option.addChild("#", (l10n("filenameLabel") + ' '));
				option.addChild("a", "href", '/' + key.toString(), getFilename(key, e.getExpectedMimeType()));

				String mime = writeSizeAndMIME(fileInformationList, e);
				
				infobox = contentNode.addChild("div", "class", "infobox infobox-information");
				infobox.addChild("div", "class", "infobox-header", l10n("explanationTitle"));
				infoboxContent = infobox.addChild("div", "class", "infobox-content");
				infoboxContent.addChild("#", l10n("largeFileExplanationAndOptions"));
				HTMLNode optionTable = infoboxContent.addChild("table", "border", "0");
				if(!restricted) {
					option = optionTable.addChild("tr");
					HTMLNode optionForm = option.addChild("td").addChild("form", new String[] { "action", "method" }, new String[] {'/' + key.toString(), "get" });
					optionForm.addChild("input", new String[] { "type", "name", "value" }, new String[] { "hidden", "max-size", String.valueOf(e.expectedSize == -1 ? Long.MAX_VALUE : e.expectedSize*2) });
					optionForm.addChild("input", new String[] { "type", "name", "value" }, new String[] { "submit", "fetch", l10n("fetchLargeFileAnywayAndDisplayButton") });
					option.addChild("td", l10n("fetchLargeFileAnywayAndDisplay"));
					PHYSICAL_THREAT_LEVEL threatLevel = core.node.securityLevels.getPhysicalThreatLevel();
					if(!(threatLevel == PHYSICAL_THREAT_LEVEL.HIGH || threatLevel == PHYSICAL_THREAT_LEVEL.MAXIMUM)) {
						option = optionTable.addChild("tr");
						optionForm = ctx.addFormChild(option.addChild("td"), "/downloads/", "tooBigQueueForm");
						optionForm.addChild("input", new String[] { "type", "name", "value" }, new String[] { "hidden", "key", key.toString() });
						optionForm.addChild("input", new String[] { "type", "name", "value" }, new String[] { "hidden", "return-type", "disk" });
						optionForm.addChild("input", new String[] { "type", "name", "value" }, new String[] { "hidden", "persistence", "forever" });
						if (mime != null) {
							optionForm.addChild("input", new String[] { "type", "name", "value" }, new String[] { "hidden", "type", mime });
						}
						optionForm.addChild("input", new String[] { "type", "name", "value" }, new String[] { "submit", "download", l10n("downloadInBackgroundToDiskButton") });
						NodeL10n.getBase().addL10nSubstitution(optionForm.addChild("td"), "FProxyToadlet.downloadInBackgroundToDisk", new String[] { "dir", "page", "/link" }, new String[] { HTMLEncoder.encode(core.getDownloadDir().getAbsolutePath()), "<a href=\"/downloads\">", "</a>" });
					}
					
					if(threatLevel != PHYSICAL_THREAT_LEVEL.LOW) {
					
						option = optionTable.addChild("tr");
						
						optionForm = ctx.addFormChild(option.addChild("td"), "/downloads/", "tooBigQueueForm");
						optionForm.addChild("input", new String[] { "type", "name", "value" }, new String[] { "hidden", "key", key.toString() });
						optionForm.addChild("input", new String[] { "type", "name", "value" }, new String[] { "hidden", "return-type", "direct" });
						optionForm.addChild("input", new String[] { "type", "name", "value" }, new String[] { "hidden", "persistence", "forever" });
						if (mime != null) {
							optionForm.addChild("input", new String[] { "type", "name", "value" }, new String[] { "hidden", "type", mime });
						}
						optionForm.addChild("input", new String[] { "type", "name", "value" }, new String[] { "submit", "download", l10n("downloadInBackgroundToTempSpaceButton") });
						NodeL10n.getBase().addL10nSubstitution(option.addChild("td"), "FProxyToadlet.downloadInBackgroundToTempSpace", new String[] { "page", "/link" }, new String[] { "<a href=\"/downloads\">", "</a>" });
					
					}
				}
				

				optionTable.addChild("tr").addChild("td", "colspan", "2").addChild("a", new String[] { "href", "title" }, new String[] { "/", NodeL10n.getBase().getString("Toadlet.homepage") }, l10n("abortToHomepage"));
				
				option = optionTable.addChild("tr").addChild("td", "colspan", "2");
				option.addChild(ctx.getPageMaker().createBackLink(ctx, l10n("goBackToPrev")));
				
				writeHTMLReply(ctx, 200, "OK", pageNode.generate());
			} else {
				PageNode page = ctx.getPageMaker().getPageNode(FetchException.getShortMessage(e.mode), ctx);
				HTMLNode pageNode = page.outer;
				HTMLNode contentNode = page.content;

				HTMLNode infobox = contentNode.addChild("div", "class", "infobox infobox-error");
				infobox.addChild("div", "class", "infobox-header", l10n("errorWithReason", "error", FetchException.getShortMessage(e.mode)));
				HTMLNode infoboxContent = infobox.addChild("div", "class", "infobox-content");
				HTMLNode fileInformationList = infoboxContent.addChild("ul");
				HTMLNode option = fileInformationList.addChild("li");
				option.addChild("#", (l10n("filenameLabel") + ' '));
				option.addChild("a", "href", '/' + key.toString(), getFilename(key, e.getExpectedMimeType()));

				String mime = writeSizeAndMIME(fileInformationList, e);
				infobox = contentNode.addChild("div", "class", "infobox infobox-error");
				infobox.addChild("div", "class", "infobox-header", l10n("explanationTitle"));
				infoboxContent = infobox.addChild("div", "class", "infobox-content");
				infoboxContent.addChild("p", l10n("unableToRetrieve"));
				if(e.isFatal())
					infoboxContent.addChild("p", l10n("errorIsFatal"));
				infoboxContent.addChild("p", msg);
				if(e.errorCodes != null) {
					infoboxContent.addChild("p").addChild("pre").addChild("#", e.errorCodes.toVerboseString());
				}

				infobox = contentNode.addChild("div", "class", "infobox infobox-error");
				infobox.addChild("div", "class", "infobox-header", l10n("options"));
				infoboxContent = infobox.addChild("div", "class", "infobox-content");
				
				HTMLNode optionList = infoboxContent.addChild("ul");
				
				if((e.mode == FetchException.NOT_IN_ARCHIVE || e.mode == FetchException.NOT_ENOUGH_PATH_COMPONENTS) && (core.node.pluginManager.isPluginLoaded("plugins.KeyExplorer.KeyExplorer"))) {
					option = optionList.addChild("li");
					NodeL10n.getBase().addL10nSubstitution(option, "FProxyToadlet.openWithKeyExplorer", new String[] { "link", "/link" }, new String[] { "<a href=\"/plugins/plugins.KeyExplorer.KeyExplorer/?key=" + key.toString() + "\">", "</a>" });
				}
				
				if(!e.isFatal() && (ctx.isAllowedFullAccess() || !container.publicGatewayMode())) {
					PHYSICAL_THREAT_LEVEL threatLevel = core.node.securityLevels.getPhysicalThreatLevel();
					
					if(!(threatLevel == PHYSICAL_THREAT_LEVEL.HIGH || threatLevel == PHYSICAL_THREAT_LEVEL.MAXIMUM)) {
						option = optionList.addChild("li");
						HTMLNode optionForm = ctx.addFormChild(option, "/downloads/", "dnfQueueForm");
						optionForm.addChild("input", new String[] { "type", "name", "value" }, new String[] { "hidden", "key", key.toString() });
						optionForm.addChild("input", new String[] { "type", "name", "value" }, new String[] { "hidden", "return-type", "disk" });
						optionForm.addChild("input", new String[] { "type", "name", "value" }, new String[] { "hidden", "persistence", "forever" });
						if (mime != null) {
							optionForm.addChild("input", new String[] { "type", "name", "value" }, new String[] { "hidden", "type", mime });
						}
						optionForm.addChild("input", new String[] { "type", "name", "value" }, new String[] { "submit", "download", l10n("downloadInBackgroundToDiskButton")});
						optionForm.addChild("#", " - ");
						NodeL10n.getBase().addL10nSubstitution(optionForm, "FProxyToadlet.downloadInBackgroundToDisk", new String[] { "dir", "page", "/link" }, new String[] { HTMLEncoder.encode(core.getDownloadDir().getAbsolutePath()), "<a href=\"/downloads\">", "</a>" });
					}
					
					if(threatLevel != PHYSICAL_THREAT_LEVEL.LOW) {
						
						option = optionList.addChild("li");
						HTMLNode optionForm = ctx.addFormChild(option, "/downloads/", "dnfQueueForm");
						optionForm.addChild("input", new String[] { "type", "name", "value" }, new String[] { "hidden", "key", key.toString() });
						optionForm.addChild("input", new String[] { "type", "name", "value" }, new String[] { "hidden", "return-type", "direct" });
						optionForm.addChild("input", new String[] { "type", "name", "value" }, new String[] { "hidden", "persistence", "forever" });
						if (mime != null) {
							optionForm.addChild("input", new String[] { "type", "name", "value" }, new String[] { "hidden", "type", mime });
						}
						optionForm.addChild("input", new String[] { "type", "name", "value" }, new String[] { "submit", "download", l10n("downloadInBackgroundToTempSpaceButton")});
						optionForm.addChild("#", " - ");
						NodeL10n.getBase().addL10nSubstitution(optionForm, "FProxyToadlet.downloadInBackgroundToTempSpace", new String[] { "page", "/link" }, new String[] { "<a href=\"/downloads\">", "</a>" });
						
					}
					
					optionList.addChild("li").
						addChild("a", "href", getLink(key, requestedMimeType, maxSize, httprequest.getParam("force", null), httprequest.isParameterSet("forcedownload"))).addChild("#", l10n("retryNow"));
				}
				
				optionList.addChild("li").addChild("a", new String[] { "href", "title" }, new String[] { "/", NodeL10n.getBase().getString("Toadlet.homepage") }, l10n("abortToHomepage"));
				
				option = optionList.addChild("li");
				option.addChild(ctx.getPageMaker().createBackLink(ctx, l10n("goBackToPrev")));
				
				this.writeHTMLReply(ctx, (e.mode == 10) ? 404 : 500 /* close enough - FIXME probably should depend on status code */,
						"Internal Error", pageNode.generate());
			}
		} catch (SocketException e) {
			// Probably irrelevant
			if(e.getMessage().equals("Broken pipe")) {
				if(Logger.shouldLog(Logger.MINOR, this))
					Logger.minor(this, "Caught "+e+" while handling GET", e);
			} else {
				Logger.normal(this, "Caught "+e);
			}
			throw e;
		} catch (Throwable t) {
			writeInternalError(t, ctx);
		} finally {
			if(fr == null && data != null) data.free();
			if(fr != null) fr.close();
		}
	}

	private static String getDownloadReturnType(Node node) {
		if(node.securityLevels.getPhysicalThreatLevel() != PHYSICAL_THREAT_LEVEL.LOW)
			// Default to save to temp space
			return "direct";
		else
			return "disk";
	}

	private boolean isBrowser(String ua) {
		if(ua == null) return false;
		if(ua.indexOf("Mozilla/") > -1) return true;
		if(ua.indexOf("Opera/") > -1) return true;
		return false;
	}

	private static String writeSizeAndMIME(HTMLNode fileInformationList, FetchException e) {
		boolean finalized = e.finalizedSize();
		String mime = e.getExpectedMimeType();
		long size = e.expectedSize;
		writeSizeAndMIME(fileInformationList, size, mime, finalized);
		return mime;
	}

	private static void writeSizeAndMIME(HTMLNode fileInformationList, long size, String mime, boolean finalized) {
		if(size > 0) {
			if (finalized) {
				fileInformationList.addChild("li", (l10n("sizeLabel") + ' ') + SizeUtil.formatSize(size));
			} else {
				fileInformationList.addChild("li", (l10n("sizeLabel") + ' ')+ SizeUtil.formatSize(size) + l10n("mayChange"));
			}
		} else {
			fileInformationList.addChild("li", l10n("sizeUnknown"));
		}
		if(mime != null) {
			fileInformationList.addChild("li", NodeL10n.getBase().getString("FProxyToadlet."+(finalized ? "mimeType" : "expectedMimeType"), new String[] { "mime" }, new String[] { mime }));
		} else {
			fileInformationList.addChild("li", l10n("unknownMIMEType"));
		}
	}
	
	private String l10n(String key, String pattern, String value) {
		return NodeL10n.getBase().getString("FProxyToadlet."+key, new String[] { pattern }, new String[] { value });
	}
	
<<<<<<< HEAD
	public static String l10n(String key, String[] pattern, String[] value) {
		return L10n.getString("FProxyToadlet."+key, pattern, value);
=======
	private String l10n(String key, String[] pattern, String[] value) {
		return NodeL10n.getBase().getString("FProxyToadlet."+key, pattern, value);
>>>>>>> 9869435e
	}

	private String getLink(FreenetURI uri, String requestedMimeType, long maxSize, String force, 
			boolean forceDownload) {
		StringBuilder sb = new StringBuilder();
		sb.append("/");
		sb.append(uri.toASCIIString());
		char c = '?';
		if(requestedMimeType != null && requestedMimeType != "") {
			sb.append(c).append("type=").append(URLEncoder.encode(requestedMimeType,false)); c = '&';
		}
		if(maxSize > 0 && maxSize != MAX_LENGTH) {
			sb.append(c).append("max-size=").append(maxSize); c = '&';
		}
		if(force != null) {
			sb.append(c).append("force=").append(force); c = '&';
		}
		if(forceDownload) {
			sb.append(c).append("forcedownload=true"); c = '&';
		}
		return sb.toString();
	}

	private String sanitizeReferer(ToadletContext ctx) {
		// FIXME we do something similar in the GenericFilterCallback thingy?
		String referer = ctx.getHeaders().get("referer");
		if(referer != null) {
			try {
				URI refererURI = new URI(URIPreEncoder.encode(referer));
				String path = refererURI.getPath();
				while(path.startsWith("/")) path = path.substring(1);
				if("".equals(path)) return "/";
				FreenetURI furi = new FreenetURI(path);
				HTTPRequest req = new HTTPRequestImpl(refererURI, "GET");
				String type = req.getParam("type");
				referer = "/" + furi.toString();
				if(type != null && type.length() > 0)
					referer += "?type=" + type;
			} catch (MalformedURLException e) {
				referer = "/";
				Logger.normal(this, "Caught MalformedURLException on the referer : "+e.getMessage());
			} catch (Throwable t) {
				Logger.error(this, "Caught handling referrer: "+t+" for "+referer, t);
				referer = null;
			}
		}
		return referer;
	}

	private static String getForceValue(FreenetURI key, long time) {
		ByteArrayOutputStream bos = new ByteArrayOutputStream();
		
		try{
			bos.write(random);
			bos.write(key.toString().getBytes("UTF-8"));
			bos.write(Long.toString(time / FORCE_GRAIN_INTERVAL).getBytes("UTF-8"));
		} catch (IOException e) {
			throw new Error(e);
		}
		
		String f = HexUtil.bytesToHex(SHA256.digest(bos.toByteArray()));
		return f;
	}

	public static void maybeCreateFProxyEtc(NodeClientCore core, Node node, Config config, SimpleToadletServer server, BookmarkManager bookmarks) throws IOException {
		
		// FIXME how to change these on the fly when the interface language is changed?
		
		HighLevelSimpleClient client = core.makeClient(RequestStarter.INTERACTIVE_PRIORITY_CLASS, true);
		
		random = new byte[32];
		core.random.nextBytes(random);
		
		FProxyFetchTracker fetchTracker = new FProxyFetchTracker(core.clientContext, client.getFetchContext(), new RequestClient() {

			public boolean persistent() {
				return false;
			}

			public void removeFrom(ObjectContainer container) {
				// Do nothing.
			}
			
		});

		
		FProxyToadlet fproxy = new FProxyToadlet(client, core, fetchTracker);
		core.setFProxy(fproxy);
		
		server.registerMenu("/", "FProxyToadlet.categoryBrowsing", "FProxyToadlet.categoryTitleBrowsing", null);
		server.registerMenu("/downloads/", "FProxyToadlet.categoryQueue", "FProxyToadlet.categoryTitleQueue", null);
		server.registerMenu("/friends/", "FProxyToadlet.categoryFriends", "FProxyToadlet.categoryTitleFriends", null);
		server.registerMenu("/chat/", "FProxyToadlet.categoryChat", "FProxyToadlet.categoryTitleChat", null);
		server.registerMenu("/alerts/", "FProxyToadlet.categoryStatus", "FProxyToadlet.categoryTitleStatus", null);
		server.registerMenu("/seclevels/", "FProxyToadlet.categoryConfig", "FProxyToadlet.categoryTitleConfig", null);
		
		
		server.register(fproxy, "FProxyToadlet.categoryBrowsing", "/", false, "FProxyToadlet.welcomeTitle", "FProxyToadlet.welcome", false, null);
		
		InsertFreesiteToadlet siteinsert = new InsertFreesiteToadlet(client, core.alerts);
		server.register(siteinsert, "FProxyToadlet.categoryBrowsing", "/insertsite/", true, "FProxyToadlet.insertFreesiteTitle", "FProxyToadlet.insertFreesite", false, null);
		
		UserAlertsToadlet alerts = new UserAlertsToadlet(client, node, core);
		server.register(alerts, "FProxyToadlet.categoryStatus", "/alerts/", true, "FProxyToadlet.alertsTitle", "FProxyToadlet.alerts", true, null);

		
		QueueToadlet downloadToadlet = new QueueToadlet(core, core.getFCPServer(), client, false);
		server.register(downloadToadlet, "FProxyToadlet.categoryQueue", "/downloads/", true, "FProxyToadlet.downloadsTitle", "FProxyToadlet.downloads", false, downloadToadlet);
		QueueToadlet uploadToadlet = new QueueToadlet(core, core.getFCPServer(), client, true);
		server.register(uploadToadlet, "FProxyToadlet.categoryQueue", "/uploads/", true, "FProxyToadlet.uploadsTitle", "FProxyToadlet.uploads", false, uploadToadlet);
		
		SymlinkerToadlet symlinkToadlet = new SymlinkerToadlet(client, node);
		server.register(symlinkToadlet, null, "/sl/", true, false);
		
		SecurityLevelsToadlet seclevels = new SecurityLevelsToadlet(client, node, core);
		server.register(seclevels, "FProxyToadlet.categoryConfig", "/seclevels/", true, "FProxyToadlet.seclevelsTitle", "FProxyToadlet.seclevels", true, null);

		PproxyToadlet pproxy = new PproxyToadlet(client, node, core);
		server.register(pproxy, "FProxyToadlet.categoryConfig", "/plugins/", true, "FProxyToadlet.pluginsTitle", "FProxyToadlet.plugins", true, null);
		
		SubConfig[] sc = config.getConfigs();
		Arrays.sort(sc);
		
		for(SubConfig cfg : sc) {
			String prefix = cfg.getPrefix();
			if(prefix.equals("security-levels") || prefix.equals("pluginmanager")) continue;
			ConfigToadlet configtoadlet = new ConfigToadlet(client, config, cfg, node, core);
			server.register(configtoadlet, "FProxyToadlet.categoryConfig", "/config/"+prefix, true, "ConfigToadlet."+prefix, "ConfigToadlet.title."+prefix, true, configtoadlet);
		}
		
		WelcomeToadlet welcometoadlet = new WelcomeToadlet(client, core, node, bookmarks, fetchTracker);
		server.register(welcometoadlet, null, "/welcome/", true, false);
		
		
		DarknetConnectionsToadlet friendsToadlet = new DarknetConnectionsToadlet(node, core, client);
		server.register(friendsToadlet, "FProxyToadlet.categoryFriends", "/friends/", true, "FProxyToadlet.friendsTitle", "FProxyToadlet.friends", true, null);
		
		DarknetAddRefToadlet addRefToadlet = new DarknetAddRefToadlet(node, core, client);
		server.register(addRefToadlet, "FProxyToadlet.categoryFriends", "/addfriend/", true, "FProxyToadlet.addFriendTitle", "FProxyToadlet.addFriend", true, null);
		
		OpennetConnectionsToadlet opennetToadlet = new OpennetConnectionsToadlet(node, core, client);
		server.register(opennetToadlet, "FProxyToadlet.categoryStatus", "/strangers/", true, "FProxyToadlet.opennetTitle", "FProxyToadlet.opennet", true, opennetToadlet);
		
		ChatForumsToadlet chatForumsToadlet = new ChatForumsToadlet(client, core.alerts, node.pluginManager, core.node);
		server.register(chatForumsToadlet, "FProxyToadlet.categoryChat", "/chat/", true, "FProxyToadlet.chatForumsTitle", "FProxyToadlet.chatForums", true, chatForumsToadlet);
		
		N2NTMToadlet n2ntmToadlet = new N2NTMToadlet(node, core, client);
		server.register(n2ntmToadlet, null, "/send_n2ntm/", true, true);
		LocalFileInsertToadlet localFileInsertToadlet = new LocalFileInsertToadlet(core, client);
		server.register(localFileInsertToadlet, null, "/files/", true, false);
		
		BookmarkEditorToadlet bookmarkEditorToadlet = new BookmarkEditorToadlet(client, core, bookmarks);
		server.register(bookmarkEditorToadlet, null, "/bookmarkEditor/", true, false);
		
		BrowserTestToadlet browsertTestToadlet = new BrowserTestToadlet(client, core);
		server.register(browsertTestToadlet, null, "/test/", true, false);
			
		StatisticsToadlet statisticsToadlet = new StatisticsToadlet(node, core, client);
		server.register(statisticsToadlet, "FProxyToadlet.categoryStatus", "/stats/", true, "FProxyToadlet.statsTitle", "FProxyToadlet.stats", true, null);
		
		ConnectivityToadlet connectivityToadlet = new ConnectivityToadlet(client, node, core);
		server.register(connectivityToadlet, "FProxyToadlet.categoryStatus", "/connectivity/", true, "ConnectivityToadlet.connectivityTitle", "ConnectivityToadlet.connectivity", true, null);
		
		TranslationToadlet translationToadlet = new TranslationToadlet(client, core);
		server.register(translationToadlet, "FProxyToadlet.categoryConfig", TranslationToadlet.TOADLET_URL, true, "TranslationToadlet.title", "TranslationToadlet.titleLong", true, null);
		
		FirstTimeWizardToadlet firstTimeWizardToadlet = new FirstTimeWizardToadlet(client, node, core);
		server.register(firstTimeWizardToadlet, null, FirstTimeWizardToadlet.TOADLET_URL, true, false);
		
		SimpleHelpToadlet simpleHelpToadlet = new SimpleHelpToadlet(client, core);
		server.register(simpleHelpToadlet, null, "/help/", true, false);
		
		PushDataToadlet pushDataToadlet = new PushDataToadlet(client);
		server.register(pushDataToadlet, null, pushDataToadlet.path(), true, false);
		
		PushNotificationToadlet pushNotificationToadlet = new PushNotificationToadlet(client);
		server.register(pushNotificationToadlet, null, pushNotificationToadlet.path(), true, false);
		
		PushKeepaliveToadlet pushKeepaliveToadlet = new PushKeepaliveToadlet(client);
		server.register(pushKeepaliveToadlet, null, pushKeepaliveToadlet.path(), true, false);
		
		PushFailoverToadlet pushFailoverToadlet = new PushFailoverToadlet(client);
		server.register(pushFailoverToadlet, null, pushFailoverToadlet.path(), true, false);
		
		PushTesterToadlet pushTesterToadlet = new PushTesterToadlet(client);
		server.register(pushTesterToadlet, null, pushTesterToadlet.path(), true, false);
		
		PushLeavingToadlet pushLeavingToadlet = new PushLeavingToadlet(client);
		server.register(pushLeavingToadlet, null, pushLeavingToadlet.path(), true, false);
		
		ImageCreatorToadlet imageCreatorToadlet = new ImageCreatorToadlet(client);
		server.register(imageCreatorToadlet, null, imageCreatorToadlet.path(), true, false);
		
		LogWritebackToadlet logWritebackToadlet = new LogWritebackToadlet(client);
		server.register(logWritebackToadlet, null, logWritebackToadlet.path(), true, false);
		
		DismissAlertToadlet dismissAlertToadlet = new DismissAlertToadlet(client);
		server.register(dismissAlertToadlet, null, dismissAlertToadlet.path(), true, false);
	}
	
	/**
	 * Get expected filename for a file.
	 * @param e The FetchException.
	 * @param uri The original URI.
	 * @param expectedMimeType The expected MIME type.
	 */
	private static String getFilename(FreenetURI uri, String expectedMimeType) {
		String s = uri.getPreferredFilename();
		int dotIdx = s.lastIndexOf('.');
		String ext = DefaultMIMETypes.getExtension(expectedMimeType);
		if(ext == null)
			ext = "bin";
		if((dotIdx == -1) && (expectedMimeType != null)) {
			s += '.' + ext;
			return s;
		}
		if(dotIdx != -1) {
			String oldExt = s.substring(dotIdx+1);
			if(DefaultMIMETypes.isValidExt(expectedMimeType, oldExt))
				return s;
			return s + '.' + ext;
		}
		return s + '.' + ext;
	}
	
	private static long[] parseRange(String hdrrange) throws HTTPRangeException {
		
		long result[] = new long[2];
		try {
			String[] units = hdrrange.split("=", 2);
			// FIXME are MBytes and co valid? if so, we need to adjust the values and
			// return always bytes
			if (!"bytes".equals(units[0])) {
				throw new HTTPRangeException("Unknown unit, only 'bytes' supportet yet");
			}
			String[] range = units[1].split("-", 2);
			result[0] = Long.parseLong(range[0]);
			if (result[0] < 0)
				throw new HTTPRangeException("Negative 'from' value");
			if (range[1].trim().length() > 0) {
				result[1] = Long.parseLong(range[1]);
				if (result[1] <= result[0])
					throw new HTTPRangeException("'from' value must be less then 'to' value");
			} else {
				result[1] = -1;
			}
		} catch (NumberFormatException nfe) {
			throw new HTTPRangeException(nfe);
		} catch (IndexOutOfBoundsException ioobe) {
			throw new HTTPRangeException(ioobe);
		}
		return result;
	}

	public boolean persistent() {
		return false;
	}

	public void removeFrom(ObjectContainer container) {
		throw new UnsupportedOperationException();
	}

	@Override
	public String path() {
		return "/";
	}
	
}<|MERGE_RESOLUTION|>--- conflicted
+++ resolved
@@ -352,13 +352,8 @@
 		}
 	}
 	
-<<<<<<< HEAD
 	public static String l10n(String msg) {
-		return L10n.getString("FProxyToadlet."+msg);
-=======
-	private static String l10n(String msg) {
 		return NodeL10n.getBase().getString("FProxyToadlet."+msg);
->>>>>>> 9869435e
 	}
 
 	/** Does the first 512 bytes of the data contain anything that Firefox might regard as RSS?
@@ -611,33 +606,7 @@
 				if(fr.totalBlocks <= 0)
 					progressCell.addChild("#", NodeL10n.getBase().getString("QueueToadlet.unknown"));
 				else {
-<<<<<<< HEAD
 					progressCell.addChild(new ProgressBarElement(fetchTracker,key,maxSize,ctx));
-=======
-					int total = fr.requiredBlocks;
-					int fetchedPercent = (int) (fr.fetchedBlocks / (double) total * 100);
-					int failedPercent = (int) (fr.failedBlocks / (double) total * 100);
-					int fatallyFailedPercent = (int) (fr.fatallyFailedBlocks / (double) total * 100);
-					HTMLNode progressBar = progressCell.addChild("div", "class", "progressbar");
-					progressBar.addChild("div", new String[] { "class", "style" }, new String[] { "progressbar-done", "width: " + fetchedPercent + "%;" });
-
-					if (fr.failedBlocks > 0)
-						progressBar.addChild("div", new String[] { "class", "style" }, new String[] { "progressbar-failed", "width: " + failedPercent + "%;" });
-					if (fr.fatallyFailedBlocks > 0)
-						progressBar.addChild("div", new String[] { "class", "style" }, new String[] { "progressbar-failed2", "width: " + fatallyFailedPercent + "%;" });
-					
-					NumberFormat nf = NumberFormat.getInstance();
-					nf.setMaximumFractionDigits(1);
-					String prefix = '('+Integer.toString(fr.fetchedBlocks) + "/ " + Integer.toString(total)+"): ";
-					if (fr.finalizedBlocks) {
-						progressBar.addChild("div", new String[] { "class", "title" }, new String[] { "progress_fraction_finalized", prefix + NodeL10n.getBase().getString("QueueToadlet.progressbarAccurate") }, nf.format((int) ((fr.fetchedBlocks / (double) total) * 1000) / 10.0) + '%');
-					} else {
-						String text = nf.format((int) ((fr.fetchedBlocks / (double) total) * 1000) / 10.0)+ '%';
-						text = "" + fr.fetchedBlocks + " ("+text+"??)";
-						progressBar.addChild("div", new String[] { "class", "title" }, new String[] { "progress_fraction_not_finalized", prefix + NodeL10n.getBase().getString("QueueToadlet.progressbarNotAccurate") }, text);
-					}
-
->>>>>>> 9869435e
 				}
 				
 				infobox = contentNode.addChild("div", "class", "infobox infobox-information");
@@ -947,13 +916,8 @@
 		return NodeL10n.getBase().getString("FProxyToadlet."+key, new String[] { pattern }, new String[] { value });
 	}
 	
-<<<<<<< HEAD
 	public static String l10n(String key, String[] pattern, String[] value) {
-		return L10n.getString("FProxyToadlet."+key, pattern, value);
-=======
-	private String l10n(String key, String[] pattern, String[] value) {
 		return NodeL10n.getBase().getString("FProxyToadlet."+key, pattern, value);
->>>>>>> 9869435e
 	}
 
 	private String getLink(FreenetURI uri, String requestedMimeType, long maxSize, String force, 
