/* This code is part of Freenet. It is distributed under the GNU General
 * Public License, version 2 (or at your option any later version). See
 * http://www.gnu.org/ for further details of the GPL. */
package freenet.client;

import java.io.IOException;
import java.util.HashMap;
import java.util.Set;

import com.db4o.ObjectContainer;

import freenet.client.async.ClientGetCallback;
import freenet.client.async.ClientGetter;
import freenet.client.async.ClientPutCallback;
import freenet.client.async.ClientPutter;
import freenet.client.async.DatabaseDisabledException;
import freenet.client.async.SimpleManifestPutter;
import freenet.client.events.ClientEventListener;
import freenet.client.events.ClientEventProducer;
import freenet.client.events.EventLogger;
import freenet.client.events.SimpleEventProducer;
import freenet.crypt.RandomSource;
import freenet.keys.FreenetURI;
import freenet.keys.InsertableClientSSK;
import freenet.node.Node;
import freenet.node.NodeClientCore;
import freenet.node.RequestClient;
import freenet.node.RequestScheduler;
import freenet.node.RequestStarter;
import freenet.support.Logger;
import freenet.support.api.Bucket;
import freenet.support.api.BucketFactory;
import freenet.support.compress.Compressor;
import freenet.support.io.BucketTools;
import freenet.support.io.NullBucket;
import freenet.support.io.NullPersistentFileTracker;
import freenet.support.io.PersistentFileTracker;

public class HighLevelSimpleClientImpl implements HighLevelSimpleClient, RequestClient {

	private final short priorityClass;
	private final BucketFactory bucketFactory;
	private final BucketFactory persistentBucketFactory;
	private final PersistentFileTracker persistentFileTracker;
	private final NodeClientCore core;
	/** One CEP for all requests and inserts */
	private final ClientEventProducer eventProducer;
	private long curMaxLength;
	private long curMaxTempLength;
	private int curMaxMetadataLength;
	private final RandomSource random;
	static final int MAX_RECURSION = 10;
	static final int MAX_ARCHIVE_RESTARTS = 2;
	static final int MAX_ARCHIVE_LEVELS = 4;
	static final boolean DONT_ENTER_IMPLICIT_ARCHIVES = true;
	// COOLDOWN_RETRIES-1 so we don't have to wait on the cooldown queue; HLSC is designed
	// for interactive requests mostly.
	/** Number of retries allowed per block in a splitfile. */
	static final int SPLITFILE_BLOCK_RETRIES = Math.min(3, RequestScheduler.COOLDOWN_RETRIES-1);
	/** Number of retries allowed on non-splitfile fetches. */
	static final int NON_SPLITFILE_RETRIES = Math.min(3, RequestScheduler.COOLDOWN_RETRIES-1);
	static final int USK_RETRIES = RequestScheduler.COOLDOWN_RETRIES - 1;
	/** Whether to fetch splitfiles. Don't turn this off! */
	static final boolean FETCH_SPLITFILES = true;
	/** Whether to follow redirects etc. If false, we only fetch a plain block of data.
	 * Don't turn this off either! */
	static final boolean FOLLOW_REDIRECTS = true;
	/** If set, only check the local datastore, don't send an actual request out.
	 * Don't turn this off either. */
	static final boolean LOCAL_REQUESTS_ONLY = false;
	/** By default, write to the client cache. Turn this off if you are fetching big stuff. */
	static final boolean CAN_WRITE_CLIENT_CACHE = true;
	/** By default, don't write local inserts to the client cache. */
	static final boolean CAN_WRITE_CLIENT_CACHE_INSERTS = false;
	/** Number of retries on inserts */
	static final int INSERT_RETRIES = 10;
	/** Number of RNFs on insert that make a success, or -1 on large networks */
	static final int CONSECUTIVE_RNFS_ASSUME_SUCCESS = 2;
	// going by memory usage only; 4kB per stripe
	static final int MAX_SPLITFILE_BLOCKS_PER_SEGMENT = 1024;
	static final int MAX_SPLITFILE_CHECK_BLOCKS_PER_SEGMENT = 1536;
<<<<<<< HEAD
	public static final int SPLITFILE_BLOCKS_PER_SEGMENT = 128;
=======
	// For scaling purposes, 128 data 128 check blocks i.e. one check block per data block.
	public static final int SPLITFILE_SCALING_BLOCKS_PER_SEGMENT = 128;
	/* We can go down to 131 data 125 check if it avoids creating a new segment.
	 * FECCodec.standardOnionCheckBlocks will automatically reduce check blocks to compensate for more than half data blocks. */
	public static final int SPLITFILE_BLOCKS_PER_SEGMENT = 131;
>>>>>>> d81da01b
	public static final int SPLITFILE_CHECK_BLOCKS_PER_SEGMENT = 128;
	public static final int EXTRA_INSERTS_SINGLE_BLOCK = 0;
	public static final int EXTRA_INSERTS_SPLITFILE_HEADER = 2;
	/*Whether or not to filter fetched content*/
	static final boolean FILTER_DATA = false;

	public HighLevelSimpleClientImpl(NodeClientCore node, BucketFactory bf, RandomSource r, short priorityClass, boolean forceDontIgnoreTooManyPathComponents) {
		this.core = node;
		this.priorityClass = priorityClass;
		bucketFactory = bf;
		this.persistentFileTracker = node.persistentTempBucketFactory;
		random = r;
		this.eventProducer = new SimpleEventProducer();
		eventProducer.addEventListener(new EventLogger(Logger.MINOR, false));
		curMaxLength = Long.MAX_VALUE;
		curMaxTempLength = Long.MAX_VALUE;
		curMaxMetadataLength = 1024 * 1024;
		this.persistentBucketFactory = node.persistentTempBucketFactory;
	}

	public HighLevelSimpleClientImpl(HighLevelSimpleClientImpl hlsc) {
		this.eventProducer = new SimpleEventProducer();
		this.priorityClass = hlsc.priorityClass;
		this.bucketFactory = hlsc.bucketFactory;
		this.persistentBucketFactory = hlsc.persistentBucketFactory;
		this.persistentFileTracker = hlsc.persistentFileTracker;
		this.core = hlsc.core;
		this.curMaxLength = hlsc.curMaxLength;
		this.curMaxMetadataLength = hlsc.curMaxMetadataLength;
		this.curMaxTempLength = hlsc.curMaxTempLength;
		this.random = hlsc.random;
	}

	public HighLevelSimpleClientImpl clone() {
		return new HighLevelSimpleClientImpl(this);
	}

	public void setMaxLength(long maxLength) {
		curMaxLength = maxLength;
	}

	public void setMaxIntermediateLength(long maxIntermediateLength) {
		curMaxTempLength = maxIntermediateLength;
	}

	/**
	 * Fetch a key. Either returns the data, or throws an exception.
	 */
	public FetchResult fetch(FreenetURI uri) throws FetchException {
		if(uri == null) throw new NullPointerException();
		FetchContext context = getFetchContext();
		FetchWaiter fw = new FetchWaiter();
		ClientGetter get = new ClientGetter(fw, uri, context, priorityClass, this, null, null);
		try {
			core.clientContext.start(get);
		} catch (DatabaseDisabledException e) {
			// Impossible
		}
		return fw.waitForCompletion();
	}

	public FetchResult fetch(FreenetURI uri, long overrideMaxSize) throws FetchException {
		return fetch(uri, overrideMaxSize, this);
	}

	public FetchResult fetch(FreenetURI uri, long overrideMaxSize, RequestClient clientContext) throws FetchException {
		if(uri == null) throw new NullPointerException();
		FetchWaiter fw = new FetchWaiter();
		FetchContext context = getFetchContext(overrideMaxSize);
		ClientGetter get = new ClientGetter(fw, uri, context, priorityClass, clientContext, null, null);
		try {
			core.clientContext.start(get);
		} catch (DatabaseDisabledException e) {
			// Impossible
		}
		return fw.waitForCompletion();
	}

	public ClientGetter fetch(FreenetURI uri, long maxSize, RequestClient clientContext, ClientGetCallback callback, FetchContext fctx) throws FetchException {
		return fetch(uri, maxSize, clientContext, callback, fctx, priorityClass);
	}

	public ClientGetter fetch(FreenetURI uri, long maxSize, RequestClient clientContext, ClientGetCallback callback, FetchContext fctx, short prio) throws FetchException {
		return fetch(uri, clientContext, callback, fctx, prio);
	}
	
	public ClientGetter fetch(FreenetURI uri, RequestClient clientContext, ClientGetCallback callback, FetchContext fctx, short prio) throws FetchException {
		if(uri == null) throw new NullPointerException();
		ClientGetter get = new ClientGetter(callback, uri, fctx, prio, clientContext, null, null);
		try {
			core.clientContext.start(get);
		} catch (DatabaseDisabledException e) {
			// Impossible
		}
		return get;
	}

	public FreenetURI insert(InsertBlock insert, boolean getCHKOnly, String filenameHint) throws InsertException {
		return insert(insert, getCHKOnly, filenameHint, priorityClass);
	}
	
	public FreenetURI insert(InsertBlock insert, boolean getCHKOnly, String filenameHint, short priority) throws InsertException {
		return insert(insert, getCHKOnly, filenameHint, false, priority);
	}

	public FreenetURI insert(InsertBlock insert, boolean getCHKOnly, String filenameHint, boolean isMetadata, short priority) throws InsertException {
		InsertContext context = getInsertContext(true);
		return insert(insert, getCHKOnly, filenameHint, isMetadata, priority, context);
	}
	
	public FreenetURI insert(InsertBlock insert, boolean getCHKOnly, String filenameHint, short priority, InsertContext ctx) throws InsertException {
		return insert(insert, getCHKOnly, filenameHint, false, priority, ctx);
	}
	
	public FreenetURI insert(InsertBlock insert, boolean getCHKOnly, String filenameHint, boolean isMetadata, short priority, InsertContext ctx) throws InsertException {
		InsertContext context = getInsertContext(true);
		PutWaiter pw = new PutWaiter();
		ClientPutter put = new ClientPutter(pw, insert.getData(), insert.desiredURI, insert.clientMetadata,
				context, priority,
				getCHKOnly, isMetadata, this, null, filenameHint, false);
		try {
			core.clientContext.start(put, false);
		} catch (DatabaseDisabledException e) {
			// Impossible
		}
		return pw.waitForCompletion();
	}

	public ClientPutter insert(InsertBlock insert, boolean getCHKOnly, String filenameHint, boolean isMetadata, InsertContext ctx, ClientPutCallback cb) throws InsertException {
		return insert(insert, getCHKOnly, filenameHint, isMetadata, ctx, cb, priorityClass);
	}
	
	public ClientPutter insert(InsertBlock insert, boolean getCHKOnly, String filenameHint, boolean isMetadata, InsertContext ctx, ClientPutCallback cb, short priority) throws InsertException {
		ClientPutter put = new ClientPutter(cb, insert.getData(), insert.desiredURI, insert.clientMetadata,
				ctx, priority,
				getCHKOnly, isMetadata, this, null, filenameHint, false);
		try {
			core.clientContext.start(put, false);
		} catch (DatabaseDisabledException e) {
			// Impossible
		}
		return put;
	}

	public FreenetURI insertRedirect(FreenetURI insertURI, FreenetURI targetURI) throws InsertException {
		Metadata m = new Metadata(Metadata.SIMPLE_REDIRECT, null, null, targetURI, new ClientMetadata());
		Bucket b;
		try {
			b = BucketTools.makeImmutableBucket(bucketFactory, m.writeToByteArray());
		} catch (IOException e) {
			Logger.error(this, "Bucket error: "+e, e);
			throw new InsertException(InsertException.INTERNAL_ERROR, e, null);
		} catch (MetadataUnresolvedException e) {
			Logger.error(this, "Impossible error: "+e, e);
			throw new InsertException(InsertException.INTERNAL_ERROR, e, null);
		}

		InsertBlock block = new InsertBlock(b, null, insertURI);
		return insert(block, false, null, true, priorityClass);
	}

	public FreenetURI insertManifest(FreenetURI insertURI, HashMap<String, Object> bucketsByName, String defaultName) throws InsertException {
		PutWaiter pw = new PutWaiter();
		SimpleManifestPutter putter =
			new SimpleManifestPutter(pw, SimpleManifestPutter.bucketsByNameToManifestEntries(bucketsByName), priorityClass, insertURI, defaultName, getInsertContext(true), false, this, false);
		try {
			core.clientContext.start(putter);
		} catch (DatabaseDisabledException e) {
			// Impossible
		}
		return pw.waitForCompletion();
	}

	public void addEventHook(ClientEventListener listener) {
		eventProducer.addEventListener(listener);
	}

	public FetchContext getFetchContext() {
		return getFetchContext(-1);
	}

	public FetchContext getFetchContext(long overrideMaxSize) {
		long maxLength = curMaxLength;
		long maxTempLength = curMaxTempLength;
		if(overrideMaxSize >= 0) {
			maxLength = overrideMaxSize;
			maxTempLength = overrideMaxSize;
		}
		return
			new FetchContext(maxLength, maxTempLength, curMaxMetadataLength,
				MAX_RECURSION, MAX_ARCHIVE_RESTARTS, MAX_ARCHIVE_LEVELS, DONT_ENTER_IMPLICIT_ARCHIVES,
				SPLITFILE_BLOCK_RETRIES, NON_SPLITFILE_RETRIES, USK_RETRIES,
				FETCH_SPLITFILES, FOLLOW_REDIRECTS, LOCAL_REQUESTS_ONLY,
				FILTER_DATA, MAX_SPLITFILE_BLOCKS_PER_SEGMENT, MAX_SPLITFILE_CHECK_BLOCKS_PER_SEGMENT, 
				bucketFactory, eventProducer,
				false, CAN_WRITE_CLIENT_CACHE, null, null);
	}

	public InsertContext getInsertContext(boolean forceNonPersistent) {
		return new InsertContext(
				INSERT_RETRIES, CONSECUTIVE_RNFS_ASSUME_SUCCESS,
				SPLITFILE_BLOCKS_PER_SEGMENT, SPLITFILE_CHECK_BLOCKS_PER_SEGMENT,
				eventProducer, CAN_WRITE_CLIENT_CACHE_INSERTS, Node.FORK_ON_CACHEABLE_DEFAULT, Compressor.DEFAULT_COMPRESSORDESCRIPTOR, EXTRA_INSERTS_SINGLE_BLOCK, EXTRA_INSERTS_SPLITFILE_HEADER);
	}

	public FreenetURI[] generateKeyPair(String docName) {
		InsertableClientSSK key = InsertableClientSSK.createRandom(random, docName);
		return new FreenetURI[] { key.getInsertURI(), key.getURI() };
	}

	private final ClientGetCallback nullCallback = new NullClientCallback();

	public void prefetch(FreenetURI uri, long timeout, long maxSize, Set<String> allowedTypes) {
		prefetch(uri, timeout, maxSize, allowedTypes, RequestStarter.PREFETCH_PRIORITY_CLASS);
	}

	public void prefetch(FreenetURI uri, long timeout, long maxSize, Set<String> allowedTypes, short prio) {
		FetchContext ctx = getFetchContext(maxSize);
		ctx.allowedMIMETypes = allowedTypes;
		final ClientGetter get = new ClientGetter(nullCallback, uri, ctx, prio, this, new NullBucket(), null);
		core.getTicker().queueTimedJob(new Runnable() {
			public void run() {
				get.cancel(null, core.clientContext);
			}

		}, timeout);
		try {
			core.clientContext.start(get);
		} catch (FetchException e) {
			// Ignore
		} catch (DatabaseDisabledException e) {
			// Impossible
		}
	}

	public boolean persistent() {
		return false;
	}

	public void removeFrom(ObjectContainer container) {
		throw new UnsupportedOperationException();
	}

}<|MERGE_RESOLUTION|>--- conflicted
+++ resolved
@@ -79,15 +79,11 @@
 	// going by memory usage only; 4kB per stripe
 	static final int MAX_SPLITFILE_BLOCKS_PER_SEGMENT = 1024;
 	static final int MAX_SPLITFILE_CHECK_BLOCKS_PER_SEGMENT = 1536;
-<<<<<<< HEAD
-	public static final int SPLITFILE_BLOCKS_PER_SEGMENT = 128;
-=======
 	// For scaling purposes, 128 data 128 check blocks i.e. one check block per data block.
 	public static final int SPLITFILE_SCALING_BLOCKS_PER_SEGMENT = 128;
 	/* We can go down to 131 data 125 check if it avoids creating a new segment.
 	 * FECCodec.standardOnionCheckBlocks will automatically reduce check blocks to compensate for more than half data blocks. */
 	public static final int SPLITFILE_BLOCKS_PER_SEGMENT = 131;
->>>>>>> d81da01b
 	public static final int SPLITFILE_CHECK_BLOCKS_PER_SEGMENT = 128;
 	public static final int EXTRA_INSERTS_SINGLE_BLOCK = 0;
 	public static final int EXTRA_INSERTS_SPLITFILE_HEADER = 2;
