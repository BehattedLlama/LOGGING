--- conflicted
+++ resolved
@@ -156,14 +156,6 @@
 		return fw.waitForCompletion();
 	}
 
-<<<<<<< HEAD
-	@Deprecated
-	public ClientGetter fetch(FreenetURI uri, long maxSize, RequestClient clientContext, ClientCallback callback, FetchContext fctx) throws FetchException {
-		return fetch(uri, maxSize, clientContext, (ClientGetCallback)callback,  fctx);
-	}
-
-=======
->>>>>>> 10291fbd
 	public ClientGetter fetch(FreenetURI uri, long maxSize, RequestClient clientContext, ClientGetCallback callback, FetchContext fctx) throws FetchException {
 		return fetch(uri, maxSize, clientContext, callback, fctx, priorityClass);
 	}
@@ -237,16 +229,6 @@
 		}
 		return pw.waitForCompletion();
 	}
-<<<<<<< HEAD
-
-	/**
-     * @deprecated Use {@link #addEventHook(ClientEventListener)} instead
-     */
-    public void addGlobalHook(ClientEventListener listener) {
-        addEventHook(listener);
-    }
-=======
->>>>>>> 10291fbd
 
 	public void addEventHook(ClientEventListener listener) {
 		eventProducer.addEventListener(listener);
@@ -287,19 +269,11 @@
 
 	private final ClientGetCallback nullCallback = new NullClientCallback();
 
-<<<<<<< HEAD
 	public void prefetch(FreenetURI uri, long timeout, long maxSize, Set<String> allowedTypes) {
 		prefetch(uri, timeout, maxSize, allowedTypes, RequestStarter.PREFETCH_PRIORITY_CLASS);
 	}
 
 	public void prefetch(FreenetURI uri, long timeout, long maxSize, Set<String> allowedTypes, short prio) {
-=======
-	public void prefetch(FreenetURI uri, long timeout, long maxSize, Set allowedTypes) {
-		prefetch(uri, timeout, maxSize, allowedTypes, RequestStarter.PREFETCH_PRIORITY_CLASS);
-	}
-
-	public void prefetch(FreenetURI uri, long timeout, long maxSize, Set allowedTypes, short prio) {
->>>>>>> 10291fbd
 		FetchContext ctx = getFetchContext(maxSize);
 		ctx.allowedMIMETypes = allowedTypes;
 		final ClientGetter get = new ClientGetter(nullCallback, uri, ctx, prio, this, new NullBucket(), null);
