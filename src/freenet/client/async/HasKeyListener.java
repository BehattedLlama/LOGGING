--- conflicted
+++ resolved
@@ -21,7 +21,6 @@
 	 */
 	boolean isCancelled();
 
-<<<<<<< HEAD
 	/**
 	 * Notify that makeKeyListener() failed.
 	 */
@@ -31,6 +30,4 @@
 	 * @return non-null if only key with (isSSK() ? pubKeyHash : routingKey) wanted.
 	 */
 	public byte[] getWantedKey();
-=======
->>>>>>> 684b47ac
 }