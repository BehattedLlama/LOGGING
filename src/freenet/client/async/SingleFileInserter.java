--- conflicted
+++ resolved
@@ -212,7 +212,6 @@
 				container.activate(ctx, 1);
 				container.activate(ctx.eventProducer, 1);
 			}
-<<<<<<< HEAD
 			ctx.eventProducer.produceEvent(new FinishedCompressionEvent(bestCodec == null ? -1 : bestCodec.metadataID, origSize, data.size()), container, context);
 			if(logMINOR) Logger.minor(this, "Compressed "+origSize+" to "+data.size()+" on "+this);
 		}
@@ -231,7 +230,7 @@
 			if(fitsInOneBlockAsIs) {
 				// Just insert it
 				ClientPutState bi =
-					createInserter(parent, data, codecNumber, block.desiredURI, ctx, cb, metadata, (int)block.getData().size(), -1, getCHKOnly, true, true, container, context);
+					createInserter(parent, data, codecNumber, block.desiredURI, ctx, cb, metadata, (int)block.getData().size(), -1, getCHKOnly, true, true, container, context, freeData);
 				if(logMINOR)
 					Logger.minor(this, "Inserting without metadata: "+bi+" for "+this);
 				cb.onTransition(this, bi, container);
@@ -242,73 +241,6 @@
 					container.store(this);
 					if(!parentWasActive)
 						container.deactivate(parent, 1);
-=======
-
-			public void run() {
-				insert(fbestCodec, fdata, foneBlockCompressedSize, fblockSize, forigSize, fshouldFreeData);
-			}
-		}, "Insert thread for "+this);
-	}
-	
-	private void insert(COMPRESSOR_TYPE bestCodec, Bucket data, int oneBlockCompressedSize, int blockSize, long origSize, boolean shouldFreeData) {
-		try {
-			// Insert it...
-			short codecNumber = bestCodec == null ? -1 : bestCodec.metadataID;
-			long compressedDataSize = data.size();
-			boolean fitsInOneBlockAsIs = bestCodec == null ? compressedDataSize < blockSize : compressedDataSize < oneBlockCompressedSize;
-			boolean fitsInOneCHK = bestCodec == null ? compressedDataSize < CHKBlock.DATA_LENGTH : compressedDataSize < CHKBlock.MAX_COMPRESSED_DATA_LENGTH;
-
-			if((fitsInOneBlockAsIs || fitsInOneCHK) && block.getData().size() > Integer.MAX_VALUE)
-				throw new InsertException(InsertException.INTERNAL_ERROR, "2GB+ should not encode to one block!", null);
-
-			boolean noMetadata = ((block.clientMetadata == null) || block.clientMetadata.isTrivial()) && targetFilename == null;
-			if(noMetadata && archiveType == null)
-				if(fitsInOneBlockAsIs) {
-					// Just insert it
-					ClientPutState bi =
-						createInserter(parent, data, codecNumber, block.desiredURI, ctx, cb, metadata, (int) block.getData().size(), -1, getCHKOnly, true, true, freeData);
-					cb.onTransition(this, bi);
-					bi.schedule();
-					cb.onBlockSetFinished(this);
-					return;
-				}
-			if(fitsInOneCHK) {
-				// Insert single block, then insert pointer to it
-				if(reportMetadataOnly) {
-					SingleBlockInserter dataPutter = new SingleBlockInserter(parent, data, codecNumber, FreenetURI.EMPTY_CHK_URI, ctx, cb, metadata, (int) origSize, -1, getCHKOnly, true, true, token, freeData);
-					Metadata meta = makeMetadata(archiveType, null, dataPutter.getURI());
-					cb.onMetadata(meta, this);
-					cb.onTransition(this, dataPutter);
-					dataPutter.schedule();
-					cb.onBlockSetFinished(this);
-				} else {
-					MultiPutCompletionCallback mcb =
-						new MultiPutCompletionCallback(cb, parent, token);
-					SingleBlockInserter dataPutter = new SingleBlockInserter(parent, data, codecNumber, FreenetURI.EMPTY_CHK_URI, ctx, mcb, metadata, (int) origSize, -1, getCHKOnly, true, false, token, freeData);
-					Metadata meta = makeMetadata(archiveType, null, dataPutter.getURI());
-					Bucket metadataBucket;
-					try {
-						metadataBucket = BucketTools.makeImmutableBucket(ctx.bf, meta.writeToByteArray());
-					} catch(IOException e) {
-						Logger.error(this, "Caught " + e, e);
-						throw new InsertException(InsertException.BUCKET_ERROR, e, null);
-					} catch(MetadataUnresolvedException e) {
-						// Impossible, we're not inserting a manifest.
-						Logger.error(this, "Caught " + e, e);
-						throw new InsertException(InsertException.INTERNAL_ERROR, "Got MetadataUnresolvedException in SingleFileInserter: " + e.toString(), null);
-					}
-					ClientPutState metaPutter = createInserter(parent, metadataBucket, (short) -1, block.desiredURI, ctx, mcb, true, (int) origSize, -1, getCHKOnly, true, false, true);
-					mcb.addURIGenerator(metaPutter);
-					mcb.add(dataPutter);
-					cb.onTransition(this, mcb);
-					Logger.minor(this, "" + mcb + " : data " + dataPutter + " meta " + metaPutter);
-					mcb.arm();
-					dataPutter.schedule();
-					if(metaPutter instanceof SingleBlockInserter)
-						((SingleBlockInserter) metaPutter).encode();
-					metaPutter.schedule();
-					cb.onBlockSetFinished(this);
->>>>>>> b8b93055
 				}
 				return;
 			}
@@ -316,7 +248,7 @@
 		if (fitsInOneCHK) {
 			// Insert single block, then insert pointer to it
 			if(reportMetadataOnly) {
-				SingleBlockInserter dataPutter = new SingleBlockInserter(parent, data, codecNumber, FreenetURI.EMPTY_CHK_URI, ctx, cb, metadata, (int)origSize, -1, getCHKOnly, true, true, token, container, context, persistent);
+				SingleBlockInserter dataPutter = new SingleBlockInserter(parent, data, codecNumber, FreenetURI.EMPTY_CHK_URI, ctx, cb, metadata, (int)origSize, -1, getCHKOnly, true, true, token, container, context, persistent, freeData);
 				if(logMINOR)
 					Logger.minor(this, "Inserting with metadata: "+dataPutter+" for "+this);
 				Metadata meta = makeMetadata(archiveType, null, dataPutter.getURI(container, context));
@@ -327,7 +259,7 @@
 			} else {
 				MultiPutCompletionCallback mcb = 
 					new MultiPutCompletionCallback(cb, parent, token);
-				SingleBlockInserter dataPutter = new SingleBlockInserter(parent, data, codecNumber, FreenetURI.EMPTY_CHK_URI, ctx, mcb, metadata, (int)origSize, -1, getCHKOnly, true, false, token, container, context, persistent);
+				SingleBlockInserter dataPutter = new SingleBlockInserter(parent, data, codecNumber, FreenetURI.EMPTY_CHK_URI, ctx, mcb, metadata, (int)origSize, -1, getCHKOnly, true, false, token, container, context, persistent, freeData);
 				if(logMINOR)
 					Logger.minor(this, "Inserting data: "+dataPutter+" for "+this);
 				Metadata meta = makeMetadata(archiveType, null, dataPutter.getURI(container, context));
@@ -342,7 +274,7 @@
 					Logger.error(this, "Caught "+e, e);
 					throw new InsertException(InsertException.INTERNAL_ERROR, "Got MetadataUnresolvedException in SingleFileInserter: "+e.toString(), null);
 				}
-				ClientPutState metaPutter = createInserter(parent, metadataBucket, (short) -1, block.desiredURI, ctx, mcb, true, (int)origSize, -1, getCHKOnly, true, false, container, context);
+				ClientPutState metaPutter = createInserter(parent, metadataBucket, (short) -1, block.desiredURI, ctx, mcb, true, (int)origSize, -1, getCHKOnly, true, false, container, context, true);
 				if(logMINOR)
 					Logger.minor(this, "Inserting metadata: "+metaPutter+" for "+this);
 				mcb.addURIGenerator(metaPutter, container);
@@ -451,33 +383,21 @@
 
 	private ClientPutState createInserter(BaseClientPutter parent, Bucket data, short compressionCodec, FreenetURI uri, 
 			InsertContext ctx, PutCompletionCallback cb, boolean isMetadata, int sourceLength, int token, boolean getCHKOnly, 
-<<<<<<< HEAD
-			boolean addToParent, boolean encodeCHK, ObjectContainer container, ClientContext context) throws InsertException {
-=======
-			boolean addToParent, boolean encodeCHK, boolean freeData) throws InsertException {
->>>>>>> b8b93055
+			boolean addToParent, boolean encodeCHK, ObjectContainer container, ClientContext context, boolean freeData) throws InsertException {
 		
 		uri.checkInsertURI(); // will throw an exception if needed
 		
 		if(uri.getKeyType().equals("USK")) {
 			try {
 				return new USKInserter(parent, data, compressionCodec, uri, ctx, cb, isMetadata, sourceLength, token, 
-<<<<<<< HEAD
-					getCHKOnly, addToParent, this.token, container, context);
-=======
-					getCHKOnly, addToParent, this.token, freeData);
->>>>>>> b8b93055
+					getCHKOnly, addToParent, this.token, container, context, freeData);
 			} catch (MalformedURLException e) {
 				throw new InsertException(InsertException.INVALID_URI, e, null);
 			}
 		} else {
 			SingleBlockInserter sbi = 
 				new SingleBlockInserter(parent, data, compressionCodec, uri, ctx, cb, isMetadata, sourceLength, token, 
-<<<<<<< HEAD
-						getCHKOnly, addToParent, false, this.token, container, context, persistent);
-=======
-						getCHKOnly, addToParent, false, this.token, freeData);
->>>>>>> b8b93055
+						getCHKOnly, addToParent, false, this.token, container, context, persistent, freeData);
 			if(encodeCHK)
 				cb.onEncode(sbi.getBlock(container, context, true).getClientKey(), this, container, context);
 			return sbi;
