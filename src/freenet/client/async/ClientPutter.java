/* This code is part of Freenet. It is distributed under the GNU General
 * Public License, version 2 (or at your option any later version). See
 * http://www.gnu.org/ for further details of the GPL. */
package freenet.client.async;

import java.io.IOException;

import com.db4o.ObjectContainer;

import freenet.client.ClientMetadata;
import freenet.client.InsertBlock;
import freenet.client.InsertContext;
import freenet.client.InsertException;
import freenet.client.Metadata;
import freenet.client.events.SplitfileProgressEvent;
import freenet.keys.BaseClientKey;
import freenet.keys.FreenetURI;
import freenet.node.RequestClient;
import freenet.node.RequestScheduler;
import freenet.support.Logger;
import freenet.support.SimpleFieldSet;
import freenet.support.api.Bucket;

public class ClientPutter extends BaseClientPutter implements PutCompletionCallback {

	final ClientCallback client;
	final Bucket data;
	final FreenetURI targetURI;
	final ClientMetadata cm;
	final InsertContext ctx;
	final String targetFilename;
	private ClientPutState currentState;
	private boolean finished;
	private final boolean getCHKOnly;
	private final boolean isMetadata;
	private boolean startedStarting;
	private final boolean binaryBlob;
	private FreenetURI uri;
	/** SimpleFieldSet containing progress information from last startup.
	 * Will be progressively cleared during startup. */
	private SimpleFieldSet oldProgress;

	/**
	 * @param client The object to call back when we complete, or don't.
	 * @param data
	 * @param targetURI
	 * @param cm
	 * @param ctx
	 * @param scheduler
	 * @param priorityClass
	 * @param getCHKOnly
	 * @param isMetadata
	 * @param clientContext The client object for purposs of round-robin client balancing.
	 * @param stored The progress so far, stored as a SimpleFieldSet. Advisory; if there 
	 * is an error reading this in, we will restart from scratch.
	 * @param targetFilename If set, create a one-file manifest containing this filename pointing to this file.
	 */
	public ClientPutter(ClientCallback client, Bucket data, FreenetURI targetURI, ClientMetadata cm, InsertContext ctx,
			RequestScheduler chkScheduler, RequestScheduler sskScheduler, short priorityClass, boolean getCHKOnly, 
			boolean isMetadata, RequestClient clientContext, SimpleFieldSet stored, String targetFilename, boolean binaryBlob) {
		super(priorityClass, clientContext);
		this.cm = cm;
		this.isMetadata = isMetadata;
		this.getCHKOnly = getCHKOnly;
		this.client = client;
		this.data = data;
		this.targetURI = targetURI;
		this.ctx = ctx;
		this.finished = false;
		this.cancelled = false;
		this.oldProgress = stored;
		this.targetFilename = targetFilename;
		this.binaryBlob = binaryBlob;
	}

	public void start(boolean earlyEncode, ObjectContainer container, ClientContext context) throws InsertException {
		start(earlyEncode, false, container, context);
	}
	
	public boolean start(boolean earlyEncode, boolean restart, ObjectContainer container, ClientContext context) throws InsertException {
		if(persistent())
			container.activate(client, 1);
		if(Logger.shouldLog(Logger.MINOR, this))
			Logger.minor(this, "Starting "+this);
		try {
			this.targetURI.checkInsertURI();
			
			if(data == null)
				throw new InsertException(InsertException.BUCKET_ERROR, "No data to insert", null);
			
			boolean cancel = false;
			synchronized(this) {
				if(restart) {
					if(currentState != null && !finished) return false;
					finished = false;
				}
				if(startedStarting) return false;
				startedStarting = true;
				if(currentState != null) return false;
				cancel = this.cancelled;
				if(!cancel) {
					if(!binaryBlob)
						currentState =
							new SingleFileInserter(this, this, new InsertBlock(data, cm, targetURI), isMetadata, ctx, 
									false, getCHKOnly, false, null, false, false, targetFilename, earlyEncode);
					else
						currentState =
							new BinaryBlobInserter(data, this, null, false, priorityClass, ctx, context, container);
				}
			}
			if(cancel) {
				onFailure(new InsertException(InsertException.CANCELLED), null, container, context);
				oldProgress = null;
				return false;
			}
			synchronized(this) {
				cancel = cancelled;
			}
			if(cancel) {
				onFailure(new InsertException(InsertException.CANCELLED), null, container, context);
				oldProgress = null;
				if(persistent())
					container.set(this);
				return false;
			}
			if(Logger.shouldLog(Logger.MINOR, this))
				Logger.minor(this, "Starting insert: "+currentState);
			if(currentState instanceof SingleFileInserter)
				((SingleFileInserter)currentState).start(oldProgress, container, context);
			else
				currentState.schedule(container, context);
			synchronized(this) {
				oldProgress = null;
				cancel = cancelled;
			}
			if(persistent()) {
				container.set(this);
				// It has scheduled, we can safely deactivate it now, so it won't hang around in memory.
				container.deactivate(currentState, 1);
			}
			if(cancel) {
				onFailure(new InsertException(InsertException.CANCELLED), null, container, context);
				return false;
			}
		} catch (InsertException e) {
			Logger.error(this, "Failed to start insert: "+e, e);
			synchronized(this) {
				finished = true;
				oldProgress = null;
				currentState = null;
			}
			if(persistent())
				container.set(this);
			// notify the client that the insert could not even be started
			if (this.client!=null) {
				this.client.onFailure(e, this, container);
			}
		} catch (IOException e) {
			Logger.error(this, "Failed to start insert: "+e, e);
			synchronized(this) {
				finished = true;
				oldProgress = null;
				currentState = null;
			}
			if(persistent())
				container.set(this);
			// notify the client that the insert could not even be started
			if (this.client!=null) {
				this.client.onFailure(new InsertException(InsertException.BUCKET_ERROR, e, null), this, container);
			}
		} catch (BinaryBlobFormatException e) {
			Logger.error(this, "Failed to start insert: "+e, e);
			synchronized(this) {
				finished = true;
				oldProgress = null;
				currentState = null;
			}
			if(persistent())
				container.set(this);
			// notify the client that the insert could not even be started
			if (this.client!=null) {
				this.client.onFailure(new InsertException(InsertException.BINARY_BLOB_FORMAT_ERROR, e, null), this, container);
			}
		} 
		if(Logger.shouldLog(Logger.MINOR, this))
			Logger.minor(this, "Started "+this);
		return true;
	}

	public void onSuccess(ClientPutState state, ObjectContainer container, ClientContext context) {
		if(persistent())
			container.activate(client, 1);
		synchronized(this) {
			finished = true;
			currentState = null;
			oldProgress = null;
		}
		if(super.failedBlocks > 0 || super.fatallyFailedBlocks > 0 || super.successfulBlocks < super.totalBlocks) {
			Logger.error(this, "Failed blocks: "+failedBlocks+", Fatally failed blocks: "+fatallyFailedBlocks+
					", Successful blocks: "+successfulBlocks+", Total blocks: "+totalBlocks+" but success?! on "+this+" from "+state,
					new Exception("debug"));
		}
		if(persistent())
			container.set(this);
		client.onSuccess(this, container);
	}

	public void onFailure(InsertException e, ClientPutState state, ObjectContainer container, ClientContext context) {
		if(persistent())
			container.activate(client, 1);
		synchronized(this) {
			finished = true;
			currentState = null;
			oldProgress = null;
		}
		if(persistent())
			container.set(this);
		client.onFailure(e, this, container);
	}

<<<<<<< HEAD
	public void onMajorProgress(ObjectContainer container) {
		if(persistent())
			container.activate(client, 1);
		client.onMajorProgress(container);
=======
	@Override
	public void onMajorProgress() {
		client.onMajorProgress();
>>>>>>> aaeaa978
	}
	
	public void onEncode(BaseClientKey key, ClientPutState state, ObjectContainer container, ClientContext context) {
		if(persistent())
			container.activate(client, 1);
		synchronized(this) {
			this.uri = key.getURI();
			if(targetFilename != null)
				uri = uri.pushMetaString(targetFilename);
		}
		if(persistent())
			container.set(this);
		client.onGeneratedURI(uri, this, container);
	}
	
<<<<<<< HEAD
	public void cancel(ObjectContainer container, ClientContext context) {
=======
	@Override
	public void cancel() {
>>>>>>> aaeaa978
		if(Logger.shouldLog(Logger.MINOR, this))
			Logger.minor(this, "Cancelling "+this, new Exception("debug"));
		ClientPutState oldState = null;
		synchronized(this) {
			if(cancelled) return;
			super.cancel();
			oldState = currentState;
			if(startedStarting) return;
			startedStarting = true;
		}
		if(persistent()) {
			container.set(this);
			if(oldState != null)
				container.activate(oldState, 1);
		}
		if(oldState != null) oldState.cancel(container, context);
		onFailure(new InsertException(InsertException.CANCELLED), null, container, context);
	}
	
	@Override
	public synchronized boolean isFinished() {
		return finished || cancelled;
	}

	@Override
	public FreenetURI getURI() {
		return uri;
	}

	public synchronized void onTransition(ClientPutState oldState, ClientPutState newState, ObjectContainer container) {
		if(newState == null) throw new NullPointerException();
		if(currentState == oldState) {
			currentState = newState;
			if(persistent())
				container.set(this);
		} else
			Logger.error(this, "onTransition: cur="+currentState+", old="+oldState+", new="+newState, new Exception("debug"));
	}

	public void onMetadata(Metadata m, ClientPutState state, ObjectContainer container, ClientContext context) {
		Logger.error(this, "Got metadata on "+this+" from "+state+" (this means the metadata won't be inserted)");
	}
	
<<<<<<< HEAD
	public void notifyClients(ObjectContainer container, ClientContext context) {
		if(persistent())
			container.activate(ctx, 2);
		ctx.eventProducer.produceEvent(new SplitfileProgressEvent(this.totalBlocks, this.successfulBlocks, this.failedBlocks, this.fatallyFailedBlocks, this.minSuccessBlocks, this.blockSetFinalized), container, context);
=======
	@Override
	public void notifyClients() {
		ctx.eventProducer.produceEvent(new SplitfileProgressEvent(this.totalBlocks, this.successfulBlocks, this.failedBlocks, this.fatallyFailedBlocks, this.minSuccessBlocks, this.blockSetFinalized));
>>>>>>> aaeaa978
	}
	
	public void onBlockSetFinished(ClientPutState state, ObjectContainer container, ClientContext context) {
		if(Logger.shouldLog(Logger.MINOR, this))
			Logger.minor(this, "Set finished", new Exception("debug"));
		blockSetFinalized(container, context);
	}

	public SimpleFieldSet getProgressFieldset() {
		if(currentState == null) return null;
		return currentState.getProgressFieldset();
	}

	public void onFetchable(ClientPutState state, ObjectContainer container) {
		if(persistent())
			container.activate(client, 1);
		client.onFetchable(this, container);
	}

	public boolean canRestart() {
		if(currentState != null && !finished) {
			Logger.minor(this, "Cannot restart because not finished for "+uri);
			return false;
		}
		if(data == null) return false;
		return true;
	}

	public boolean restart(boolean earlyEncode, ObjectContainer container, ClientContext context) throws InsertException {
		return start(earlyEncode, true, container, context);
	}

<<<<<<< HEAD
	public void onTransition(ClientGetState oldState, ClientGetState newState, ObjectContainer container) {
=======
	@Override
	public void onTransition(ClientGetState oldState, ClientGetState newState) {
>>>>>>> aaeaa978
		// Ignore, at the moment
	}

}<|MERGE_RESOLUTION|>--- conflicted
+++ resolved
@@ -218,16 +218,11 @@
 		client.onFailure(e, this, container);
 	}
 
-<<<<<<< HEAD
+	@Override
 	public void onMajorProgress(ObjectContainer container) {
 		if(persistent())
 			container.activate(client, 1);
 		client.onMajorProgress(container);
-=======
-	@Override
-	public void onMajorProgress() {
-		client.onMajorProgress();
->>>>>>> aaeaa978
 	}
 	
 	public void onEncode(BaseClientKey key, ClientPutState state, ObjectContainer container, ClientContext context) {
@@ -242,13 +237,9 @@
 			container.set(this);
 		client.onGeneratedURI(uri, this, container);
 	}
-	
-<<<<<<< HEAD
+
+	@Override
 	public void cancel(ObjectContainer container, ClientContext context) {
-=======
-	@Override
-	public void cancel() {
->>>>>>> aaeaa978
 		if(Logger.shouldLog(Logger.MINOR, this))
 			Logger.minor(this, "Cancelling "+this, new Exception("debug"));
 		ClientPutState oldState = null;
@@ -292,16 +283,11 @@
 		Logger.error(this, "Got metadata on "+this+" from "+state+" (this means the metadata won't be inserted)");
 	}
 	
-<<<<<<< HEAD
+	@Override
 	public void notifyClients(ObjectContainer container, ClientContext context) {
 		if(persistent())
 			container.activate(ctx, 2);
 		ctx.eventProducer.produceEvent(new SplitfileProgressEvent(this.totalBlocks, this.successfulBlocks, this.failedBlocks, this.fatallyFailedBlocks, this.minSuccessBlocks, this.blockSetFinalized), container, context);
-=======
-	@Override
-	public void notifyClients() {
-		ctx.eventProducer.produceEvent(new SplitfileProgressEvent(this.totalBlocks, this.successfulBlocks, this.failedBlocks, this.fatallyFailedBlocks, this.minSuccessBlocks, this.blockSetFinalized));
->>>>>>> aaeaa978
 	}
 	
 	public void onBlockSetFinished(ClientPutState state, ObjectContainer container, ClientContext context) {
@@ -334,12 +320,8 @@
 		return start(earlyEncode, true, container, context);
 	}
 
-<<<<<<< HEAD
+	@Override
 	public void onTransition(ClientGetState oldState, ClientGetState newState, ObjectContainer container) {
-=======
-	@Override
-	public void onTransition(ClientGetState oldState, ClientGetState newState) {
->>>>>>> aaeaa978
 		// Ignore, at the moment
 	}
 
