/* This code is part of Freenet. It is distributed under the GNU General
 * Public License, version 2 (or at your option any later version). See
 * http://www.gnu.org/ for further details of the GPL. */
package freenet.client.async;

import java.util.HashMap;

import com.db4o.ObjectContainer;

import freenet.client.InsertContext;
import freenet.client.InsertException;
import freenet.client.Metadata;
import freenet.keys.BaseClientKey;
import freenet.keys.CHKBlock;
import freenet.keys.FreenetURI;
import freenet.node.RequestClient;
import freenet.support.Logger;
import freenet.support.api.Bucket;

public class SimpleHealingQueue extends BaseClientPutter implements HealingQueue, PutCompletionCallback {

	final int maxRunning;
	int counter;
	InsertContext ctx;
	final HashMap runningInserters;
	
	public SimpleHealingQueue(InsertContext context, short prio, int maxRunning) {
		super(prio, new RequestClient() {
			public boolean persistent() {
				return false;
			} });
		this.ctx = context;
		this.runningInserters = new HashMap();
		this.maxRunning = maxRunning;
	}

	public boolean innerQueue(Bucket data, ClientContext context) {
		SingleBlockInserter sbi;
		int ctr;
		synchronized(this) {
			ctr = counter++;
			if(runningInserters.size() > maxRunning) return false;
			try {
				sbi = new SingleBlockInserter(this, data, (short)-1, 
							FreenetURI.EMPTY_CHK_URI, ctx, this, false, 
							CHKBlock.DATA_LENGTH, ctr, false, false, false, data, null, context, false);
			} catch (Throwable e) {
				Logger.error(this, "Caught trying to insert healing block: "+e, e);
				return false;
			}
			runningInserters.put(data, sbi);
		}
		try {
			sbi.schedule(null, context);
			if(Logger.shouldLog(Logger.MINOR, this))
				Logger.minor(this, "Started healing insert "+ctr+" for "+data);
			return true;
		} catch (Throwable e) {
			Logger.error(this, "Caught trying to insert healing block: "+e, e);
			return false;
		}
	}

	public void queue(Bucket data, ClientContext context) {
		if(!innerQueue(data, context))
			data.free();
	}
	
<<<<<<< HEAD
	public void onMajorProgress(ObjectContainer container) {
=======
	@Override
	public void onMajorProgress() {
>>>>>>> aaeaa978
		// Ignore
	}

	@Override
	public FreenetURI getURI() {
		return FreenetURI.EMPTY_CHK_URI;
	}

	@Override
	public boolean isFinished() {
		return false;
	}

<<<<<<< HEAD
	public void notifyClients(ObjectContainer container, ClientContext context) {
=======
	@Override
	public void notifyClients() {
>>>>>>> aaeaa978
		// Do nothing
	}

	public void onSuccess(ClientPutState state, ObjectContainer container, ClientContext context) {
		SingleBlockInserter sbi = (SingleBlockInserter)state;
		Bucket data = (Bucket) sbi.getToken();
		synchronized(this) {
			runningInserters.remove(data);
		}
		if(Logger.shouldLog(Logger.MINOR, this))
			Logger.minor(this, "Successfully inserted healing block: "+sbi.getURINoEncode()+" for "+data+" ("+sbi.token+ ')');
		data.free();
	}

	public void onFailure(InsertException e, ClientPutState state, ObjectContainer container, ClientContext context) {
		SingleBlockInserter sbi = (SingleBlockInserter)state;
		Bucket data = (Bucket) sbi.getToken();
		synchronized(this) {
			runningInserters.remove(data);
		}
		if(Logger.shouldLog(Logger.MINOR, this))
			Logger.minor(this, "Failed to insert healing block: "+sbi.getURINoEncode()+" : "+e+" for "+data+" ("+sbi.token+ ')', e);
		data.free();
	}

	public void onEncode(BaseClientKey usk, ClientPutState state, ObjectContainer container, ClientContext context) {
		// Ignore
	}

	public void onTransition(ClientPutState oldState, ClientPutState newState, ObjectContainer container) {
		// Should never happen
		Logger.error(this, "impossible: onTransition on SimpleHealingQueue from "+oldState+" to "+newState, new Exception("debug"));
	}

	public void onMetadata(Metadata m, ClientPutState state, ObjectContainer container, ClientContext context) {
		// Should never happen
		Logger.error(this, "Got metadata on SimpleHealingQueue from "+state+": "+m, new Exception("debug"));
	}

	public void onBlockSetFinished(ClientPutState state, ObjectContainer container, ClientContext context) {
		// Ignore
	}

	public void onFetchable(ClientPutState state, ObjectContainer container) {
		// Ignore
	}

<<<<<<< HEAD
	public void onTransition(ClientGetState oldState, ClientGetState newState, ObjectContainer container) {
=======
	@Override
	public void onTransition(ClientGetState oldState, ClientGetState newState) {
>>>>>>> aaeaa978
		// Ignore
	}

	public void cancel(ObjectContainer container, ClientContext context) {
		super.cancel();
	}

}<|MERGE_RESOLUTION|>--- conflicted
+++ resolved
@@ -66,12 +66,8 @@
 			data.free();
 	}
 	
-<<<<<<< HEAD
+	@Override
 	public void onMajorProgress(ObjectContainer container) {
-=======
-	@Override
-	public void onMajorProgress() {
->>>>>>> aaeaa978
 		// Ignore
 	}
 
@@ -85,12 +81,8 @@
 		return false;
 	}
 
-<<<<<<< HEAD
+	@Override
 	public void notifyClients(ObjectContainer container, ClientContext context) {
-=======
-	@Override
-	public void notifyClients() {
->>>>>>> aaeaa978
 		// Do nothing
 	}
 
@@ -138,12 +130,8 @@
 		// Ignore
 	}
 
-<<<<<<< HEAD
+	@Override
 	public void onTransition(ClientGetState oldState, ClientGetState newState, ObjectContainer container) {
-=======
-	@Override
-	public void onTransition(ClientGetState oldState, ClientGetState newState) {
->>>>>>> aaeaa978
 		// Ignore
 	}
 
