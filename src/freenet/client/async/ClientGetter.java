/* This code is part of Freenet. It is distributed under the GNU General
 * Public License, version 2 (or at your option any later version). See
 * http://www.gnu.org/ for further details of the GPL. */
package freenet.client.async;

import java.io.BufferedInputStream;
import java.io.BufferedOutputStream;
import java.io.DataOutputStream;
import java.io.IOException;
import java.io.InputStream;
import java.io.OutputStream;
import java.net.MalformedURLException;
import java.net.URISyntaxException;
import java.util.HashSet;
import java.util.List;

import com.db4o.ObjectContainer;

import freenet.client.ArchiveContext;
import freenet.client.ClientMetadata;
import freenet.client.DefaultMIMETypes;
import freenet.client.FetchContext;
import freenet.client.FetchException;
import freenet.client.FetchResult;
import freenet.client.InsertContext.CompatibilityMode;
import freenet.client.events.ExpectedFileSizeEvent;
import freenet.client.events.ExpectedHashesEvent;
import freenet.client.events.ExpectedMIMEEvent;
import freenet.client.events.SendingToNetworkEvent;
import freenet.client.events.SplitfileCompatibilityModeEvent;
import freenet.client.events.SplitfileProgressEvent;
import freenet.client.filter.ContentFilter;
import freenet.client.filter.KnownUnsafeContentTypeException;
import freenet.client.filter.MIMEType;
import freenet.client.filter.UnknownContentTypeException;
import freenet.client.filter.UnsafeContentTypeException;
import freenet.client.filter.ContentFilter.FilterStatus;
import freenet.crypt.HashResult;
import freenet.crypt.MultiHashInputStream;
import freenet.keys.ClientKeyBlock;
import freenet.keys.FreenetURI;
import freenet.keys.Key;
import freenet.node.RequestClient;
import freenet.support.Logger;
import freenet.support.OOMHandler;
import freenet.support.api.Bucket;
import freenet.support.compress.Compressor;
import freenet.support.compress.DecompressorThreadManager;
import freenet.support.io.Closer;
import freenet.support.io.FileUtil;
import freenet.support.io.NullBucket;

/**
 * A high level data request. Follows redirects, downloads splitfiles, etc. Similar to what you get from FCP,
 * and is used internally to implement FCP. Also used by fproxy, and plugins, and so on. The current state
 * of the request is stored in currentState. The ClientGetState's do most of the work. SingleFileFetcher for
 * example fetches a key, parses the metadata, and if necessary creates other states to e.g. fetch splitfiles.
 */
public class ClientGetter extends BaseClientGetter {

	private static volatile boolean logMINOR;

	static {
		Logger.registerClass(ClientGetter.class);
	}

	/** Will be called when the request completes */
	final ClientGetCallback clientCallback;
	/** The initial Freenet URI being fetched. */
	FreenetURI uri;
	/** Settings for the fetch - max size etc */
	final FetchContext ctx;
	/** Checks for container loops. */
	final ArchiveContext actx;
	/** The current state of the request. SingleFileFetcher when processing metadata for fetching a simple
	 * key, SplitFileFetcher when fetching a splitfile, etc. */
	private ClientGetState currentState;
	/** Has the request finished? */
	private boolean finished;
	/** Number of times the fetch has been restarted because a container was out of date */
	private int archiveRestarts;
	/** If not null, Bucket to return the data in, otherwise we create one. */
	final Bucket returnBucket;
	/** If not null, Bucket to return a binary blob in */
	final Bucket binaryBlobBucket;
	/** If not null, HashSet to track keys already added for a binary blob */
	final HashSet<Key> binaryBlobKeysAddedAlready;
	/** We are writing the binary blob to this stream. FIXME binary blobs are not persistent because of this! */
	private DataOutputStream binaryBlobStream;
	/** The expected MIME type, if we know it. Should not change. */
	private String expectedMIME;
	/** The expected size of the file, if we know it. */
	private long expectedSize;
	/** If true, the metadata (mostly the expected size) shouldn't change further. */
	private boolean finalizedMetadata;
	/** Callback to spy on the metadata at each stage of the request */
	private SnoopMetadata snoopMeta;
	/** Callback to spy on the data at each stage of the request */
	private SnoopBucket snoopBucket;
	private HashResult[] hashes;

	/**
	 * Fetch a key.
	 * @param client The callback we will call when it is completed.
	 * @param uri The URI to fetch.
	 * @param ctx The config settings for the fetch.
	 * @param priorityClass The priority at which to schedule the request.
	 * @param clientContext The context object. Used for round-robin query balancing, also indicates whether
	 * the request is persistent.
	 * @param returnBucket The bucket to return the data in. Can be null. If not null, the ClientGetter must either
	 * write the data directly to the bucket, or copy it and free the original temporary bucket. Preferably the
	 * former, obviously!
	 * @param binaryBlobBucket If non-null, we will write all the keys accessed (or that could have been
	 * accessed in the case of redundant structures such as splitfiles) in the binary blob format to this bucket.
	 */
	public ClientGetter(ClientGetCallback client,
			    FreenetURI uri, FetchContext ctx, short priorityClass, RequestClient clientContext, Bucket returnBucket, Bucket binaryBlobBucket) {
		super(priorityClass, clientContext);
		this.clientCallback = client;
		this.returnBucket = returnBucket;
		this.uri = uri;
		this.ctx = ctx;
		this.finished = false;
		this.actx = new ArchiveContext(ctx.maxTempLength, ctx.maxArchiveLevels);
		this.binaryBlobBucket = binaryBlobBucket;
		if(binaryBlobBucket != null) {
			binaryBlobKeysAddedAlready = new HashSet<Key>();
		} else
			binaryBlobKeysAddedAlready = null;
		archiveRestarts = 0;
	}

	public void start(ObjectContainer container, ClientContext context) throws FetchException {
		start(false, null, container, context);
	}

	/** Start the request.
	 * @param restart If true, restart a finished request.
	 * @param overrideURI If non-null, change the URI we are fetching (usually when restarting).
	 * @param container The database, null if this is a non-persistent request; if this is a persistent
	 * request, we must be on the database thread, and we will pass the database handle around as needed.
	 * @param context The client context, contains important mostly non-persistent global objects.
	 * @return True if we restarted, false if we didn't (but only in a few cases).
	 * @throws FetchException If we were unable to restart.
	 */
	public boolean start(boolean restart, FreenetURI overrideURI, ObjectContainer container, ClientContext context) throws FetchException {
		if(persistent()) {
			container.activate(uri, 5);
			container.activate(ctx, 1);
		}
		boolean filtering = ctx.filterData;
		if(logMINOR)
			Logger.minor(this, "Starting "+this+" persistent="+persistent());
		try {
			// FIXME synchronization is probably unnecessary.
			// But we DEFINITELY do not want to synchronize while calling currentState.schedule(),
			// which can call onSuccess and thereby almost anything.
			synchronized(this) {
				if(restart)
					clearCountersOnRestart();
				if(overrideURI != null) uri = overrideURI;
				if(finished) {
					if(!restart) return false;
					currentState = null;
					cancelled = false;
					finished = false;
				}
				currentState = SingleFileFetcher.create(this, this,
						uri, ctx, actx, ctx.maxNonSplitfileRetries, 0, false, -1, true,
						(filtering || returnBucket == null || returnBucket instanceof NullBucket) ? null : returnBucket, true, container, context);
			}
			if(cancelled) cancel();
			// schedule() may deactivate stuff, so store it now.
			if(persistent()) {
				container.store(currentState);
				container.store(this);
			}
			if(currentState != null && !finished) {
				if(binaryBlobBucket != null) {
					try {
						binaryBlobStream = new DataOutputStream(new BufferedOutputStream(binaryBlobBucket.getOutputStream()));
						BinaryBlob.writeBinaryBlobHeader(binaryBlobStream);
					} catch (IOException e) {
						throw new FetchException(FetchException.BUCKET_ERROR, "Failed to open binary blob bucket", e);
					}
				}
				currentState.schedule(container, context);
			}
			if(cancelled) cancel();
		} catch (MalformedURLException e) {
			throw new FetchException(FetchException.INVALID_URI, e);
		} catch (KeyListenerConstructionException e) {
			onFailure(e.getFetchException(), currentState, container, context);
		}
		if(persistent()) {
			container.store(this);
			container.deactivate(currentState, 1);
		}
		return true;
	}

	protected void clearCountersOnRestart() {
		this.archiveRestarts = 0;
		this.expectedMIME = null;
		this.expectedSize = 0;
		this.finalBlocksRequired = 0;
		this.finalBlocksTotal = 0;
		super.clearCountersOnRestart();
	}

	/**
	 * Called when the request succeeds.
	 * @param state The ClientGetState which retrieved the data.
	 */
	public void onSuccess(InputStream input, ClientMetadata clientMetadata, List<? extends Compressor> decompressors, ClientGetState state, ObjectContainer container, ClientContext context) {
		if(logMINOR)
			Logger.minor(this, "Succeeded from "+state+" on "+this);
		if(persistent())
			container.activate(uri, 5);
		if(!closeBinaryBlobStream(container, context)) return;
		String mimeType;
		synchronized(this) {
			finished = true;
			currentState = null;
			mimeType = expectedMIME = clientMetadata.getMIMEType();
		}
		if(persistent()) {
			container.store(this);
		}
		
		// Rest of method does not need to be synchronized.
		// Variables will be updated on exit of method, and the only thing that is
		// set is the returnBucket and the result. Not locking not only prevents
		// nested locking resulting in deadlocks, it also prevents long locks due to
		// doing massive encrypted I/Os while holding a lock.

		FetchResult result = null;
		DecompressorThreadManager decompressorManager = null;
		OutputStream output = null;
		Bucket finalResult = null;
		long maxLen = Math.max(ctx.maxTempLength, ctx.maxOutputLength);
		try {
			if(persistent()) {
				container.activate(returnBucket, 5);
				container.activate(ctx, 1);
			}
			if(returnBucket == null) finalResult = context.getBucketFactory(persistent()).makeBucket(maxLen);
			else finalResult = returnBucket;
			output = finalResult.getOutputStream();
		} catch(IOException e) {
			Logger.error(this, "Caught "+e, e);
			onFailure(new FetchException(FetchException.BUCKET_ERROR, e), state, container, context);
			return;
		}

		// Decompress
		if(decompressors != null) {
			try {
				if(persistent()) container.activate(decompressors, 5);
				if(logMINOR) Logger.minor(this, "Decompressing...");
				decompressorManager =  new DecompressorThreadManager(input, decompressors, maxLen);
				input = decompressorManager.execute();
			} catch (OutOfMemoryError e) {
				OOMHandler.handleOOM(e);
				System.err.println("Failing above attempted fetch...");
				onFailure(new FetchException(FetchException.INTERNAL_ERROR, e), state, container, context);
				return;
			} catch (Throwable t) {
				Logger.error(this, "Caught "+t, t);
				onFailure(new FetchException(FetchException.INTERNAL_ERROR, t), state, container, context);
				return;
			}
		}

		//Validate the hash of the now decompressed data
		input = new BufferedInputStream(input);
		MultiHashInputStream hashStream = null;
		if(hashes != null) {
				if(persistent()) container.activate(hashes, Integer.MAX_VALUE);
				hashStream = new MultiHashInputStream(input, HashResult.makeBitmask(hashes));
				input = hashStream;
		}

		//Filter the data, if we are supposed to
		Bucket filteredResult = null;
		if(ctx.filterData){
			if(logMINOR) Logger.minor(this, "Running content filter... Prefetch hook: "+ctx.prefetchHook+" tagReplacer: "+ctx.tagReplacer);
			try {
				if(ctx.overrideMIME != null) mimeType = ctx.overrideMIME;
				// Send XHTML as HTML because we can't use web-pushing on XHTML.
				if(mimeType != null && mimeType.compareTo("application/xhtml+xml") == 0) mimeType = "text/html";
				
<<<<<<< HEAD
=======
				if(returnBucket == null) filteredResult = context.getBucketFactory(persistent()).makeBucket(-1);
				else {
					if(persistent()) container.activate(returnBucket, 5);
					filteredResult = returnBucket;
				}
				input = result.asBucket().getInputStream();
				output = filteredResult.getOutputStream();
>>>>>>> 9c8c1dd7
				FilterStatus filterStatus = ContentFilter.filter(input, output, mimeType, uri.toURI("/"), ctx.prefetchHook, ctx.tagReplacer, ctx.charset);
				input.close();
				output.close();
				String detectedMIMEType = filterStatus.mimeType.concat(filterStatus.charset == null ? "" : "; charset="+filterStatus.charset);
				clientMetadata = new ClientMetadata(detectedMIMEType);
			} catch (UnsafeContentTypeException e) {
				Logger.error(this, "Error filtering content: will not validate", e);
				onFailure(new FetchException(e.getFetchErrorCode(), expectedSize, e.getMessage(), e, ctx.overrideMIME != null ? ctx.overrideMIME : expectedMIME), state/*Not really the state's fault*/, container, context);
				if(filteredResult != null && filteredResult != returnBucket) {
					filteredResult.free();
					if(persistent()) filteredResult.removeFrom(container);
				}
				Bucket data = result.asBucket();
				data.free();
				if(persistent()) data.removeFrom(container);
				return;
			} catch (URISyntaxException e) {
				// Impossible
				Logger.error(this, "URISyntaxException converting a FreenetURI to a URI!: "+e, e);
				onFailure(new FetchException(FetchException.INTERNAL_ERROR, e), state/*Not really the state's fault*/, container, context);
				if(filteredResult != null && filteredResult != returnBucket) {
					filteredResult.free();
					if(persistent()) filteredResult.removeFrom(container);
				}
				Bucket data = result.asBucket();
				data.free();
				if(persistent()) data.removeFrom(container);
				return;
			} catch (IOException e) {
				Logger.error(this, "Error filtering content", e);
				onFailure(new FetchException(FetchException.BUCKET_ERROR, e), state/*Not really the state's fault*/, container, context);
				if(filteredResult != null && filteredResult != returnBucket) {
					filteredResult.free();
					if(persistent()) filteredResult.removeFrom(container);
				}
				Bucket data = result.asBucket();
				data.free();
				if(persistent()) data.removeFrom(container);
				return;
			} finally {
				Closer.close(input);
				Closer.close(output);
			}
		}
		else {
			if(logMINOR) Logger.minor(this, "Ignoring content filter. The final result has not been written. Writing now.");
			try {
				FileUtil.copy(input, output, -1);
				input.close();
				output.close();
			} catch(IOException e) {
				Logger.error(this, "Caught "+e, e);
				onFailure(new FetchException(FetchException.BUCKET_ERROR, e), state, container, context);
				return;
			} finally {
				Closer.close(input);
				Closer.close(output);
			}
		}
		if(hashes != null) {
			HashResult[] results = hashStream.getResults();
			if(!HashResult.strictEquals(results, hashes)) {
				onFailure(new FetchException(FetchException.CONTENT_HASH_FAILED), state, container, context);
				return;
			}
		}
		if(persistent()) {
			container.activate(state, 1);
			state.removeFrom(container, context);
			container.activate(clientCallback, 1);
		}

		result = new FetchResult(clientMetadata, finalResult);

		if(decompressorManager != null) {
			if(logMINOR) Logger.minor(this, "Waiting for decompression to finalize");
			decompressorManager.waitFinished();
			if(decompressorManager.getError() != null) {
				onFailure(new FetchException(FetchException.INTERNAL_ERROR, decompressorManager.getError()), state, container, context);
				return;
			}
		}

		clientCallback.onSuccess(result, ClientGetter.this, container);
	}

	/**
	 * Called when the request fails. Retrying will have already been attempted by the calling state, if
	 * appropriate; we have tried to get the data, and given up.
	 * @param e The reason for failure, in the form of a FetchException.
	 * @param state The failing state.
	 */
	public void onFailure(FetchException e, ClientGetState state, ObjectContainer container, ClientContext context) {
		if(logMINOR)
			Logger.minor(this, "Failed from "+state+" : "+e+" on "+this, e);
		closeBinaryBlobStream(container, context);
		if(persistent())
			container.activate(uri, 5);
		ClientGetState oldState = null;
		if(expectedSize > 0 && (e.expectedSize <= 0 || finalBlocksTotal != 0))
			e.expectedSize = expectedSize;
		while(true) {
			if(e.mode == FetchException.ARCHIVE_RESTART) {
				int ar;
				synchronized(this) {
					archiveRestarts++;
					ar = archiveRestarts;
				}
				if(logMINOR)
					Logger.minor(this, "Archive restart on "+this+" ar="+ar);
				if(ar > ctx.maxArchiveRestarts)
					e = new FetchException(FetchException.TOO_MANY_ARCHIVE_RESTARTS);
				else {
					try {
						start(container, context);
					} catch (FetchException e1) {
						e = e1;
						continue;
					}
					return;
				}
			}
			synchronized(this) {
				finished = true;
				oldState = currentState;
				currentState = null;
			}
			if(e.errorCodes != null && e.errorCodes.isOneCodeOnly())
				e = new FetchException(e.errorCodes.getFirstCode(), e);
			if(e.mode == FetchException.DATA_NOT_FOUND && super.successfulBlocks > 0)
				e = new FetchException(e, FetchException.ALL_DATA_NOT_FOUND);
			if(logMINOR) Logger.minor(this, "onFailure("+e+", "+state+") on "+this+" for "+uri, e);
			final FetchException e1 = e;
			if(persistent())
				container.store(this);
			if(persistent()) {
				container.activate(clientCallback, 1);
			}
			clientCallback.onFailure(e1, ClientGetter.this, container);
			break;
		}
		if(persistent()) {
			if(state != null) {
				container.activate(state, 1);
				state.removeFrom(container, context);
			}
			if(oldState != state && oldState != null) {
				container.activate(oldState, 1);
				oldState.removeFrom(container, context);
			}
		}
	}

	/**
	 * Cancel the request. This must result in onFailure() being called in order to
	 * send the client a cancel FetchException, and to removeFrom() the state.
	 */
	@Override
	public void cancel(ObjectContainer container, ClientContext context) {
		if(logMINOR) Logger.minor(this, "Cancelling "+this, new Exception("debug"));
		ClientGetState s;
		synchronized(this) {
			if(super.cancel()) {
				if(logMINOR) Logger.minor(this, "Already cancelled "+this);
				return;
			}
			s = currentState;
		}
		if(persistent())
			container.store(this);
		if(s != null) {
			if(persistent())
				container.activate(s, 1);
			if(logMINOR) Logger.minor(this, "Cancelling "+s+" for "+this+" instance "+super.toString());
			s.cancel(container, context);
			if(persistent())
				container.deactivate(s, 1);
		} else {
			if(logMINOR) Logger.minor(this, "Nothing to cancel");
		}
		ClientGetState state;
		synchronized(this) {
			state = currentState;
		}
		if(state == null) return;
		Logger.error(this, "Cancelling "+currentState+" did not call onFailure(), so did not removeFrom() or call callback");
		this.onFailure(new FetchException(FetchException.CANCELLED), state, container, context);
	}

	/** Has the fetch completed? */
	@Override
	public synchronized boolean isFinished() {
		return finished || cancelled;
	}

	/** What was the URI we were fetching? */
	@Override
	public FreenetURI getURI() {
		return uri;
	}

	/**
	 * Notify clients listening to our ClientEventProducer of the current progress, in the form of a
	 * SplitfileProgressEvent.
	 */
	@Override
	public void notifyClients(ObjectContainer container, ClientContext context) {
		if(persistent()) {
			container.activate(ctx, 1);
			container.activate(ctx.eventProducer, 1);
		}
		int total = this.totalBlocks;
		int minSuccess = this.minSuccessBlocks;
		boolean finalized = blockSetFinalized;
		if(this.finalBlocksRequired != 0) {
			total = finalBlocksTotal;
			minSuccess = finalBlocksRequired;
			finalized = true;
		}
		ctx.eventProducer.produceEvent(new SplitfileProgressEvent(total, this.successfulBlocks, this.failedBlocks, this.fatallyFailedBlocks, minSuccess, 0, finalized), container, context);
	}

	/**
	 * Notify clients that some part of the request has been sent to the network i.e. we have finished
	 * checking the datastore for at least some part of the request. Sent once only for any given request.
	 */
	@Override
	protected void innerToNetwork(ObjectContainer container, ClientContext context) {
		if(persistent()) {
			container.activate(ctx, 1);
			container.activate(ctx.eventProducer, 1);
		}
		ctx.eventProducer.produceEvent(new SendingToNetworkEvent(), container, context);
	}

	/**
	 * Called when no more blocks will be added to the total, and therefore we can confidently display a
	 * percentage for the overall progress. Will notify clients with a SplitfileProgressEvent.
	 */
	public void onBlockSetFinished(ClientGetState state, ObjectContainer container, ClientContext context) {
		if(logMINOR)
			Logger.minor(this, "Set finished", new Exception("debug"));
		blockSetFinalized(container, context);
	}

	/**
	 * Called when the current state creates a new state and we switch to that. For example, a
	 * SingleFileFetcher might switch to a SplitFileFetcher. Sometimes this will be called with oldState
	 * not equal to our currentState; this means that a subsidiary request has changed state, so we
	 * ignore it.
	 */
	@Override
	public void onTransition(ClientGetState oldState, ClientGetState newState, ObjectContainer container) {
		synchronized(this) {
			if(currentState == oldState) {
				currentState = newState;
				if(logMINOR) Logger.minor(this, "Transition: "+oldState+" -> "+newState+" on "+this+" persistent = "+persistent()+" instance = "+super.toString(), new Exception("debug"));
			} else {
				if(logMINOR) Logger.minor(this, "Ignoring transition: "+oldState+" -> "+newState+" because current = "+currentState+" on "+this+" persistent = "+persistent(), new Exception("debug"));
				return;
			}
		}
		if(persistent()) {
			container.store(this);
//			container.deactivate(this, 1);
//			System.gc();
//			System.runFinalization();
//			System.gc();
//			System.runFinalization();
//			container.activate(this, 1);
//			synchronized(this) {
//				Logger.minor(this, "Post transition: "+currentState);
//			}
		}
	}

	/**
	 * Can the request be restarted?
	 */
	public boolean canRestart() {
		if(currentState != null && !finished) {
			if(logMINOR) Logger.minor(this, "Cannot restart because not finished for "+uri);
			return false;
		}
		return true;
	}

	/**
	 * Restart the request.
	 * @param redirect Use this URI instead of the old one.
	 * @param container The database. We must be on the database thread! See ClientContext for convenience
	 * methods.
	 * @return True if we successfully restarted, false if we can't restart.
	 * @throws FetchException If something went wrong.
	 */
	public boolean restart(FreenetURI redirect, boolean filterData, ObjectContainer container, ClientContext context) throws FetchException {
		if(persistent()) {
			container.activate(ctx, 1);
			container.activate(ctx.filterData, 1);
		}
		ctx.filterData = filterData;
		if(persistent()) container.store(ctx);
		return start(true, redirect, container, context);
	}

	@Override
	public String toString() {
		return super.toString();
	}

	// FIXME not persisting binary blob stuff - any stream won't survive shutdown...

	/**
	 * Add a block to the binary blob.
	 */
	void addKeyToBinaryBlob(ClientKeyBlock block, ObjectContainer container, ClientContext context) {
		if(binaryBlobKeysAddedAlready == null) return;
		if(persistent()) {
			container.activate(binaryBlobStream, 1);
			container.activate(binaryBlobKeysAddedAlready, 1);
		}
		if(logMINOR)
			Logger.minor(this, "Adding key "+block.getClientKey().getURI()+" to "+this, new Exception("debug"));
		Key key = block.getKey();
		synchronized(binaryBlobKeysAddedAlready) {
			if(binaryBlobStream == null) return;
			if(binaryBlobKeysAddedAlready.contains(key)) return;
			binaryBlobKeysAddedAlready.add(key);
			try {
				BinaryBlob.writeKey(binaryBlobStream, block, key);
			} catch (IOException e) {
				Logger.error(this, "Failed to write key to binary blob stream: "+e, e);
				onFailure(new FetchException(FetchException.BUCKET_ERROR, "Failed to write key to binary blob stream: "+e), null, container, context);
				binaryBlobStream = null;
				binaryBlobKeysAddedAlready.clear();
			}
		}
	}

	/**
	 * Close the binary blob stream.
	 * @return True unless a failure occurred, in which case we will have already
	 * called onFailure() with an appropriate error.
	 */
	private boolean closeBinaryBlobStream(ObjectContainer container, ClientContext context) {
		if(persistent()) {
			container.activate(binaryBlobStream, 1);
			container.activate(binaryBlobKeysAddedAlready, 1);
		}
		if(binaryBlobKeysAddedAlready == null) return true;
		synchronized(binaryBlobKeysAddedAlready) {
			if(binaryBlobStream == null) return true;
			boolean triedClose = false;
			try {
				BinaryBlob.writeEndBlob(binaryBlobStream);
				binaryBlobStream.flush();
				triedClose = true;
				binaryBlobStream.close();
				return true;
			} catch (IOException e) {
				Logger.error(this, "Failed to close binary blob stream: "+e, e);
				onFailure(new FetchException(FetchException.BUCKET_ERROR, "Failed to close binary blob stream: "+e), null, container, context);
				if(!triedClose) {
					try {
						binaryBlobStream.close();
					} catch (IOException e1) {
						// Ignore
					}
				}
				return false;
			} finally {
				binaryBlobStream = null;
				binaryBlobKeysAddedAlready.clear();
			}
		}
	}

	/** Are we collecting a binary blob? */
	boolean collectingBinaryBlob() {
		return binaryBlobBucket != null;
	}

	/** Called when we know the MIME type of the final data 
	 * @throws FetchException */
	public void onExpectedMIME(String mime, ObjectContainer container, ClientContext context) throws FetchException {
		if(finalizedMetadata) return;
		if(persistent()) {
			container.activate(ctx, 1);
		}
		expectedMIME = ctx.overrideMIME == null ? mime : ctx.overrideMIME;
		if(!(expectedMIME == null || expectedMIME.equals("") || expectedMIME.equals(DefaultMIMETypes.DEFAULT_MIME_TYPE))) {
			MIMEType handler = ContentFilter.getMIMEType(expectedMIME);
			if((handler == null || (handler.readFilter == null && !handler.safeToRead)) && ctx.filterData) {
				UnsafeContentTypeException e;
				if(handler == null) {
					if(logMINOR) Logger.minor(this, "Unable to get filter handler for MIME type "+expectedMIME);
					e = new UnknownContentTypeException(expectedMIME);
				}
				else {
					if(logMINOR) Logger.minor(this, "Unable to filter unsafe MIME type "+expectedMIME);
					e = new KnownUnsafeContentTypeException(handler);
				}
				throw new FetchException(e.getFetchErrorCode(), expectedSize, e.getMessage(), e, expectedMIME);
			}
		}
		if(persistent()) {
			container.store(this);
			container.activate(ctx.eventProducer, 1);
		}
		ctx.eventProducer.produceEvent(new ExpectedMIMEEvent(mime), container, context);

	}

	/** Called when we have some idea of the length of the final data */
	public void onExpectedSize(long size, ObjectContainer container, ClientContext context) {
		if(finalizedMetadata) return;
		if(finalBlocksRequired != 0) return;
		expectedSize = size;
		if(persistent()) {
			container.store(this);
			container.activate(ctx, 1);
			container.activate(ctx.eventProducer, 1);
		}
		ctx.eventProducer.produceEvent(new ExpectedFileSizeEvent(size), container, context);
	}

	/** Called when we are fairly sure that the expected MIME and size won't change */
	public void onFinalizedMetadata(ObjectContainer container) {
		finalizedMetadata = true;
		if(persistent())
			container.store(this);
	}

	/** Are we sure the expected MIME and size won't change? */
	public boolean finalizedMetadata() {
		return finalizedMetadata;
	}

	/** @return The expected MIME type, if we know it. */
	public String expectedMIME() {
		return expectedMIME;
	}

	/** @return The expected size of the returned data, if we know it. Could change. */
	public long expectedSize() {
		return expectedSize;
	}

	/** @return The callback to be notified when we complete the request. */
	public ClientGetCallback getClientCallback() {
		return clientCallback;
	}

	/** Remove the ClientGetter from the database. You must call this on the database thread, and it must
	 * be a persistent request. We do not remove anything we are not responsible for. */
	@Override
	public void removeFrom(ObjectContainer container, ClientContext context) {
		container.activate(uri, 5);
		uri.removeFrom(container);
		container.activate(ctx, 1);
		ctx.removeFrom(container);
		container.activate(actx, 5);
		actx.removeFrom(container);
		if(returnBucket != null) {
			container.activate(returnBucket, 1);
			returnBucket.removeFrom(container);
		}
		super.removeFrom(container, context);
	}

	/** Get the metadata snoop callback */
	public SnoopMetadata getMetaSnoop() {
		return snoopMeta;
	}

	/** Set a callback to snoop on metadata during fetches. Call this before
	 * starting the request. */
	public SnoopMetadata setMetaSnoop(SnoopMetadata newSnoop) {
		SnoopMetadata old = snoopMeta;
		snoopMeta = newSnoop;
		return old;
	}

	/** Get the intermediate data snoop callback */
	public SnoopBucket getBucketSnoop() {
		return snoopBucket;
	}

	/** Set a callback to snoop on buckets (all intermediary data - metadata, containers) during fetches.
	 * Call this before starting the request. */
	public SnoopBucket setBucketSnoop(SnoopBucket newSnoop) {
		SnoopBucket old = snoopBucket;
		snoopBucket = newSnoop;
		return old;
	}

	private int finalBlocksRequired;
	private int finalBlocksTotal;
	
	public void onExpectedTopSize(long size, long compressed, int blocksReq, int blocksTotal, ObjectContainer container, ClientContext context) {
		if(finalBlocksRequired != 0 || finalBlocksTotal != 0) return;
		if(logMINOR) Logger.minor(this, "New format metadata has top data: original size "+size+" (compressed "+compressed+") blocks "+blocksReq+" / "+blocksTotal);
		onExpectedSize(size, container, context);
		this.finalBlocksRequired = this.minSuccessBlocks + blocksReq;
		this.finalBlocksTotal = this.totalBlocks + blocksTotal;
		if(persistent()) container.store(this);
		notifyClients(container, context);
	}

	public void onSplitfileCompatibilityMode(CompatibilityMode min, CompatibilityMode max, byte[] customSplitfileKey, boolean dontCompress, boolean bottomLayer, boolean definitiveAnyway, ObjectContainer container, ClientContext context) {
		ctx.eventProducer.produceEvent(new SplitfileCompatibilityModeEvent(min, max, customSplitfileKey, dontCompress, bottomLayer || definitiveAnyway), container, context);
	}

	public void onHashes(HashResult[] hashes, ObjectContainer container, ClientContext context) {
		synchronized(this) {
			if(this.hashes != null) {
				if(persistent()) container.activate(this.hashes, Integer.MAX_VALUE);
				if(!HashResult.strictEquals(hashes, this.hashes))
					Logger.error(this, "Two sets of hashes?!");
				return;
			}
			this.hashes = hashes;
		}
		if(persistent()) container.store(this);
		ctx.eventProducer.produceEvent(new ExpectedHashesEvent(hashes), container, context);
	}
}<|MERGE_RESOLUTION|>--- conflicted
+++ resolved
@@ -246,6 +246,7 @@
 			}
 			if(returnBucket == null) finalResult = context.getBucketFactory(persistent()).makeBucket(maxLen);
 			else finalResult = returnBucket;
+			result = new FetchResult(clientMetadata, finalResult);
 			output = finalResult.getOutputStream();
 		} catch(IOException e) {
 			Logger.error(this, "Caught "+e, e);
@@ -289,17 +290,6 @@
 				if(ctx.overrideMIME != null) mimeType = ctx.overrideMIME;
 				// Send XHTML as HTML because we can't use web-pushing on XHTML.
 				if(mimeType != null && mimeType.compareTo("application/xhtml+xml") == 0) mimeType = "text/html";
-				
-<<<<<<< HEAD
-=======
-				if(returnBucket == null) filteredResult = context.getBucketFactory(persistent()).makeBucket(-1);
-				else {
-					if(persistent()) container.activate(returnBucket, 5);
-					filteredResult = returnBucket;
-				}
-				input = result.asBucket().getInputStream();
-				output = filteredResult.getOutputStream();
->>>>>>> 9c8c1dd7
 				FilterStatus filterStatus = ContentFilter.filter(input, output, mimeType, uri.toURI("/"), ctx.prefetchHook, ctx.tagReplacer, ctx.charset);
 				input.close();
 				output.close();
