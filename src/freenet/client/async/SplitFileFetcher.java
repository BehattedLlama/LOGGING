/* This code is part of Freenet. It is distributed under the GNU General
 * Public License, version 2 (or at your option any later version). See
 * http://www.gnu.org/ for further details of the GPL. */
package freenet.client.async;

import java.io.File;
import java.io.IOException;
import java.io.InputStream;
import java.io.PipedInputStream;
import java.io.PipedOutputStream;
import java.util.ArrayList;
import java.util.List;
import java.util.Random;

import org.spaceroots.mantissa.random.MersenneTwister;

import com.db4o.ObjectContainer;

import freenet.client.ArchiveContext;
import freenet.client.ClientMetadata;
import freenet.client.FetchContext;
import freenet.client.FetchException;
import freenet.client.HighLevelSimpleClientImpl;
import freenet.client.InsertContext;
import freenet.client.FetchResult;
import freenet.client.InsertContext.CompatibilityMode;
import freenet.client.Metadata;
import freenet.client.MetadataParseException;
import freenet.keys.CHKBlock;
import freenet.keys.ClientCHK;
import freenet.keys.NodeCHK;
import freenet.node.SendableGet;
import freenet.support.BloomFilter;
import freenet.support.Fields;
import freenet.support.LogThresholdCallback;
import freenet.support.Logger;
import freenet.support.Logger.LogLevel;
import freenet.support.OOMHandler;
import freenet.support.api.Bucket;
import freenet.support.compress.Compressor;
import freenet.support.io.Closer;

/**
 * Fetch a splitfile, decompress it if need be, and return it to the GetCompletionCallback.
 * Most of the work is done by the segments, and we do not need a thread.
 */
public class SplitFileFetcher implements ClientGetState, HasKeyListener {

	private static volatile boolean logMINOR;

	static {
		Logger.registerLogThresholdCallback(new LogThresholdCallback() {

			@Override
			public void shouldUpdate() {
				logMINOR = Logger.shouldLog(LogLevel.MINOR, this);
			}
		});
	}

	final FetchContext fetchContext;
	final FetchContext blockFetchContext;
	final boolean deleteFetchContext;
	final ArchiveContext archiveContext;
	final List<? extends Compressor> decompressors;
	final ClientMetadata clientMetadata;
	final ClientRequester parent;
	final GetCompletionCallback cb;
	final int recursionLevel;
	/** The splitfile type. See the SPLITFILE_ constants on Metadata. */
	final short splitfileType;
	/** The segment length. -1 means not segmented and must get everything to decode. */
	final int blocksPerSegment;
	/** The segment length in check blocks. */
	final int checkBlocksPerSegment;
	final int deductBlocksFromSegments;
	/** Total number of segments */
	final int segmentCount;
	/** The detailed information on each segment */
	final SplitFileFetcherSegment[] segments;
	/** Maximum temporary length */
	final long maxTempLength;
	/** Have all segments finished? Access synchronized. */
	private boolean allSegmentsFinished;
	/** Override length. If this is positive, truncate the splitfile to this length. */
	private final long overrideLength;
	/** Preferred bucket to return data in */
	private final Bucket returnBucket;
	private boolean finished;
	private long token;
	final boolean persistent;
	private FetchException otherFailure;

	// A persistent hashCode is helpful in debugging, and also means we can put
	// these objects into sets etc when we need to.

	private final int hashCode;

	@Override
	public int hashCode() {
		return hashCode;
	}

	// Bloom filter stuff
	/** The main bloom filter, which includes every key in the segment, is stored
	 * in this file. It is a counting filter and is updated when a key is found. */
	File mainBloomFile;
	/** The per-segment bloom filters are kept in this (slightly larger) file,
	 * appended one after the next. */
	File altBloomFile;
	/** Size of the main Bloom filter in bytes. */
	final int mainBloomFilterSizeBytes;
	/** Default mainBloomElementsPerKey. False positives is approx
	 * 0.6185^[this number], so 19 gives us 0.01% false positives, which should
	 * be acceptable even if there are thousands of splitfiles on the queue. */
	static final int DEFAULT_MAIN_BLOOM_ELEMENTS_PER_KEY = 19;
	/** Number of hashes for the main filter. */
	final int mainBloomK;
	/** What proportion of false positives is acceptable for the per-segment
	 * Bloom filters? This is divided by the number of segments, so it is (roughly)
	 * an overall probability of any false positive given that we reach the
	 * per-segment filters. IMHO 1 in 100 is adequate. */
	static final double ACCEPTABLE_BLOOM_FALSE_POSITIVES_ALL_SEGMENTS = 0.01;
	/** Size of per-segment bloom filter in bytes. This is calculated from the
	 * above constant and the number of segments, and rounded up. */
	final int perSegmentBloomFilterSizeBytes;
	/** Number of hashes for the per-segment bloom filters. */
	final int perSegmentK;
	private int keyCount;
	/** Salt used in the secondary Bloom filters if the primary matches.
	 * The primary Bloom filters use the already-salted saltedKey. */
	private final byte[] localSalt;
	/** Reference set on the first call to makeKeyListener().
	 * NOTE: db4o DOES NOT clear transient variables on deactivation.
	 * So as long as this is paged in (i.e. there is a reference to it, i.e. the
	 * KeyListener), it will remain valid, once it is set by the first call
	 * during resuming. */
	private transient SplitFileFetcherKeyListener tempListener;

	private final int crossCheckBlocks;
	private final SplitFileFetcherCrossSegment[] crossSegments;
	
	public SplitFileFetcher(Metadata metadata, GetCompletionCallback rcb, ClientRequester parent2,
			FetchContext newCtx, boolean deleteFetchContext, List<? extends Compressor> decompressors2, ClientMetadata clientMetadata,
			ArchiveContext actx, int recursionLevel, Bucket returnBucket, long token2, boolean topDontCompress, short topCompatibilityMode, ObjectContainer container, ClientContext context) throws FetchException, MetadataParseException {
		this.persistent = parent2.persistent();
		this.deleteFetchContext = deleteFetchContext;
		if(logMINOR)
			Logger.minor(this, "Persistence = "+persistent+" from "+parent2, new Exception("debug"));
		int hash = super.hashCode();
		if(hash == 0) hash = 1;
		this.hashCode = hash;
		this.finished = false;
		this.returnBucket = returnBucket;
		this.fetchContext = newCtx;
		if(newCtx == null)
			throw new NullPointerException();
		this.archiveContext = actx;
		this.decompressors = persistent ? new ArrayList<Compressor>(decompressors2) : decompressors2;
		if(decompressors.size() > 1) {
			Logger.error(this, "Multiple decompressors: "+decompressors.size()+" - this is almost certainly a bug", new Exception("debug"));
		}
		this.clientMetadata = clientMetadata == null ? new ClientMetadata() : clientMetadata.clone(); // copy it as in SingleFileFetcher
		this.cb = rcb;
		this.recursionLevel = recursionLevel + 1;
		this.parent = parent2;
		localSalt = new byte[32];
		context.random.nextBytes(localSalt);
		if(parent2.isCancelled())
			throw new FetchException(FetchException.CANCELLED);
		overrideLength = metadata.dataLength();
		this.splitfileType = metadata.getSplitfileType();
		ClientCHK[] splitfileDataBlocks = metadata.getSplitfileDataKeys();
		ClientCHK[] splitfileCheckBlocks = metadata.getSplitfileCheckKeys();
		if(persistent) {
			// Clear them here so they don't get deleted and we don't need to clone them.
			metadata.clearSplitfileKeys();
			container.store(metadata);
		}
		for(int i=0;i<splitfileDataBlocks.length;i++)
			if(splitfileDataBlocks[i] == null) throw new MetadataParseException("Null: data block "+i+" of "+splitfileDataBlocks.length);
		for(int i=0;i<splitfileCheckBlocks.length;i++)
			if(splitfileCheckBlocks[i] == null) throw new MetadataParseException("Null: check block "+i+" of "+splitfileCheckBlocks.length);
		long eventualLength = Math.max(overrideLength, metadata.uncompressedDataLength());
		boolean wasActive = true;
		if(persistent) {
			wasActive = container.ext().isActive(cb);
			if(!wasActive)
				container.activate(cb, 1);
		}
		cb.onExpectedSize(eventualLength, container, context);
		String mimeType = metadata.getMIMEType();
		if(mimeType != null)
			cb.onExpectedMIME(mimeType, container, context);
		if(metadata.uncompressedDataLength() > 0)
			cb.onFinalizedMetadata(container);
		if(!wasActive)
			container.deactivate(cb, 1);
		if(eventualLength > 0 && newCtx.maxOutputLength > 0 && eventualLength > newCtx.maxOutputLength)
			throw new FetchException(FetchException.TOO_BIG, eventualLength, true, clientMetadata.getMIMEType());

		this.token = token2;
		
		CompatibilityMode minCompatMode = CompatibilityMode.COMPAT_UNKNOWN;
		CompatibilityMode maxCompatMode = CompatibilityMode.COMPAT_UNKNOWN;

		int crossCheckBlocks = 0;
		
		if(splitfileType == Metadata.SPLITFILE_NONREDUNDANT) {
			// Don't need to do much - just fetch everything and piece it together.
			blocksPerSegment = -1;
			checkBlocksPerSegment = -1;
			segmentCount = 1;
			deductBlocksFromSegments = 0;
			if(splitfileCheckBlocks.length > 0) {
				Logger.error(this, "Splitfile type is SPLITFILE_NONREDUNDANT yet "+splitfileCheckBlocks.length+" check blocks found!! : "+this);
				throw new FetchException(FetchException.INVALID_METADATA, "Splitfile type is non-redundant yet have "+splitfileCheckBlocks.length+" check blocks");
			}
		} else if(splitfileType == Metadata.SPLITFILE_ONION_STANDARD) {
			byte[] params = metadata.splitfileParams();
			int checkBlocks;
			if(metadata.getParsedVersion() == 0) {
				if((params == null) || (params.length < 8))
					throw new MetadataParseException("No splitfile params");
				blocksPerSegment = Fields.bytesToInt(params, 0);
				checkBlocks = Fields.bytesToInt(params, 4);
				deductBlocksFromSegments = 0;
				int countDataBlocks = splitfileDataBlocks.length;
				int countCheckBlocks = splitfileCheckBlocks.length;
				if(countDataBlocks == countCheckBlocks) {
					// No extra check blocks, so before 1251.
					if(blocksPerSegment == 128) {
						// Is the last segment small enough that we can't have used even splitting?
						int segs = (int)Math.ceil(((double)countDataBlocks) / 128);
						int segSize = (int)Math.ceil(((double)countDataBlocks) / ((double)segs));
						if(segSize == 128) {
							// Could be either
							minCompatMode = CompatibilityMode.COMPAT_1250_EXACT;
							maxCompatMode = CompatibilityMode.COMPAT_1250;
						} else {
							minCompatMode = maxCompatMode = CompatibilityMode.COMPAT_1250_EXACT;
						}
					} else {
						minCompatMode = maxCompatMode = CompatibilityMode.COMPAT_1250;
					}
				} else {
					if(checkBlocks == 64) {
						// Very old 128/64 redundancy.
						minCompatMode = maxCompatMode = CompatibilityMode.COMPAT_UNKNOWN;
					} else {
						// Extra block per segment in 1251.
						minCompatMode = maxCompatMode = CompatibilityMode.COMPAT_1251;
					}
				}
			} else {
				minCompatMode = maxCompatMode = CompatibilityMode.COMPAT_1255;
				if(params.length < 10)
					throw new MetadataParseException("Splitfile parameters too short for version 1");
				short paramsType = Fields.bytesToShort(params, 0);
				if(paramsType == Metadata.SPLITFILE_PARAMS_SIMPLE_SEGMENT || paramsType == Metadata.SPLITFILE_PARAMS_SEGMENT_DEDUCT_BLOCKS || paramsType == Metadata.SPLITFILE_PARAMS_CROSS_SEGMENT) {
					blocksPerSegment = Fields.bytesToInt(params, 2);
					checkBlocks = Fields.bytesToInt(params, 6);
				} else
					throw new MetadataParseException("Unknown splitfile params type "+paramsType);
				if(paramsType == Metadata.SPLITFILE_PARAMS_SEGMENT_DEDUCT_BLOCKS || paramsType == Metadata.SPLITFILE_PARAMS_CROSS_SEGMENT) {
					deductBlocksFromSegments = Fields.bytesToInt(params, 10);
					if(paramsType == Metadata.SPLITFILE_PARAMS_CROSS_SEGMENT) {
						crossCheckBlocks = Fields.bytesToInt(params, 14);
					}
				} else
					deductBlocksFromSegments = 0;
			}
			
			boolean dontCompress = decompressors.isEmpty();
			if(topCompatibilityMode != 0) {
				// If we have top compatibility mode, then we can give a definitive answer immediately, with the splitfile key, with dontcompress, etc etc.
				if(minCompatMode == CompatibilityMode.COMPAT_UNKNOWN ||
						!(minCompatMode.ordinal() > topCompatibilityMode || maxCompatMode.ordinal() < topCompatibilityMode)) {
					minCompatMode = maxCompatMode = CompatibilityMode.values()[topCompatibilityMode];
					dontCompress = topDontCompress;
				} else
					throw new FetchException(FetchException.INVALID_METADATA, "Top compatibility mode is incompatible with detected compatibility mode");
			}
			cb.onSplitfileCompatibilityMode(minCompatMode, maxCompatMode, metadata.getCustomSplitfileKey(), dontCompress, true, topCompatibilityMode != 0, container, context);

			// FIXME remove this eventually. Will break compat with a few files inserted between 1135 and 1136.
			// Work around a bug around build 1135.
			// We were splitting as (128,255), but we were then setting the checkBlocksPerSegment to 64.
			// Detect this.
			if(checkBlocks == 64 && blocksPerSegment == 128 &&
					splitfileCheckBlocks.length == splitfileDataBlocks.length - (splitfileDataBlocks.length / 128)) {
				Logger.normal(this, "Activating 1135 wrong check blocks per segment workaround for "+this);
				checkBlocks = 127;
			}
			checkBlocksPerSegment = checkBlocks;

			if((blocksPerSegment > fetchContext.maxDataBlocksPerSegment)
					|| (checkBlocksPerSegment > fetchContext.maxCheckBlocksPerSegment))
				throw new FetchException(FetchException.TOO_MANY_BLOCKS_PER_SEGMENT, "Too many blocks per segment: "+blocksPerSegment+" data, "+checkBlocksPerSegment+" check");
			segmentCount = (splitfileDataBlocks.length / (blocksPerSegment + crossCheckBlocks)) +
				(splitfileDataBlocks.length % (blocksPerSegment + crossCheckBlocks) == 0 ? 0 : 1);
				
			// Onion, 128/192.
			// Will be segmented.
		} else throw new MetadataParseException("Unknown splitfile format: "+splitfileType);
		this.maxTempLength = fetchContext.maxTempLength;
		if(logMINOR)
			Logger.minor(this, "Algorithm: "+splitfileType+", blocks per segment: "+blocksPerSegment+
					", check blocks per segment: "+checkBlocksPerSegment+", segments: "+segmentCount+
					", data blocks: "+splitfileDataBlocks.length+", check blocks: "+splitfileCheckBlocks.length);
		segments = new SplitFileFetcherSegment[segmentCount]; // initially null on all entries

		this.crossCheckBlocks = crossCheckBlocks;
		
		long finalLength = 1L * (splitfileDataBlocks.length - segmentCount * crossCheckBlocks) * CHKBlock.DATA_LENGTH;
		if(finalLength > overrideLength) {
			if(finalLength - overrideLength > CHKBlock.DATA_LENGTH)
				throw new FetchException(FetchException.INVALID_METADATA, "Splitfile is "+finalLength+" but length is "+finalLength);
			finalLength = overrideLength;
		}
		
		// Setup bloom parameters.
		if(persistent) {
			// FIXME: Should this be encrypted? It's protected to some degree by the salt...
			// Since it isn't encrypted, it's likely to be very sparse; we should name
			// it appropriately...
			try {
				mainBloomFile = context.persistentFG.makeRandomFile();
				altBloomFile = context.persistentFG.makeRandomFile();
			} catch (IOException e) {
				throw new FetchException(FetchException.BUCKET_ERROR, "Unable to create Bloom filter files", e);
			}
		} else {
			// Not persistent, keep purely in RAM.
			mainBloomFile = null;
			altBloomFile = null;
		}
		int mainElementsPerKey = DEFAULT_MAIN_BLOOM_ELEMENTS_PER_KEY;
		int origSize = splitfileDataBlocks.length + splitfileCheckBlocks.length;
		mainBloomK = (int) (mainElementsPerKey * 0.7);
		long elementsLong = origSize * mainElementsPerKey;
		// REDFLAG: SIZE LIMIT: 3.36TB limit!
		if(elementsLong > Integer.MAX_VALUE)
			throw new FetchException(FetchException.TOO_BIG, "Cannot fetch splitfiles with more than "+(Integer.MAX_VALUE/mainElementsPerKey)+" keys! (approx 3.3TB)");
		int mainSizeBits = (int)elementsLong; // counting filter
		if((mainSizeBits & 7) != 0)
			mainSizeBits += (8 - (mainSizeBits & 7));
		mainBloomFilterSizeBytes = mainSizeBits / 8 * 2; // counting filter
		double acceptableFalsePositives = ACCEPTABLE_BLOOM_FALSE_POSITIVES_ALL_SEGMENTS / segments.length;
		int perSegmentBitsPerKey = (int) Math.ceil(Math.log(acceptableFalsePositives) / Math.log(0.6185));
		int segBlocks = blocksPerSegment + checkBlocksPerSegment;
		if(segBlocks > origSize)
			segBlocks = origSize;
		int perSegmentSize = perSegmentBitsPerKey * segBlocks;
		if((perSegmentSize & 7) != 0)
			perSegmentSize += (8 - (perSegmentSize & 7));
		perSegmentBloomFilterSizeBytes = perSegmentSize / 8;
		perSegmentK = BloomFilter.optimialK(perSegmentSize, segBlocks);
		keyCount = origSize;
		// Now create it.
		if(logMINOR)
			Logger.minor(this, "Creating block filter for "+this+": keys="+(splitfileDataBlocks.length+splitfileCheckBlocks.length)+" main bloom size "+mainBloomFilterSizeBytes+" bytes, K="+mainBloomK+", filename="+mainBloomFile+" alt bloom filter: filename="+altBloomFile+" segments: "+segments.length+" each is "+perSegmentBloomFilterSizeBytes+" bytes k="+perSegmentK);
		try {
			tempListener = new SplitFileFetcherKeyListener(this, keyCount, mainBloomFile, altBloomFile, mainBloomFilterSizeBytes, mainBloomK, localSalt, segments.length, perSegmentBloomFilterSizeBytes, perSegmentK, persistent, true);
		} catch (IOException e) {
			throw new FetchException(FetchException.BUCKET_ERROR, "Unable to write Bloom filters for splitfile");
		}

		if(persistent)
			container.store(this);

		boolean pre1254 = !(minCompatMode == CompatibilityMode.COMPAT_CURRENT || minCompatMode.ordinal() >= CompatibilityMode.COMPAT_1255.ordinal());
		boolean pre1250 = (minCompatMode == CompatibilityMode.COMPAT_UNKNOWN || minCompatMode == CompatibilityMode.COMPAT_1250_EXACT);
		
		blockFetchContext = new FetchContext(fetchContext, FetchContext.SPLITFILE_DEFAULT_BLOCK_MASK, true, null);
		if(segmentCount == 1) {
			// splitfile* will be overwritten, this is bad
			// so copy them
			ClientCHK[] newSplitfileDataBlocks = new ClientCHK[splitfileDataBlocks.length];
			ClientCHK[] newSplitfileCheckBlocks = new ClientCHK[splitfileCheckBlocks.length];
			System.arraycopy(splitfileDataBlocks, 0, newSplitfileDataBlocks, 0, splitfileDataBlocks.length);
			if(splitfileCheckBlocks.length > 0)
				System.arraycopy(splitfileCheckBlocks, 0, newSplitfileCheckBlocks, 0, splitfileCheckBlocks.length);
			segments[0] = new SplitFileFetcherSegment(splitfileType, newSplitfileDataBlocks, newSplitfileCheckBlocks,
					this, archiveContext, blockFetchContext, maxTempLength, recursionLevel, parent, 0, pre1250, pre1254, crossCheckBlocks, metadata.getSplitfileCryptoAlgorithm(), metadata.getSplitfileCryptoKey());
			for(int i=0;i<newSplitfileDataBlocks.length;i++) {
				if(logMINOR) Logger.minor(this, "Added data block "+i+" : "+newSplitfileDataBlocks[i].getNodeKey(false));
				tempListener.addKey(newSplitfileDataBlocks[i].getNodeKey(true), 0, context);
			}
			for(int i=0;i<newSplitfileCheckBlocks.length;i++) {
				if(logMINOR) Logger.minor(this, "Added check block "+i+" : "+newSplitfileCheckBlocks[i].getNodeKey(false));
				tempListener.addKey(newSplitfileCheckBlocks[i].getNodeKey(true), 0, context);
			}
			if(persistent) {
				container.store(segments[0]);
				segments[0].deactivateKeys(container);
				container.deactivate(segments[0], 1);
			}
		} else {
			int dataBlocksPtr = 0;
			int checkBlocksPtr = 0;
			for(int i=0;i<segments.length;i++) {
				// Create a segment. Give it its keys.
				int copyDataBlocks = blocksPerSegment + crossCheckBlocks;
				int copyCheckBlocks = checkBlocksPerSegment;
				if(i == segments.length - 1) {
					// Always accept the remainder as the last segment, but do basic sanity checking.
					// In practice this can be affected by various things: 1) On old splitfiles before full even 
					// segment splitting with deductBlocksFromSegments (i.e. pre-1255), the last segment could be
					// significantly smaller than the rest; 2) On 1251-1253, with partial even segment splitting,
					// up to 131 data blocks per segment, cutting the check blocks if necessary, and with an extra
					// check block if possible, the last segment could have *more* check blocks than the rest. 
					copyDataBlocks = splitfileDataBlocks.length - dataBlocksPtr;
					copyCheckBlocks = splitfileCheckBlocks.length - checkBlocksPtr;
					if(copyCheckBlocks <= 0 || copyDataBlocks <= 0)
						throw new FetchException(FetchException.INVALID_METADATA, "Last segment has bogus block count: total data blocks "+splitfileDataBlocks.length+" total check blocks "+splitfileCheckBlocks.length+" segment size "+blocksPerSegment+" data "+checkBlocksPerSegment+" check "+crossCheckBlocks+" cross check blocks, deduct "+deductBlocksFromSegments+", segments "+segments.length);
					if((copyDataBlocks > fetchContext.maxDataBlocksPerSegment)
							|| (copyCheckBlocks > fetchContext.maxCheckBlocksPerSegment))
						throw new FetchException(FetchException.TOO_MANY_BLOCKS_PER_SEGMENT, "Too many blocks per segment: "+blocksPerSegment+" data, "+checkBlocksPerSegment+" check");
				} else if(segments.length - i <= deductBlocksFromSegments) {
					// Deduct one data block from each of the last deductBlocksFromSegments segments.
					// This ensures no segment is more than 1 block larger than any other.
					// We do not shrink the check blocks.
					copyDataBlocks--;
				}
				if(logMINOR) Logger.minor(this, "REQUESTING: Segment "+i+" of "+segments.length+" : "+copyDataBlocks+" data blocks "+copyCheckBlocks+" check blocks");
				ClientCHK[] dataBlocks = new ClientCHK[copyDataBlocks];
				ClientCHK[] checkBlocks = new ClientCHK[copyCheckBlocks];
				if(copyDataBlocks > 0)
					System.arraycopy(splitfileDataBlocks, dataBlocksPtr, dataBlocks, 0, copyDataBlocks);
				if(copyCheckBlocks > 0)
					System.arraycopy(splitfileCheckBlocks, checkBlocksPtr, checkBlocks, 0, copyCheckBlocks);
				segments[i] = new SplitFileFetcherSegment(splitfileType, dataBlocks, checkBlocks, this, archiveContext,
						blockFetchContext, maxTempLength, recursionLevel+1, parent, i, pre1250 && i == segments.length-1, pre1254, crossCheckBlocks, metadata.getSplitfileCryptoAlgorithm(), metadata.getSplitfileCryptoKey());
				for(int j=0;j<dataBlocks.length;j++)
					tempListener.addKey(dataBlocks[j].getNodeKey(true), i, context);
				for(int j=0;j<checkBlocks.length;j++)
					tempListener.addKey(checkBlocks[j].getNodeKey(true), i, context);
				if(persistent) {
					container.store(segments[i]);
					segments[i].deactivateKeys(container);
					for(int x=dataBlocksPtr;x<dataBlocksPtr+copyDataBlocks;x++)
						splitfileDataBlocks[x] = null;
					for(int x=checkBlocksPtr;x<checkBlocksPtr+copyCheckBlocks;x++)
						splitfileCheckBlocks[x] = null;
				}
				dataBlocksPtr += copyDataBlocks;
				checkBlocksPtr += copyCheckBlocks;
			}
			if(dataBlocksPtr != splitfileDataBlocks.length)
				throw new FetchException(FetchException.INVALID_METADATA, "Unable to allocate all data blocks to segments - buggy or malicious inserter");
			if(checkBlocksPtr != splitfileCheckBlocks.length)
				throw new FetchException(FetchException.INVALID_METADATA, "Unable to allocate all check blocks to segments - buggy or malicious inserter");
		}
		int totalCrossCheckBlocks = segments.length * crossCheckBlocks;
		parent.addMustSucceedBlocks(splitfileDataBlocks.length - totalCrossCheckBlocks, container);
		parent.addBlocks(splitfileCheckBlocks.length + totalCrossCheckBlocks, container);
		parent.notifyClients(container, context);
		
		if(crossCheckBlocks != 0) {
			Random random = new MersenneTwister(Metadata.getCrossSegmentSeed(metadata.getHashes(), metadata.getHashThisLayerOnly()));
			// Cross segment redundancy: Allocate the blocks.
			crossSegments = new SplitFileFetcherCrossSegment[segments.length];
			int segLen = blocksPerSegment;
			for(int i=0;i<crossSegments.length;i++) {
				System.out.println("Allocating blocks (on fetch) for cross segment "+i);
				if(segments.length - i == deductBlocksFromSegments) {
					segLen--;
				}
				SplitFileFetcherCrossSegment seg = new SplitFileFetcherCrossSegment(persistent, segLen, crossCheckBlocks, parent, this, metadata.getSplitfileType());
				crossSegments[i] = seg;
				for(int j=0;j<segLen;j++) {
					// Allocate random data blocks
					allocateCrossDataBlock(seg, random);
				}
				for(int j=0;j<crossCheckBlocks;j++) {
					// Allocate check blocks
					allocateCrossCheckBlock(seg, random);
				}
				if(persistent) seg.storeTo(container);
			}
		} else {
			crossSegments = null;
		}
		
		if(persistent) {
			for(SplitFileFetcherSegment seg : segments) {
				if(crossCheckBlocks != 0)
					container.store(seg);
				container.deactivate(seg, 1);
			}
		}

		try {
			tempListener.writeFilters();
		} catch (IOException e) {
			throw new FetchException(FetchException.BUCKET_ERROR, "Unable to write Bloom filters for splitfile");
		}
	}
	
	private void allocateCrossDataBlock(SplitFileFetcherCrossSegment segment, Random random) {
		int x = 0;
		for(int i=0;i<10;i++) {
			x = random.nextInt(segments.length);
			SplitFileFetcherSegment seg = segments[x];
			int blockNum = seg.allocateCrossDataBlock(segment, random);
			if(blockNum >= 0) {
				segment.addDataBlock(seg, blockNum);
				return;
			}
		}
		for(int i=0;i<segments.length;i++) {
			x++;
			if(x == segments.length) x = 0;
			SplitFileFetcherSegment seg = segments[x];
			int blockNum = seg.allocateCrossDataBlock(segment, random);
			if(blockNum >= 0) {
				segment.addDataBlock(seg, blockNum);
				return;
			}
		}
		throw new IllegalStateException("Unable to allocate cross data block!");
	}

	private void allocateCrossCheckBlock(SplitFileFetcherCrossSegment segment, Random random) {
		int x = 0;
		for(int i=0;i<10;i++) {
			x = random.nextInt(segments.length);
			SplitFileFetcherSegment seg = segments[x];
			int blockNum = seg.allocateCrossCheckBlock(segment, random);
			if(blockNum >= 0) {
				segment.addDataBlock(seg, blockNum);
				return;
			}
		}
		for(int i=0;i<segments.length;i++) {
			x++;
			if(x == segments.length) x = 0;
			SplitFileFetcherSegment seg = segments[x];
			int blockNum = seg.allocateCrossCheckBlock(segment, random);
			if(blockNum >= 0) {
				segment.addDataBlock(seg, blockNum);
				return;
			}
		}
		throw new IllegalStateException("Unable to allocate cross data block!");
	}

	/** Return the final status of the fetch. Throws an exception, or returns an
	 * InputStream from which the fetched data may be read.
	 * @throws FetchException If the fetch failed for some reason.
	 */
	private InputStream finalStatus(final ObjectContainer container, final ClientContext context) throws FetchException {
		long length = 0;
		for(int i=0;i<segments.length;i++) {
			SplitFileFetcherSegment s = segments[i];
			if(persistent)
				container.activate(s, 1);
			if(!s.succeeded()) {
				throw new IllegalStateException("Not all finished");
			}
			s.throwError(container);
			// If still here, it succeeded
			long sz = s.decodedLength(container);
			length += sz;
			if(logMINOR)
				Logger.minor(this, "Segment "+i+" decoded length "+sz+" total length now "+length+" for "+s.dataBuckets.length+" blocks which should be "+(s.dataBuckets.length * NodeCHK.BLOCK_SIZE));
			// Healing is done by Segment
		}
		if(length > overrideLength) {
			if(length - overrideLength > CHKBlock.DATA_LENGTH)
				throw new FetchException(FetchException.INVALID_METADATA, "Splitfile is "+length+" but length is "+length);
			length = overrideLength;
		}
		final long finalLength = length;
		PipedInputStream is = new PipedInputStream();
		try {
<<<<<<< HEAD
			final PipedOutputStream os = new PipedOutputStream(is);
			final ClientGetState localGetState = this;
			new Thread() {
				public void run() {
					long bytesWritten = 0;
					try {
						for(int i=0;i<segments.length;i++) {
							SplitFileFetcherSegment s = segments[i];
							long max = (finalLength < 0 ? 0 : (finalLength - bytesWritten));
							bytesWritten += s.writeDecodedDataTo(os, max, container);
							s.fetcherHalfFinished(container);
						}
						os.close();
					} catch(IOException e) {
						Logger.error(this, "Failed to extract split file segments", e);
						cb.onFailure(new FetchException(FetchException.BUCKET_ERROR), localGetState, container, context);
					}
				}
			}.start();
=======
			if((returnBucket != null) && decompressors.isEmpty()) {
				output = returnBucket;
			} else
				output = context.getBucketFactory(parent.persistent()).makeBucket(finalLength);
			os = output.getOutputStream();
			for(int i=0;i<segments.length;i++) {
				SplitFileFetcherSegment s = segments[i];
				long max = (finalLength < 0 ? 0 : (finalLength - bytesWritten));
				bytesWritten += s.writeDecodedDataTo(os, max, container);
				if(crossCheckBlocks == 0)
					s.fetcherHalfFinished(container);
				// Else we need to wait for the cross-segment fetchers and innerRemoveFrom()
			}
>>>>>>> 4480d2f8
		} catch (IOException e) {
			throw new FetchException(FetchException.BUCKET_ERROR, e);
		}
		return is;
	}

	public void segmentFinished(SplitFileFetcherSegment segment, ObjectContainer container, ClientContext context) {
		if(persistent)
			container.activate(this, 1);
		if(logMINOR) Logger.minor(this, "Finished segment: "+segment);
		boolean finish = false;
		synchronized(this) {
			boolean allDone = true;
			for(int i=0;i<segments.length;i++) {
				if(persistent)
					container.activate(segments[i], 1);
				if(!segments[i].succeeded()) {
					if(logMINOR) Logger.minor(this, "Segment "+segments[i]+" is not finished");
					allDone = false;
				}
			}
			if(allDone) {
				if(allSegmentsFinished) {
					Logger.error(this, "Was already finished! (segmentFinished("+segment+ ')', new Exception("debug"));
				} else {
					allSegmentsFinished = true;
					finish = true;
				}
			} else {
				for(int i=0;i<segments.length;i++) {
					if(segments[i] == segment) continue;
					if(persistent)
						container.deactivate(segments[i], 1);
				}
			}
			notifyAll();
		}
		if(persistent) container.store(this);
		if(finish) finish(container, context);
	}

	private void finish(ObjectContainer container, ClientContext context) {
		if(persistent) {
			container.activate(cb, 1);
		}
		context.getChkFetchScheduler().removePendingKeys(this, true);
		boolean cbWasActive = true;
		InputStream data = null;
		try {
			synchronized(this) {
				if(otherFailure != null) {
					throw otherFailure;
				}
				if(finished) {
					Logger.error(this, "Was already finished");
					return;
				}
				finished = true;
			}
			context.jobRunner.setCommitThisTransaction();
			if(persistent)
				container.store(this);
			data = finalStatus(container, context);
			cb.onSuccess(data, clientMetadata, decompressors, this, container, context);
		}
		catch (FetchException e) {
			cb.onFailure(e, this, container, context);
		} finally {
			if(!cbWasActive) container.deactivate(cb, 1);
		}
	}

	public void schedule(ObjectContainer container, ClientContext context) throws KeyListenerConstructionException {
		if(persistent)
			container.activate(this, 1);
		if(logMINOR) Logger.minor(this, "Scheduling "+this);
		SendableGet[] getters = new SendableGet[segments.length];
		for(int i=0;i<segments.length;i++) {
			if(logMINOR)
				Logger.minor(this, "Scheduling segment "+i+" : "+segments[i]);
			if(persistent)
				container.activate(segments[i], 1);
			getters[i] = segments[i].schedule(container, context);
			if(persistent)
				container.deactivate(segments[i], 1);
		}
		BlockSet blocks = fetchContext.blocks;
		context.getChkFetchScheduler().register(this, getters, persistent, container, blocks, false);
	}

	public void cancel(ObjectContainer container, ClientContext context) {
		boolean persist = persistent;
		if(persist)
			container.activate(this, 1);
		for(int i=0;i<segments.length;i++) {
			if(logMINOR)
				Logger.minor(this, "Cancelling segment "+i);
			if(segments == null && persist && !container.ext().isActive(this)) {
				// FIXME is this normal? If so just reactivate.
				Logger.error(this, "Deactivated mid-cancel on "+this, new Exception("error"));
				container.activate(this, 1);
			}
			if(segments[i] == null) {
				synchronized(this) {
					if(finished) {
						// Not unusual, if some of the later segments are already finished when cancel() is called.
						if(logMINOR) Logger.minor(this, "Finished mid-cancel on "+this);
						return;
					}
				}
			}
			if(persist)
				container.activate(segments[i], 1);
			segments[i].cancel(container, context);
		}
	}

	public long getToken() {
		return token;
	}

	/**
	 * Make our SplitFileFetcherKeyListener. Returns the one we created in the
	 * constructor if possible, otherwise makes a new one. We must have already
	 * constructed one at some point, maybe before a restart.
	 * @throws FetchException
	 */
	public KeyListener makeKeyListener(ObjectContainer container, ClientContext context) throws KeyListenerConstructionException {
		synchronized(this) {
			if(finished) return null;
			if(tempListener != null) {
				// Recently constructed
				return tempListener;
			}
			File main;
			File alt;
			if(fetchContext == null) {
				Logger.error(this, "fetchContext deleted without splitfile being deleted!");
				return null;
			}
			if(persistent) {
				container.activate(mainBloomFile, 5);
				container.activate(altBloomFile, 5);
				main = new File(mainBloomFile.getPath());
				alt = new File(altBloomFile.getPath());
				container.deactivate(mainBloomFile, 1);
				container.deactivate(altBloomFile, 1);
			} else {
				main = null;
				alt = null;
			}
			try {
				if(logMINOR)
					Logger.minor(this, "Attempting to read Bloom filter for "+this+" main file="+main+" alt file="+alt);
				tempListener =
					new SplitFileFetcherKeyListener(this, keyCount, main, alt, mainBloomFilterSizeBytes, mainBloomK, localSalt, segments.length, perSegmentBloomFilterSizeBytes, perSegmentK, persistent, false);
			} catch (IOException e) {
				Logger.error(this, "Unable to read Bloom filter for "+this+" attempting to reconstruct...", e);
				main.delete();
				alt.delete();
				try {
					mainBloomFile = context.fg.makeRandomFile();
					altBloomFile = context.fg.makeRandomFile();
					if(persistent)
						container.store(this);
				} catch (IOException e1) {
					throw new KeyListenerConstructionException(new FetchException(FetchException.BUCKET_ERROR, "Unable to create Bloom filter files in reconstruction", e1));
				}

				try {
					tempListener =
						new SplitFileFetcherKeyListener(this, keyCount, mainBloomFile, altBloomFile, mainBloomFilterSizeBytes, mainBloomK, localSalt, segments.length, perSegmentBloomFilterSizeBytes, perSegmentK, persistent, true);
				} catch (IOException e1) {
					throw new KeyListenerConstructionException(new FetchException(FetchException.BUCKET_ERROR, "Unable to reconstruct Bloom filters: "+e1, e1));
				}
			}
			return tempListener;
		}
	}

	public synchronized boolean isCancelled(ObjectContainer container) {
		return finished;
	}

	public SplitFileFetcherSegment getSegment(int i) {
		return segments[i];
	}

	public void removeMyPendingKeys(SplitFileFetcherSegment segment, ObjectContainer container, ClientContext context) {
		keyCount = tempListener.killSegment(segment, container, context);
	}

	void setKeyCount(int keyCount2, ObjectContainer container) {
		this.keyCount = keyCount2;
		if(persistent)
			container.store(this);
	}

	public void onFailed(KeyListenerConstructionException e, ObjectContainer container, ClientContext context) {
		otherFailure = e.getFetchException();
		cancel(container, context);
	}

	private boolean toRemove = false;
	
	public void removeFrom(ObjectContainer container, ClientContext context) {
		synchronized(this) {
			toRemove = true;
		}
		if(crossCheckBlocks > 0) {
			boolean allGone = true;
			for(int i=0;i<crossSegments.length;i++) {
				if(crossSegments[i] != null) {
					boolean active = true;
					if(persistent) {
						active = container.ext().isActive(crossSegments[i]);
						if(!active) container.activate(crossSegments[i], 1);
					}
					crossSegments[i].preRemove(container, context);
					if(!crossSegments[i].isFinished()) {
						allGone = false;
						if(logMINOR) Logger.minor(this, "Waiting for "+crossSegments[i]+" in removeFrom()");
					}
					if(!active) container.deactivate(crossSegments[i], 1);
				}
			}
			if(!allGone) {
				container.store(this);
				return;
			}
		}
		innerRemoveFrom(container, context);
	}
	
	public void innerRemoveFrom(ObjectContainer container, ClientContext context) {
		if(logMINOR) Logger.minor(this, "removeFrom() on "+this, new Exception("debug"));
		if(!container.ext().isStored(this)) {
			Logger.error(this, "Already removed??? on "+this, new Exception("error"));
			return;
		}
		container.activate(blockFetchContext, 1);
		blockFetchContext.removeFrom(container);
		if(deleteFetchContext) {
			container.activate(fetchContext, 1);
			fetchContext.removeFrom(container);
		}
		container.activate(clientMetadata, 1);
		clientMetadata.removeFrom(container);
		container.activate(decompressors, 1);
		container.delete(decompressors);
		for(int i=0;i<segments.length;i++) {
			SplitFileFetcherSegment segment = segments[i];
			segments[i] = null;
			container.activate(segment, 1);
			segment.fetcherFinished(container, context);
		}
		if(crossCheckBlocks != 0) {
			for(int i=0;i<crossSegments.length;i++) {
				SplitFileFetcherCrossSegment segment = crossSegments[i];
				crossSegments[i] = null;
				container.activate(segment, 1);
				segment.removeFrom(container, context);
			}
		}
		container.activate(mainBloomFile, 5);
		container.activate(altBloomFile, 5);
		if(mainBloomFile != null && !mainBloomFile.delete() && mainBloomFile.exists())
			Logger.error(this, "Unable to delete main bloom file: "+mainBloomFile+" for "+this);
		else if(mainBloomFile == null)
			Logger.error(this, "mainBloomFile is null on "+this);
		else
			if(logMINOR) Logger.minor(this, "Deleted main bloom file "+mainBloomFile);
		if(altBloomFile != null && !altBloomFile.delete() && altBloomFile.exists())
			Logger.error(this, "Unable to delete alt bloom file: "+altBloomFile+" for "+this);
		else if(altBloomFile == null)
			Logger.error(this, "altBloomFile is null on "+this);
		else
			if(logMINOR) Logger.minor(this, "Deleted alt bloom file "+altBloomFile);
		container.delete(mainBloomFile);
		container.delete(altBloomFile);
		container.delete(this);
	}

	public boolean objectCanUpdate(ObjectContainer container) {
		if(hashCode == 0) {
			Logger.error(this, "Trying to update with hash 0 => already deleted! active="+container.ext().isActive(this)+" stored="+container.ext().isStored(this), new Exception("error"));
			return false;
		}
		return true;
	}

	public boolean objectCanNew(ObjectContainer container) {
		if(hashCode == 0) {
			Logger.error(this, "Trying to write with hash 0 => already deleted! active="+container.ext().isActive(this)+" stored="+container.ext().isStored(this), new Exception("error"));
			return false;
		}
		return true;
	}

	public boolean onFinishedCrossSegment(ObjectContainer container, ClientContext context, SplitFileFetcherCrossSegment seg) {
		boolean allGone = true;
		for(int i=0;i<crossSegments.length;i++) {
			if(crossSegments[i] != null) {
				boolean active = true;
				if(persistent) {
					active = container.ext().isActive(crossSegments[i]);
					if(!active) container.activate(crossSegments[i], 1);
				}
				if(!crossSegments[i].isFinished()) {
					allGone = false;
					if(logMINOR) Logger.minor(this, "Waiting for "+crossSegments[i]);
				}
				if(!active) container.deactivate(crossSegments[i], 1);
				if(!allGone) break;
			}
		}
		if(!toRemove) return false;
		if(allGone) {
			innerRemoveFrom(container, context);
			return true;
		} else if(persistent)
			container.store(this);
		return false;
	}


}<|MERGE_RESOLUTION|>--- conflicted
+++ resolved
@@ -575,7 +575,6 @@
 		final long finalLength = length;
 		PipedInputStream is = new PipedInputStream();
 		try {
-<<<<<<< HEAD
 			final PipedOutputStream os = new PipedOutputStream(is);
 			final ClientGetState localGetState = this;
 			new Thread() {
@@ -586,7 +585,8 @@
 							SplitFileFetcherSegment s = segments[i];
 							long max = (finalLength < 0 ? 0 : (finalLength - bytesWritten));
 							bytesWritten += s.writeDecodedDataTo(os, max, container);
-							s.fetcherHalfFinished(container);
+							if(crossCheckBlocks == 0) s.fetcherHalfFinished(container);
+							// Else we need to wait for the cross-segment fetchers and innerRemoveFrom()
 						}
 						os.close();
 					} catch(IOException e) {
@@ -595,21 +595,6 @@
 					}
 				}
 			}.start();
-=======
-			if((returnBucket != null) && decompressors.isEmpty()) {
-				output = returnBucket;
-			} else
-				output = context.getBucketFactory(parent.persistent()).makeBucket(finalLength);
-			os = output.getOutputStream();
-			for(int i=0;i<segments.length;i++) {
-				SplitFileFetcherSegment s = segments[i];
-				long max = (finalLength < 0 ? 0 : (finalLength - bytesWritten));
-				bytesWritten += s.writeDecodedDataTo(os, max, container);
-				if(crossCheckBlocks == 0)
-					s.fetcherHalfFinished(container);
-				// Else we need to wait for the cross-segment fetchers and innerRemoveFrom()
-			}
->>>>>>> 4480d2f8
 		} catch (IOException e) {
 			throw new FetchException(FetchException.BUCKET_ERROR, e);
 		}
