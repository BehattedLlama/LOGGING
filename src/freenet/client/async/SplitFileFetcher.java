--- conflicted
+++ resolved
@@ -20,13 +20,10 @@
 import freenet.client.ClientMetadata;
 import freenet.client.FetchContext;
 import freenet.client.FetchException;
-<<<<<<< HEAD
 import freenet.client.HighLevelSimpleClientImpl;
 import freenet.client.InsertContext;
-=======
 import freenet.client.FetchResult;
 import freenet.client.InsertContext.CompatibilityMode;
->>>>>>> f2f499da
 import freenet.client.Metadata;
 import freenet.client.MetadataParseException;
 import freenet.keys.CHKBlock;
@@ -567,11 +564,7 @@
 			long sz = s.decodedLength(container);
 			length += sz;
 			if(logMINOR)
-<<<<<<< HEAD
 				Logger.minor(this, "Segment "+i+" decoded length "+sz+" total length now "+length+" for "+s.dataBuckets.length+" blocks which should be "+(s.dataBuckets.length * NodeCHK.BLOCK_SIZE));
-=======
-				Logger.minor(this, "Segment "+i+" decoded length "+sz+" total length now "+finalLength+" for "+s.dataBuckets.length+" blocks which should be "+(s.dataBuckets.length * NodeCHK.BLOCK_SIZE)+" for "+this);
->>>>>>> f2f499da
 			// Healing is done by Segment
 		}
 		if(length > overrideLength) {
