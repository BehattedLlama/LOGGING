/* This code is part of Freenet. It is distributed under the GNU General
 * Public License, version 2 (or at your option any later version). See
 * http://www.gnu.org/ for further details of the GPL. */
package freenet.client.async;

import java.io.File;
import java.io.IOException;
import java.io.OutputStream;
import java.util.ArrayList;
import java.util.List;

import com.db4o.ObjectContainer;

import freenet.client.ArchiveContext;
import freenet.client.ClientMetadata;
import freenet.client.FetchContext;
import freenet.client.FetchException;
import freenet.client.FetchResult;
import freenet.client.HighLevelSimpleClientImpl;
import freenet.client.Metadata;
import freenet.client.MetadataParseException;
import freenet.keys.CHKBlock;
import freenet.keys.ClientCHK;
import freenet.keys.NodeCHK;
import freenet.node.SendableGet;
import freenet.support.BloomFilter;
import freenet.support.Fields;
import freenet.support.LogThresholdCallback;
import freenet.support.Logger;
import freenet.support.OOMHandler;
import freenet.support.api.Bucket;
import freenet.support.compress.CompressionOutputSizeException;
import freenet.support.compress.Compressor;

/**
 * Fetch a splitfile, decompress it if need be, and return it to the GetCompletionCallback.
 * Most of the work is done by the segments, and we do not need a thread.
 */
public class SplitFileFetcher implements ClientGetState, HasKeyListener {

	private static volatile boolean logMINOR;

	static {
		Logger.registerLogThresholdCallback(new LogThresholdCallback() {

			@Override
			public void shouldUpdate() {
				logMINOR = Logger.shouldLog(Logger.MINOR, this);
			}
		});
	}

	final FetchContext fetchContext;
	final FetchContext blockFetchContext;
	final boolean deleteFetchContext;
	final ArchiveContext archiveContext;
	final List<? extends Compressor> decompressors;
	final ClientMetadata clientMetadata;
	final ClientRequester parent;
	final GetCompletionCallback cb;
	final int recursionLevel;
	/** The splitfile type. See the SPLITFILE_ constants on Metadata. */
	final short splitfileType;
	/** The segment length. -1 means not segmented and must get everything to decode. */
	final int blocksPerSegment;
	/** The segment length in check blocks. */
	final int checkBlocksPerSegment;
	/** Total number of segments */
	final int segmentCount;
	/** The detailed information on each segment */
	final SplitFileFetcherSegment[] segments;
	/** Maximum temporary length */
	final long maxTempLength;
	/** Have all segments finished? Access synchronized. */
	private boolean allSegmentsFinished;
	/** Override length. If this is positive, truncate the splitfile to this length. */
	private final long overrideLength;
	/** Preferred bucket to return data in */
	private final Bucket returnBucket;
	private boolean finished;
	private long token;
	final boolean persistent;
	private FetchException otherFailure;

	// A persistent hashCode is helpful in debugging, and also means we can put
	// these objects into sets etc when we need to.

	private final int hashCode;

	@Override
	public int hashCode() {
		return hashCode;
	}

	// Bloom filter stuff
	/** The main bloom filter, which includes every key in the segment, is stored
	 * in this file. It is a counting filter and is updated when a key is found. */
	File mainBloomFile;
	/** The per-segment bloom filters are kept in this (slightly larger) file,
	 * appended one after the next. */
	File altBloomFile;
	/** Size of the main Bloom filter in bytes. */
	final int mainBloomFilterSizeBytes;
	/** Default mainBloomElementsPerKey. False positives is approx
	 * 0.6185^[this number], so 19 gives us 0.01% false positives, which should
	 * be acceptable even if there are thousands of splitfiles on the queue. */
	static final int DEFAULT_MAIN_BLOOM_ELEMENTS_PER_KEY = 19;
	/** Number of hashes for the main filter. */
	final int mainBloomK;
	/** What proportion of false positives is acceptable for the per-segment
	 * Bloom filters? This is divided by the number of segments, so it is (roughly)
	 * an overall probability of any false positive given that we reach the
	 * per-segment filters. IMHO 1 in 100 is adequate. */
	static final double ACCEPTABLE_BLOOM_FALSE_POSITIVES_ALL_SEGMENTS = 0.01;
	/** Size of per-segment bloom filter in bytes. This is calculated from the
	 * above constant and the number of segments, and rounded up. */
	final int perSegmentBloomFilterSizeBytes;
	/** Number of hashes for the per-segment bloom filters. */
	final int perSegmentK;
	private int keyCount;
	/** Salt used in the secondary Bloom filters if the primary matches.
	 * The primary Bloom filters use the already-salted saltedKey. */
	private final byte[] localSalt;
	/** Reference set on the first call to makeKeyListener().
	 * NOTE: db4o DOES NOT clear transient variables on deactivation.
	 * So as long as this is paged in (i.e. there is a reference to it, i.e. the
	 * KeyListener), it will remain valid, once it is set by the first call
	 * during resuming. */
	private transient SplitFileFetcherKeyListener tempListener;

	public SplitFileFetcher(Metadata metadata, GetCompletionCallback rcb, ClientRequester parent2,
			FetchContext newCtx, boolean deleteFetchContext, List<? extends Compressor> decompressors2, ClientMetadata clientMetadata,
			ArchiveContext actx, int recursionLevel, Bucket returnBucket, long token2, ObjectContainer container, ClientContext context) throws FetchException, MetadataParseException {
		this.persistent = parent2.persistent();
		this.deleteFetchContext = deleteFetchContext;
		if(logMINOR)
			Logger.minor(this, "Persistence = "+persistent+" from "+parent2, new Exception("debug"));
		int hash = super.hashCode();
		if(hash == 0) hash = 1;
		this.hashCode = hash;
		this.finished = false;
		this.returnBucket = returnBucket;
		this.fetchContext = newCtx;
		if(newCtx == null)
			throw new NullPointerException();
		this.archiveContext = actx;
		this.decompressors = persistent ? new ArrayList<Compressor>(decompressors2) : decompressors2;
		if(decompressors.size() > 1) {
			Logger.error(this, "Multiple decompressors: "+decompressors.size()+" - this is almost certainly a bug", new Exception("debug"));
		}
		this.clientMetadata = clientMetadata == null ? new ClientMetadata() : clientMetadata.clone(); // copy it as in SingleFileFetcher
		this.cb = rcb;
		this.recursionLevel = recursionLevel + 1;
		this.parent = parent2;
		localSalt = new byte[32];
		context.random.nextBytes(localSalt);
		if(parent2.isCancelled())
			throw new FetchException(FetchException.CANCELLED);
		overrideLength = metadata.dataLength();
		this.splitfileType = metadata.getSplitfileType();
		ClientCHK[] splitfileDataBlocks = metadata.getSplitfileDataKeys();
		ClientCHK[] splitfileCheckBlocks = metadata.getSplitfileCheckKeys();
		if(persistent) {
			// Clear them here so they don't get deleted and we don't need to clone them.
			metadata.clearSplitfileKeys();
			container.store(metadata);
		}
		for(int i=0;i<splitfileDataBlocks.length;i++)
			if(splitfileDataBlocks[i] == null) throw new MetadataParseException("Null: data block "+i+" of "+splitfileDataBlocks.length);
		for(int i=0;i<splitfileCheckBlocks.length;i++)
			if(splitfileCheckBlocks[i] == null) throw new MetadataParseException("Null: check block "+i+" of "+splitfileCheckBlocks.length);
		long finalLength = 1L * splitfileDataBlocks.length * CHKBlock.DATA_LENGTH;
		if(finalLength > overrideLength) {
			if(finalLength - overrideLength > CHKBlock.DATA_LENGTH)
				throw new FetchException(FetchException.INVALID_METADATA, "Splitfile is "+finalLength+" but length is "+finalLength);
			finalLength = overrideLength;
		}
		long eventualLength = Math.max(overrideLength, metadata.uncompressedDataLength());
		boolean wasActive = true;
		if(persistent) {
			wasActive = container.ext().isActive(cb);
			if(!wasActive)
				container.activate(cb, 1);
		}
		cb.onExpectedSize(eventualLength, container, context);
		String mimeType = metadata.getMIMEType();
		if(mimeType != null)
			cb.onExpectedMIME(mimeType, container, context);
		if(metadata.uncompressedDataLength() > 0)
			cb.onFinalizedMetadata(container);
		if(!wasActive)
			container.deactivate(cb, 1);
		if(eventualLength > 0 && newCtx.maxOutputLength > 0 && eventualLength > newCtx.maxOutputLength)
			throw new FetchException(FetchException.TOO_BIG, eventualLength, true, clientMetadata.getMIMEType());

		this.token = token2;

		if(splitfileType == Metadata.SPLITFILE_NONREDUNDANT) {
			// Don't need to do much - just fetch everything and piece it together.
			blocksPerSegment = -1;
			checkBlocksPerSegment = -1;
			segmentCount = 1;
			if(splitfileCheckBlocks.length > 0) {
				Logger.error(this, "Splitfile type is SPLITFILE_NONREDUNDANT yet "+splitfileCheckBlocks.length+" check blocks found!! : "+this);
				throw new FetchException(FetchException.INVALID_METADATA, "Splitfile type is non-redundant yet have "+splitfileCheckBlocks.length+" check blocks");
			}
		} else if(splitfileType == Metadata.SPLITFILE_ONION_STANDARD) {
			byte[] params = metadata.splitfileParams();
			if((params == null) || (params.length < 8))
				throw new MetadataParseException("No splitfile params");
			blocksPerSegment = Fields.bytesToInt(params, 0);
			int checkBlocks = Fields.bytesToInt(params, 4);

			// FIXME remove this eventually. Will break compat with a few files inserted between 1135 and 1136.
			// Work around a bug around build 1135.
			// We were splitting as (128,255), but we were then setting the checkBlocksPerSegment to 64.
			// Detect this.
			if(checkBlocks == 64 && blocksPerSegment == 128 &&
					splitfileCheckBlocks.length == splitfileDataBlocks.length - (splitfileDataBlocks.length / 128)) {
				Logger.normal(this, "Activating 1135 wrong check blocks per segment workaround for "+this);
				checkBlocks = 127;
			}
			checkBlocksPerSegment = checkBlocks;

			if((blocksPerSegment > fetchContext.maxDataBlocksPerSegment)
					|| (checkBlocksPerSegment > fetchContext.maxCheckBlocksPerSegment))
				throw new FetchException(FetchException.TOO_MANY_BLOCKS_PER_SEGMENT, "Too many blocks per segment: "+blocksPerSegment+" data, "+checkBlocksPerSegment+" check");
			segmentCount = (splitfileDataBlocks.length / blocksPerSegment) +
				(splitfileDataBlocks.length % blocksPerSegment == 0 ? 0 : 1);
<<<<<<< HEAD
			if(segmentCount > 1 && ((blocksPerSegment != HighLevelSimpleClientImpl.SPLITFILE_BLOCKS_PER_SEGMENT) || (checkBlocksPerSegment != HighLevelSimpleClientImpl.SPLITFILE_CHECK_BLOCKS_PER_SEGMENT))) {
=======
			if(segmentCount > 1 && ((blocksPerSegment != 128 /* old limit */) || (checkBlocksPerSegment != HighLevelSimpleClientImpl.SPLITFILE_CHECK_BLOCKS_PER_SEGMENT))) {
>>>>>>> d81da01b
				System.out.println("Decoding unusual splitfile: Total data blocks "+splitfileDataBlocks.length+" total check blocks "+splitfileCheckBlocks.length+" data blocks per segment "+blocksPerSegment+" check blocks per segment "+checkBlocksPerSegment+" segments "+segmentCount);
			}
				
			// Onion, 128/192.
			// Will be segmented.
		} else throw new MetadataParseException("Unknown splitfile format: "+splitfileType);
		this.maxTempLength = fetchContext.maxTempLength;
		if(logMINOR)
			Logger.minor(this, "Algorithm: "+splitfileType+", blocks per segment: "+blocksPerSegment+
					", check blocks per segment: "+checkBlocksPerSegment+", segments: "+segmentCount+
					", data blocks: "+splitfileDataBlocks.length+", check blocks: "+splitfileCheckBlocks.length);
		segments = new SplitFileFetcherSegment[segmentCount]; // initially null on all entries

		// Setup bloom parameters.
		if(persistent) {
			// FIXME: Should this be encrypted? It's protected to some degree by the salt...
			// Since it isn't encrypted, it's likely to be very sparse; we should name
			// it appropriately...
			try {
				mainBloomFile = context.persistentFG.makeRandomFile();
				altBloomFile = context.persistentFG.makeRandomFile();
			} catch (IOException e) {
				throw new FetchException(FetchException.BUCKET_ERROR, "Unable to create Bloom filter files", e);
			}
		} else {
			// Not persistent, keep purely in RAM.
			mainBloomFile = null;
			altBloomFile = null;
		}
		int mainElementsPerKey = DEFAULT_MAIN_BLOOM_ELEMENTS_PER_KEY;
		int origSize = splitfileDataBlocks.length + splitfileCheckBlocks.length;
		mainBloomK = (int) (mainElementsPerKey * 0.7);
		long elementsLong = origSize * mainElementsPerKey;
		// REDFLAG: SIZE LIMIT: 3.36TB limit!
		if(elementsLong > Integer.MAX_VALUE)
			throw new FetchException(FetchException.TOO_BIG, "Cannot fetch splitfiles with more than "+(Integer.MAX_VALUE/mainElementsPerKey)+" keys! (approx 3.3TB)");
		int mainSizeBits = (int)elementsLong; // counting filter
		if((mainSizeBits & 7) != 0)
			mainSizeBits += (8 - (mainSizeBits & 7));
		mainBloomFilterSizeBytes = mainSizeBits / 8 * 2; // counting filter
		double acceptableFalsePositives = ACCEPTABLE_BLOOM_FALSE_POSITIVES_ALL_SEGMENTS / segments.length;
		int perSegmentBitsPerKey = (int) Math.ceil(Math.log(acceptableFalsePositives) / Math.log(0.6185));
		int segBlocks = blocksPerSegment + checkBlocksPerSegment;
		if(segBlocks > origSize)
			segBlocks = origSize;
		int perSegmentSize = perSegmentBitsPerKey * segBlocks;
		if((perSegmentSize & 7) != 0)
			perSegmentSize += (8 - (perSegmentSize & 7));
		perSegmentBloomFilterSizeBytes = perSegmentSize / 8;
		perSegmentK = BloomFilter.optimialK(perSegmentSize, segBlocks);
		keyCount = origSize;
		// Now create it.
		if(logMINOR)
			Logger.minor(this, "Creating block filter for "+this+": keys="+(splitfileDataBlocks.length+splitfileCheckBlocks.length)+" main bloom size "+mainBloomFilterSizeBytes+" bytes, K="+mainBloomK+", filename="+mainBloomFile+" alt bloom filter: filename="+altBloomFile+" segments: "+segments.length+" each is "+perSegmentBloomFilterSizeBytes+" bytes k="+perSegmentK);
		try {
			tempListener = new SplitFileFetcherKeyListener(this, keyCount, mainBloomFile, altBloomFile, mainBloomFilterSizeBytes, mainBloomK, localSalt, segments.length, perSegmentBloomFilterSizeBytes, perSegmentK, persistent, true);
		} catch (IOException e) {
			throw new FetchException(FetchException.BUCKET_ERROR, "Unable to write Bloom filters for splitfile");
		}

		if(persistent)
			container.store(this);

		blockFetchContext = new FetchContext(fetchContext, FetchContext.SPLITFILE_DEFAULT_BLOCK_MASK, true, null);
		if(segmentCount == 1) {
			// splitfile* will be overwritten, this is bad
			// so copy them
			ClientCHK[] newSplitfileDataBlocks = new ClientCHK[splitfileDataBlocks.length];
			ClientCHK[] newSplitfileCheckBlocks = new ClientCHK[splitfileCheckBlocks.length];
			System.arraycopy(splitfileDataBlocks, 0, newSplitfileDataBlocks, 0, splitfileDataBlocks.length);
			if(splitfileCheckBlocks.length > 0)
				System.arraycopy(splitfileCheckBlocks, 0, newSplitfileCheckBlocks, 0, splitfileCheckBlocks.length);
			segments[0] = new SplitFileFetcherSegment(splitfileType, newSplitfileDataBlocks, newSplitfileCheckBlocks,
					this, archiveContext, blockFetchContext, maxTempLength, recursionLevel, parent, 0, true);
			for(int i=0;i<newSplitfileDataBlocks.length;i++) {
				if(logMINOR) Logger.minor(this, "Added data block "+i+" : "+newSplitfileDataBlocks[i].getNodeKey(false));
				tempListener.addKey(newSplitfileDataBlocks[i].getNodeKey(true), 0, context);
			}
			for(int i=0;i<newSplitfileCheckBlocks.length;i++) {
				if(logMINOR) Logger.minor(this, "Added check block "+i+" : "+newSplitfileCheckBlocks[i].getNodeKey(false));
				tempListener.addKey(newSplitfileCheckBlocks[i].getNodeKey(true), 0, context);
			}
			if(persistent) {
				container.store(segments[0]);
				segments[0].deactivateKeys(container);
				container.deactivate(segments[0], 1);
			}
		} else {
			int dataBlocksPtr = 0;
			int checkBlocksPtr = 0;
			for(int i=0;i<segments.length;i++) {
				// Create a segment. Give it its keys.
				int copyDataBlocks = Math.min(splitfileDataBlocks.length - dataBlocksPtr, blocksPerSegment);
				int copyCheckBlocks = Math.min(splitfileCheckBlocks.length - checkBlocksPtr, checkBlocksPerSegment);
				ClientCHK[] dataBlocks = new ClientCHK[copyDataBlocks];
				ClientCHK[] checkBlocks = new ClientCHK[copyCheckBlocks];
				if(copyDataBlocks > 0)
					System.arraycopy(splitfileDataBlocks, dataBlocksPtr, dataBlocks, 0, copyDataBlocks);
				if(copyCheckBlocks > 0)
					System.arraycopy(splitfileCheckBlocks, checkBlocksPtr, checkBlocks, 0, copyCheckBlocks);
				segments[i] = new SplitFileFetcherSegment(splitfileType, dataBlocks, checkBlocks, this, archiveContext,
						blockFetchContext, maxTempLength, recursionLevel+1, parent, i, i == segments.length-1);
				for(int j=0;j<dataBlocks.length;j++)
					tempListener.addKey(dataBlocks[j].getNodeKey(true), i, context);
				for(int j=0;j<checkBlocks.length;j++)
					tempListener.addKey(checkBlocks[j].getNodeKey(true), i, context);
				if(persistent) {
					container.store(segments[i]);
					segments[i].deactivateKeys(container);
					container.deactivate(segments[i], 1);
					for(int x=dataBlocksPtr;x<dataBlocksPtr+copyDataBlocks;x++)
						splitfileDataBlocks[x] = null;
					for(int x=checkBlocksPtr;x<checkBlocksPtr+copyCheckBlocks;x++)
						splitfileCheckBlocks[x] = null;
				}
				dataBlocksPtr += copyDataBlocks;
				checkBlocksPtr += copyCheckBlocks;
			}
			if(dataBlocksPtr != splitfileDataBlocks.length)
				throw new FetchException(FetchException.INVALID_METADATA, "Unable to allocate all data blocks to segments - buggy or malicious inserter");
			if(checkBlocksPtr != splitfileCheckBlocks.length)
				throw new FetchException(FetchException.INVALID_METADATA, "Unable to allocate all check blocks to segments - buggy or malicious inserter");
		}
		parent.addMustSucceedBlocks(splitfileDataBlocks.length, container);
		parent.addBlocks(splitfileCheckBlocks.length, container);
		parent.notifyClients(container, context);

		try {
			tempListener.writeFilters();
		} catch (IOException e) {
			throw new FetchException(FetchException.BUCKET_ERROR, "Unable to write Bloom filters for splitfile");
		}
	}

	/** Return the final status of the fetch. Throws an exception, or returns a
	 * Bucket containing the fetched data.
	 * @throws FetchException If the fetch failed for some reason.
	 */
	private Bucket finalStatus(ObjectContainer container, ClientContext context) throws FetchException {
		long finalLength = 0;
		for(int i=0;i<segments.length;i++) {
			SplitFileFetcherSegment s = segments[i];
			if(persistent)
				container.activate(s, 1);
			if(!s.succeeded()) {
				throw new IllegalStateException("Not all finished");
			}
			s.throwError(container);
			// If still here, it succeeded
			long sz = s.decodedLength(container);
			finalLength += sz;
			if(logMINOR)
				Logger.minor(this, "Segment "+i+" decoded length "+sz+" total length now "+finalLength+" for "+s.dataBuckets.length+" blocks which should be "+(s.dataBuckets.length * NodeCHK.BLOCK_SIZE));
			// Healing is done by Segment
		}
		if(finalLength > overrideLength) {
			if(finalLength - overrideLength > CHKBlock.DATA_LENGTH)
				throw new FetchException(FetchException.INVALID_METADATA, "Splitfile is "+finalLength+" but length is "+finalLength);
			finalLength = overrideLength;
		}

		long bytesWritten = 0;
		OutputStream os = null;
		Bucket output;
		if(persistent) {
			container.activate(decompressors, 5);
			if(returnBucket != null)
				container.activate(returnBucket, 5);
		}
		try {
			if((returnBucket != null) && decompressors.isEmpty()) {
				output = returnBucket;
			} else
				output = context.getBucketFactory(parent.persistent()).makeBucket(finalLength);
			os = output.getOutputStream();
			for(int i=0;i<segments.length;i++) {
				SplitFileFetcherSegment s = segments[i];
				long max = (finalLength < 0 ? 0 : (finalLength - bytesWritten));
				bytesWritten += s.writeDecodedDataTo(os, max);
				s.freeDecodedData(container);
			}
		} catch (IOException e) {
			throw new FetchException(FetchException.BUCKET_ERROR, e);
		} finally {
			if(os != null) {
				try {
					os.close();
				} catch (IOException e) {
					// If it fails to close it may return corrupt data.
					throw new FetchException(FetchException.BUCKET_ERROR, e);
				}
			}
		}
		if(finalLength != output.size()) {
			Logger.error(this, "Final length is supposed to be "+finalLength+" but only written "+output.size());
		}
		return output;
	}

	public void segmentFinished(SplitFileFetcherSegment segment, ObjectContainer container, ClientContext context) {
		if(persistent)
			container.activate(this, 1);
		if(logMINOR) Logger.minor(this, "Finished segment: "+segment);
		boolean finish = false;
		synchronized(this) {
			boolean allDone = true;
			for(int i=0;i<segments.length;i++) {
				if(persistent)
					container.activate(segments[i], 1);
				if(!segments[i].succeeded()) {
					if(logMINOR) Logger.minor(this, "Segment "+segments[i]+" is not finished");
					allDone = false;
				}
			}
			if(allDone) {
				if(allSegmentsFinished) {
					Logger.error(this, "Was already finished! (segmentFinished("+segment+ ')', new Exception("debug"));
				} else {
					allSegmentsFinished = true;
					finish = true;
				}
			} else {
				for(int i=0;i<segments.length;i++) {
					if(segments[i] == segment) continue;
					if(persistent)
						container.deactivate(segments[i], 1);
				}
			}
			notifyAll();
		}
		if(persistent) container.store(this);
		if(finish) finish(container, context);
	}

	private void finish(ObjectContainer container, ClientContext context) {
		if(persistent) {
			container.activate(cb, 1);
		}
		context.getChkFetchScheduler().removePendingKeys(this, true);
		boolean cbWasActive = true;
		try {
			synchronized(this) {
				if(otherFailure != null) {
					throw otherFailure;
				}
				if(finished) {
					Logger.error(this, "Was already finished");
					return;
				}
				finished = true;
			}
			context.jobRunner.setCommitThisTransaction();
			if(persistent)
				container.store(this);
			Bucket data = finalStatus(container, context);
			// Decompress
			if(persistent) {
				container.activate(decompressors, 5);
				container.activate(returnBucket, 5);
				cbWasActive = container.ext().isActive(cb);
				if(!cbWasActive)
					container.activate(cb, 1);
				container.activate(fetchContext, 1);
				if(fetchContext == null) {
					Logger.error(this, "Fetch context is null");
					if(!container.ext().isActive(fetchContext)) {
						Logger.error(this, "Fetch context is null and splitfile is not activated", new Exception("error"));
						container.activate(this, 1);
						container.activate(decompressors, 5);
						container.activate(returnBucket, 5);
						container.activate(fetchContext, 1);
					} else {
						Logger.error(this, "Fetch context is null and splitfile IS activated", new Exception("error"));
					}
				}
				container.activate(fetchContext, 1);
			}
			int count = 0;
			while(!decompressors.isEmpty()) {
				Compressor c = decompressors.remove(decompressors.size()-1);
				if(logMINOR)
					Logger.minor(this, "Decompressing with "+c);
				long maxLen = Math.max(fetchContext.maxTempLength, fetchContext.maxOutputLength);
				Bucket orig = data;
				try {
					Bucket out = returnBucket;
					if(!decompressors.isEmpty()) out = null;
					data = c.decompress(data, context.getBucketFactory(parent.persistent()), maxLen, maxLen * 4, out);
				} catch (IOException e) {
					if(e.getMessage().equals("Not in GZIP format") && count == 1) {
						Logger.error(this, "Attempting to decompress twice, failed, returning first round data: "+this);
						break;
					}
					cb.onFailure(new FetchException(FetchException.BUCKET_ERROR, e), this, container, context);
					return;
				} catch (CompressionOutputSizeException e) {
					if(logMINOR)
						Logger.minor(this, "Too big: maxSize = "+fetchContext.maxOutputLength+" maxTempSize = "+fetchContext.maxTempLength);
					cb.onFailure(new FetchException(FetchException.TOO_BIG, e.estimatedSize, false /* FIXME */, clientMetadata.getMIMEType()), this, container, context);
					return;
				} finally {
					if(orig != data) {
						orig.free();
						if(persistent) orig.removeFrom(container);
					}
				}
				count++;
			}
			cb.onSuccess(new FetchResult(clientMetadata, data), this, container, context);
		} catch (FetchException e) {
			cb.onFailure(e, this, container, context);
		} catch (OutOfMemoryError e) {
			OOMHandler.handleOOM(e);
			System.err.println("Failing above attempted fetch...");
			cb.onFailure(new FetchException(FetchException.INTERNAL_ERROR, e), this, container, context);
		} catch (Throwable t) {
			Logger.error(this, "Caught "+t, t);
			cb.onFailure(new FetchException(FetchException.INTERNAL_ERROR, t), this, container, context);
		}
		if(!cbWasActive)
			container.deactivate(cb, 1);
	}

	public void schedule(ObjectContainer container, ClientContext context) throws KeyListenerConstructionException {
		if(persistent)
			container.activate(this, 1);
		if(logMINOR) Logger.minor(this, "Scheduling "+this);
		SendableGet[] getters = new SendableGet[segments.length];
		for(int i=0;i<segments.length;i++) {
			if(logMINOR)
				Logger.minor(this, "Scheduling segment "+i+" : "+segments[i]);
			if(persistent)
				container.activate(segments[i], 1);
			getters[i] = segments[i].schedule(container, context);
			if(persistent)
				container.deactivate(segments[i], 1);
		}
		BlockSet blocks = fetchContext.blocks;
		context.getChkFetchScheduler().register(this, getters, persistent, container, blocks, false);
	}

	public void cancel(ObjectContainer container, ClientContext context) {
		boolean persist = persistent;
		if(persist)
			container.activate(this, 1);
		for(int i=0;i<segments.length;i++) {
			if(logMINOR)
				Logger.minor(this, "Cancelling segment "+i);
			if(segments == null && persist && !container.ext().isActive(this)) {
				// FIXME is this normal? If so just reactivate.
				Logger.error(this, "Deactivated mid-cancel on "+this, new Exception("error"));
				container.activate(this, 1);
			}
			if(segments[i] == null) {
				synchronized(this) {
					if(finished) {
						// Not unusual, if some of the later segments are already finished when cancel() is called.
						if(logMINOR) Logger.minor(this, "Finished mid-cancel on "+this);
						return;
					}
				}
			}
			if(persist)
				container.activate(segments[i], 1);
			segments[i].cancel(container, context);
		}
	}

	public long getToken() {
		return token;
	}

	/**
	 * Make our SplitFileFetcherKeyListener. Returns the one we created in the
	 * constructor if possible, otherwise makes a new one. We must have already
	 * constructed one at some point, maybe before a restart.
	 * @throws FetchException
	 */
	public KeyListener makeKeyListener(ObjectContainer container, ClientContext context) throws KeyListenerConstructionException {
		synchronized(this) {
			if(finished) return null;
			if(tempListener != null) {
				// Recently constructed
				return tempListener;
			}
			File main;
			File alt;
			if(fetchContext == null) {
				Logger.error(this, "fetchContext deleted without splitfile being deleted!");
				return null;
			}
			if(persistent) {
				container.activate(mainBloomFile, 5);
				container.activate(altBloomFile, 5);
				main = new File(mainBloomFile.getPath());
				alt = new File(altBloomFile.getPath());
				container.deactivate(mainBloomFile, 1);
				container.deactivate(altBloomFile, 1);
			} else {
				main = null;
				alt = null;
			}
			try {
				if(logMINOR)
					Logger.minor(this, "Attempting to read Bloom filter for "+this+" main file="+main+" alt file="+alt);
				tempListener =
					new SplitFileFetcherKeyListener(this, keyCount, main, alt, mainBloomFilterSizeBytes, mainBloomK, localSalt, segments.length, perSegmentBloomFilterSizeBytes, perSegmentK, persistent, false);
			} catch (IOException e) {
				Logger.error(this, "Unable to read Bloom filter for "+this+" attempting to reconstruct...", e);
				main.delete();
				alt.delete();
				try {
					mainBloomFile = context.fg.makeRandomFile();
					altBloomFile = context.fg.makeRandomFile();
					if(persistent)
						container.store(this);
				} catch (IOException e1) {
					throw new KeyListenerConstructionException(new FetchException(FetchException.BUCKET_ERROR, "Unable to create Bloom filter files in reconstruction", e1));
				}

				try {
					tempListener =
						new SplitFileFetcherKeyListener(this, keyCount, mainBloomFile, altBloomFile, mainBloomFilterSizeBytes, mainBloomK, localSalt, segments.length, perSegmentBloomFilterSizeBytes, perSegmentK, persistent, true);
				} catch (IOException e1) {
					throw new KeyListenerConstructionException(new FetchException(FetchException.BUCKET_ERROR, "Unable to reconstruct Bloom filters: "+e1, e1));
				}
			}
			return tempListener;
		}
	}

	public synchronized boolean isCancelled(ObjectContainer container) {
		return finished;
	}

	public SplitFileFetcherSegment getSegment(int i) {
		return segments[i];
	}

	public void removeMyPendingKeys(SplitFileFetcherSegment segment, ObjectContainer container, ClientContext context) {
		keyCount = tempListener.killSegment(segment, container, context);
	}

	void setKeyCount(int keyCount2, ObjectContainer container) {
		this.keyCount = keyCount2;
		if(persistent)
			container.store(this);
	}

	public void onFailed(KeyListenerConstructionException e, ObjectContainer container, ClientContext context) {
		otherFailure = e.getFetchException();
		cancel(container, context);
	}

	public void removeFrom(ObjectContainer container, ClientContext context) {
		if(logMINOR) Logger.minor(this, "removeFrom() on "+this, new Exception("debug"));
		if(!container.ext().isStored(this)) {
			Logger.error(this, "Already removed??? on "+this, new Exception("error"));
			return;
		}
		container.activate(blockFetchContext, 1);
		blockFetchContext.removeFrom(container);
		if(deleteFetchContext) {
			container.activate(fetchContext, 1);
			fetchContext.removeFrom(container);
		}
		container.activate(clientMetadata, 1);
		clientMetadata.removeFrom(container);
		container.activate(decompressors, 1);
		container.delete(decompressors);
		for(int i=0;i<segments.length;i++) {
			SplitFileFetcherSegment segment = segments[i];
			segments[i] = null;
			container.activate(segment, 1);
			segment.fetcherFinished(container, context);
		}
		container.activate(mainBloomFile, 5);
		container.activate(altBloomFile, 5);
		if(mainBloomFile != null && !mainBloomFile.delete() && mainBloomFile.exists())
			Logger.error(this, "Unable to delete main bloom file: "+mainBloomFile+" for "+this);
		else if(mainBloomFile == null)
			Logger.error(this, "mainBloomFile is null on "+this);
		else
			if(logMINOR) Logger.minor(this, "Deleted main bloom file "+mainBloomFile);
		if(altBloomFile != null && !altBloomFile.delete() && altBloomFile.exists())
			Logger.error(this, "Unable to delete alt bloom file: "+altBloomFile+" for "+this);
		else if(altBloomFile == null)
			Logger.error(this, "altBloomFile is null on "+this);
		else
			if(logMINOR) Logger.minor(this, "Deleted alt bloom file "+altBloomFile);
		container.delete(mainBloomFile);
		container.delete(altBloomFile);
		container.delete(this);
	}

	public boolean objectCanUpdate(ObjectContainer container) {
		if(hashCode == 0) {
			Logger.error(this, "Trying to update with hash 0 => already deleted! active="+container.ext().isActive(this)+" stored="+container.ext().isStored(this), new Exception("error"));
			return false;
		}
		return true;
	}

	public boolean objectCanNew(ObjectContainer container) {
		if(hashCode == 0) {
			Logger.error(this, "Trying to write with hash 0 => already deleted! active="+container.ext().isActive(this)+" stored="+container.ext().isStored(this), new Exception("error"));
			return false;
		}
		return true;
	}


}<|MERGE_RESOLUTION|>--- conflicted
+++ resolved
@@ -227,11 +227,7 @@
 				throw new FetchException(FetchException.TOO_MANY_BLOCKS_PER_SEGMENT, "Too many blocks per segment: "+blocksPerSegment+" data, "+checkBlocksPerSegment+" check");
 			segmentCount = (splitfileDataBlocks.length / blocksPerSegment) +
 				(splitfileDataBlocks.length % blocksPerSegment == 0 ? 0 : 1);
-<<<<<<< HEAD
-			if(segmentCount > 1 && ((blocksPerSegment != HighLevelSimpleClientImpl.SPLITFILE_BLOCKS_PER_SEGMENT) || (checkBlocksPerSegment != HighLevelSimpleClientImpl.SPLITFILE_CHECK_BLOCKS_PER_SEGMENT))) {
-=======
 			if(segmentCount > 1 && ((blocksPerSegment != 128 /* old limit */) || (checkBlocksPerSegment != HighLevelSimpleClientImpl.SPLITFILE_CHECK_BLOCKS_PER_SEGMENT))) {
->>>>>>> d81da01b
 				System.out.println("Decoding unusual splitfile: Total data blocks "+splitfileDataBlocks.length+" total check blocks "+splitfileCheckBlocks.length+" data blocks per segment "+blocksPerSegment+" check blocks per segment "+checkBlocksPerSegment+" segments "+segmentCount);
 			}
 				
