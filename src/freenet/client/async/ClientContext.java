--- conflicted
+++ resolved
@@ -12,11 +12,8 @@
 import freenet.client.InsertException;
 import freenet.client.events.SimpleEventProducer;
 import freenet.client.filter.LinkFilterExceptionProvider;
-<<<<<<< HEAD
 import freenet.clients.fcp.PersistentRequestRoot;
-=======
 import freenet.crypt.MasterSecret;
->>>>>>> 56c7982c
 import freenet.crypt.RandomSource;
 import freenet.node.RequestScheduler;
 import freenet.node.RequestStarterGroup;
@@ -75,7 +72,6 @@
 	public transient final RealCompressor rc;
 	public transient final DatastoreChecker checker;
 	public transient DownloadCache downloadCache;
-<<<<<<< HEAD
 	/** Used for memory intensive jobs such as in-RAM FEC decodes. Some of these jobs may do disk 
 	 * I/O and we don't guarantee to serialise them. The new splitfile code does FEC decodes 
 	 * entirely in memory, which saves a lot of seeks and improves robustness. */
@@ -83,10 +79,8 @@
 	public transient final PersistentRequestRoot persistentRoot;
 	private transient FetchContext defaultPersistentFetchContext;
 	private transient InsertContext defaultPersistentInsertContext;
-=======
 	public transient final MasterSecret cryptoSecretTransient;
 	private transient MasterSecret cryptoSecretPersistent;
->>>>>>> 56c7982c
 
 	/** Provider for link filter exceptions. */
 	public transient final LinkFilterExceptionProvider linkFilterExceptionProvider;
@@ -121,17 +115,13 @@
 		this.rc = rc;
 		this.checker = checker;
 		this.linkFilterExceptionProvider = linkFilterExceptionProvider;
-<<<<<<< HEAD
 		this.memoryLimitedJobRunner = memoryLimitedJobRunner;
 		this.tempRAFFactory = rafFactory; 
 		this.persistentRoot = persistentRoot;
 		this.dummyJobRunner = new DummyJobRunner(mainExecutor, this);
 		this.defaultPersistentFetchContext = defaultPersistentFetchContext;
 		this.defaultPersistentInsertContext = defaultPersistentInsertContext;
-=======
-		this.cooldownTracker = new CooldownTracker();
 		this.cryptoSecretTransient = new MasterSecret();
->>>>>>> 56c7982c
 	}
 	
 	public void init(RequestStarterGroup starters, UserAlertManager alerts) {
