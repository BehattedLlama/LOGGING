/* This code is part of Freenet. It is distributed under the GNU General
 * Public License, version 2 (or at your option any later version). See
 * http://www.gnu.org/ for further details of the GPL. */
package freenet.client.filter;

import java.io.ByteArrayOutputStream;
import java.io.DataInputStream;
import java.io.DataOutputStream;
import java.io.EOFException;
import java.io.File;
import java.io.IOException;
import java.io.InputStream;
import java.io.OutputStream;
import java.net.URI;
import java.util.Arrays;
import java.util.HashMap;
import java.util.zip.CRC32;

import freenet.l10n.NodeL10n;
import freenet.support.HexUtil;
import freenet.support.LogThresholdCallback;
import freenet.support.Logger;
import freenet.support.Logger.LogLevel;
import freenet.support.api.Bucket;
import freenet.support.io.Closer;
import freenet.support.io.FileBucket;

/**
 * Content filter for PNG's. Only allows valid chunks (valid CRC, known chunk type).
 *
 * It can strip the timestamp and "text(.)*" chunks if asked to
 *
 * FIXME: validate chunk contents where possible.
 */
public class PNGFilter implements ContentDataFilter {

	private final boolean deleteText;
	private final boolean deleteTimestamp;
	private final boolean checkCRCs;
	static final byte[] pngHeader = { (byte) 137, (byte) 80, (byte) 78, (byte) 71, (byte) 13, (byte) 10, (byte) 26,
	        (byte) 10 };
	static final String[] HARMLESS_CHUNK_TYPES = {
	// http://www.w3.org/TR/PNG/
	        "tRNS", "cHRM", "gAMA", "iCCP", // FIXME Embedded ICC profile: could this conceivably cause a web lookup?
	        "sBIT", // FIXME rather obscure ??
	        "sRGB", "bKGD", "hIST", "pHYs", "sPLT",
	        // APNG chunks (Firefox 3 will support APNG)
	        // http://wiki.mozilla.org/APNG_Specification
	        "acTL", "fcTL", "fdAT"
	// MNG isn't supported by Firefox and IE because of lack of market demand. Big surprise
	// given nobody supports it! It is supported by Konqueror though. Complex standard,
	// not worth it for the time being.

	// This might be a useful source of info too (e.g. on private chunks):
	// http://fresh.t-systems-sfr.com/unix/privat/pngcheck-2.3.0.tar.gz:a/pngcheck-2.3.0/pngcheck.c
	};

        private static volatile boolean logMINOR;
        private static volatile boolean logDEBUG;
	static {
		Logger.registerLogThresholdCallback(new LogThresholdCallback(){
			@Override
			public void shouldUpdate(){
				logMINOR = Logger.shouldLog(LogLevel.MINOR, this);
                                logDEBUG = Logger.shouldLog(LogLevel.DEBUG, this);
			}
		});
	}

	PNGFilter(boolean deleteText, boolean deleteTimestamp, boolean checkCRCs) {
		this.deleteText = deleteText;
		this.deleteTimestamp = deleteTimestamp;
		this.checkCRCs = checkCRCs;
	}

	@Override
	public void readFilter(
			InputStream input, OutputStream output, String charset, HashMap<String, String> otherParams,
			String hostPort, FilterCallback cb) throws DataFilterException, IOException {
		readFilter(input, output, charset, otherParams, cb, deleteText, deleteTimestamp, checkCRCs);
		output.flush();
	}

	public void readFilter(InputStream input, OutputStream output, String charset, HashMap<String, String> otherParams,
			FilterCallback cb, boolean deleteText, boolean deleteTimestamp, boolean checkCRCs)
			throws DataFilterException, IOException {
		DataInputStream dis = null;
		boolean hasSeenIHDR = false;
		boolean hasSeenIEND = false;
		boolean hasSeenIDAT = false;
		try {
                        long offset = 0;
			dis = new DataInputStream(input);
			// Check the header
			byte[] headerCheck = new byte[pngHeader.length];
			dis.readFully(headerCheck);
                        offset+=pngHeader.length;
			if (!Arrays.equals(headerCheck, pngHeader)) {
				// Throw an exception
				String message = l10n("invalidHeader");
				String title = l10n("invalidHeaderTitle");
				throw new DataFilterException(title, title, message);
			}

			ByteArrayOutputStream baos = new ByteArrayOutputStream();
			DataOutputStream dos = new DataOutputStream(baos);
			output.write(pngHeader);
			if (logMINOR)
				Logger.minor(this, "Writing the PNG header to the output bucket");

			// Check the chunks :
			// @see http://www.libpng.org/pub/png/spec/1.2/PNG-Chunks.html#C.Summary-of-standard-chunks
			String lastChunkType = "";

			while (!hasSeenIEND) {
				boolean skip = false;
				baos.reset();
				String chunkTypeString = null;
				// Length of the chunk
				byte[] lengthBytes = new byte[4];
				try {
					dis.readFully(lengthBytes);
					offset+=4;
				} catch (EOFException e) {
					// FIXME optimise out the throw, don't use readFully?
					// This will happen once per filtering.
					// We can't use available() for reasons explained in
					// the javadocs for ContentDataFilter.
					break;
				}

				int length = ((lengthBytes[0] & 0xff) << 24) + ((lengthBytes[1] & 0xff) << 16)
				        + ((lengthBytes[2] & 0xff) << 8) + (lengthBytes[3] & 0xff);
				if (logMINOR)
					Logger.minor(this, "length " + length+ "(offset=0x"+Long.toHexString(offset)+") ");
				if (dos != null)
					dos.write(lengthBytes);

				// Type of the chunk : Should match [a-zA-Z]{4}
				dis.readFully(lengthBytes);
                                offset+=4;
				StringBuilder sb = new StringBuilder();
				byte[] chunkTypeBytes = new byte[4];
				for (int i = 0; i < 4; i++) {
					char val = (char) lengthBytes[i];
					if ((val >= 65 && val <= 99) || (val >= 97 && val <= 122)) {
						chunkTypeBytes[i] = lengthBytes[i];
						sb.append(val);
					} else {
						String chunkName = HexUtil.bytesToHex(lengthBytes, 0, 4);
						throwError("Unknown Chunk", "The name of the chunk is invalid! (" + chunkName + ")");
					}
				}
				chunkTypeString = sb.toString();
				if (logMINOR)
					Logger.minor(this, "name " + chunkTypeString);
				if (dos != null)
					dos.write(chunkTypeBytes);

				// Content of the chunk
				byte[] chunkData = new byte[length];
				if(length > 0) {
					dis.readFully(chunkData, 0, length);
					offset+=length;
					if (logMINOR)
						if (logDEBUG)
							Logger.minor(this, "data (offset=0x"+Long.toHexString(offset)+") "+ (chunkData.length == 0 ? "null" : HexUtil.bytesToHex(chunkData)));
						else
							Logger.minor(this, "data " + chunkData.length);
					if (dos != null)
						dos.write(chunkData);
				}

				// CRC of the chunk
				byte[] crcLengthBytes = new byte[4];
				dis.readFully(crcLengthBytes);
				offset+=4;
				if(logMINOR) Logger.minor(this, "CRC offset=0x"+Long.toHexString(offset));
				if (dos != null)
					dos.write(crcLengthBytes);

				if (checkCRCs) {
					long readCRC = (((crcLengthBytes[0] & 0xff) << 24) + ((crcLengthBytes[1] & 0xff) << 16)
					        + ((crcLengthBytes[2] & 0xff) << 8) + (crcLengthBytes[3] & 0xff)) & 0x00000000ffffffffL;
					CRC32 crc = new CRC32();
					crc.update(chunkTypeBytes);
					if(length > 0)
                                            crc.update(chunkData);
					long computedCRC = crc.getValue();

					if (readCRC != computedCRC) {
						skip = true;
						if (logMINOR)
							Logger.minor(this, "CRC of the chunk " + chunkTypeString + " doesn't match ("
							        + Long.toHexString(readCRC) + " but should be " + Long.toHexString(computedCRC)
							        + ")!");
					}
				}

				boolean validChunkType = false;

				if (!skip && "IHDR".equals(chunkTypeString)) { // http://www.w3.org/TR/PNG/#11IHDR
					if (hasSeenIHDR)
						throwError("Duplicate IHDR", "Two IHDR chunks detected!!");
					if(length != 13)
						throwError("IHDR length!= 13", "The length of the IHDR file is not 13");
					long width = ((chunkData[0] & 0xff) << 24) + ((chunkData[1] & 0xff) << 16) + ((chunkData[2] & 0xff) << 8) + (chunkData[3] & 0xff);
					long height = ((chunkData[4] & 0xff) << 24) + ((chunkData[5] & 0xff) << 16) + ((chunkData[6] & 0xff) << 8) + (chunkData[7] & 0xff);
					if(width < 1 || height < 1)
						throwError("Width or Height is invalid", "Width or Height is invalid (<1)");
					int bitDepth = chunkData[8];
					int colourType = chunkData[9];
					throwOnInvalidColour(bitDepth, colourType);
					int compressionMethod = chunkData[10];
					if(compressionMethod != 0)
						throwError("Invalid CompressionMethod", "Invalid CompressionMethod! "+compressionMethod);
					int filterMethod = chunkData[11];
					if(filterMethod != 0)
						throwError("Invalid FilterMethod", "Invalid FilterMethod! "+filterMethod);
					int interlaceMethod = chunkData[12];
					if(interlaceMethod < 0 || interlaceMethod >1)
						throwError("Invalid InterlaceMethod", "Invalid InterlaceMethod! "+interlaceMethod);

					if(logMINOR)
						Logger.minor(this, "Info from IHDR: width="+width+"px height="+height+"px bitDepth="+bitDepth+
								" colourType="+colourType+" compressionMethod="+compressionMethod+" filterMethod="+
								filterMethod+" interlaceMethod="+interlaceMethod);
					hasSeenIHDR = true;
					validChunkType = true;
				}

				if (!hasSeenIHDR)
					throwError("No IHDR chunk!", "No IHDR chunk!");

				if (!skip && "IEND".equals(chunkTypeString)) {
					if (hasSeenIEND)
						throwError("Two IEND chunks detected!!", "Two IEND chunks detected!!");
					hasSeenIEND = true;
					validChunkType = true;
				}

				if (!skip && "PLTE".equalsIgnoreCase(chunkTypeString)) {
					if (hasSeenIDAT)
						throwError("PLTE must be before IDAT", "PLTE must be before IDAT");
					validChunkType = true;
				}

				if (!skip && "IDAT".equalsIgnoreCase(chunkTypeString)) {
					if (hasSeenIDAT && !"IDAT".equalsIgnoreCase(lastChunkType))
						throwError("Multiple IDAT chunks must be consecutive!",
						        "Multiple IDAT chunks must be consecutive!");
					hasSeenIDAT = true;
					validChunkType = true;
				}

				if (!validChunkType) {
					for (int i = 0; i < HARMLESS_CHUNK_TYPES.length; i++) {
						if (HARMLESS_CHUNK_TYPES[i].equals(chunkTypeString))
							validChunkType = true;
					}
				}

				if ("text".equalsIgnoreCase(chunkTypeString) || "itxt".equalsIgnoreCase(chunkTypeString)
				        || "ztxt".equalsIgnoreCase(chunkTypeString)) {
					if (deleteText)
						skip = true;
					else
						validChunkType = true;
				} else if (deleteTimestamp && "time".equalsIgnoreCase(chunkTypeString)) {
					if (deleteTimestamp)
						skip = true;
					else
						validChunkType = true;
				}

				if (!validChunkType) {
					if (logMINOR)
						Logger.minor(this, "Skipping unknown chunk type " + chunkTypeString);
					skip = true;
				}

				else if (!skip && output != null) {
					if (logMINOR)
						Logger
						        .minor(this, "Writing " + chunkTypeString + " (" + baos.size()
						                + ") to the output bucket");
					baos.writeTo(output);
					baos.flush();
				}
				lastChunkType = chunkTypeString;
			}

			if (!hasSeenIEND)
				throwError("Missing IEND", "Missing IEND");
			if (!hasSeenIHDR)
				throwError("Missing IHDR", "Missing IHDR");
			return; // Strip everything after IEND.
		} catch (ArrayIndexOutOfBoundsException e) {
			throwError("ArrayIndexOutOfBoundsException while filtering", "ArrayIndexOutOfBoundsException while filtering");
		} catch (NegativeArraySizeException e) {
			throwError("NegativeArraySizeException while filtering", "NegativeArraySizeException while filtering");
		} catch (EOFException e) {
			if(hasSeenIEND && hasSeenIHDR) return;
			throwError("EOF Exception while filtering", "EOF Exception while filtering");
		}
	}

	@SuppressWarnings("fallthrough")
	private void throwOnInvalidColour(int bitDepth, int colourType) throws DataFilterException {
		switch (bitDepth) {
			case 1:
			case 2:
			case 4:
				if(colourType != 0 && colourType != 3)
					throwError("Invalid colourType/bitDepth combination!",
							"Invalid colourType/bitDepth combination! ("+colourType+'|'+bitDepth+')');
				break;
			case 16:
				if(colourType == 3)
					throwError("Invalid colourType/bitDepth combination!",
							"Invalid colourType/bitDepth combination! ("+colourType+'|'+bitDepth+')');
			case 8:
				if(colourType == 0 || colourType ==2 || colourType ==3 || colourType ==4|| colourType ==6)
					break;
			default: throwError("Invalid colourType/bitDepth combination!",
					"Invalid colourType/bitDepth combination! ("+colourType+'|'+bitDepth+')');
		}
	}

	private String l10n(String key) {
		return NodeL10n.getBase().getString("PNGFilter." + key);
	}

	public static void main(String arg[]) throws Throwable {
		final File fin = new File("/tmp/test.png");
		final File fout = new File("/tmp/test2.png");
		fout.delete();
		final Bucket inputBucket = new FileBucket(fin, true, false, false, false);
		final Bucket outputBucket = new FileBucket(fout, false, true, false, false);
		InputStream inputStream = null;
		OutputStream outputStream = null;
		try {
			inputStream = inputBucket.getInputStream();
			outputStream = outputBucket.getOutputStream();
			Logger.setupStdoutLogging(LogLevel.MINOR, "");

<<<<<<< HEAD
				ContentFilter.filter(inputStream, outputStream, "image/png",
						new URI("http://127.0.0.1:8888/"), null, null, null, null);
			}
=======
			ContentFilter.filter(inputStream, outputStream, "image/png",
					new URI("http://127.0.0.1:8888/"), null, null, null);
>>>>>>> d0ad88db
		} finally {
			Closer.close(inputStream);
			Closer.close(outputStream);
			inputBucket.free();
			outputBucket.free();
		}
	}

	private void throwError(String shortReason, String reason) throws DataFilterException {
		// Throw an exception
		String message = "Invalid PNG";
		if (reason != null)
			message += ' ' + reason;
		if (shortReason != null)
			message += " - " + shortReason;
		DataFilterException e = new DataFilterException(shortReason, shortReason, message);
		Logger.normal(this, "Throwing " + e.getMessage(), e);
		throw e;
	}
}<|MERGE_RESOLUTION|>--- conflicted
+++ resolved
@@ -344,14 +344,9 @@
 			outputStream = outputBucket.getOutputStream();
 			Logger.setupStdoutLogging(LogLevel.MINOR, "");
 
-<<<<<<< HEAD
-				ContentFilter.filter(inputStream, outputStream, "image/png",
-						new URI("http://127.0.0.1:8888/"), null, null, null, null);
+			ContentFilter.filter(inputStream, outputStream, "image/png",
+					new URI("http://127.0.0.1:8888/"), null, null, null, null);
 			}
-=======
-			ContentFilter.filter(inputStream, outputStream, "image/png",
-					new URI("http://127.0.0.1:8888/"), null, null, null);
->>>>>>> d0ad88db
 		} finally {
 			Closer.close(inputStream);
 			Closer.close(outputStream);
