/* This code is part of Freenet. It is distributed under the GNU General
 * Public License, version 2 (or at your option any later version). See
 * http://www.gnu.org/ for further details of the GPL. */
package freenet.client;

import java.io.IOException;
import java.io.OutputStream;
import java.util.Arrays;
import java.util.HashMap;
import java.util.HashSet;
import java.util.Iterator;
import java.util.zip.ZipEntry;
import java.util.zip.ZipInputStream;

import freenet.client.async.ClientContext;
import freenet.crypt.RandomSource;
import freenet.keys.FreenetURI;
import freenet.support.LRUHashtable;
import freenet.support.Logger;
import freenet.support.MutableBoolean;
import freenet.support.api.Bucket;
import freenet.support.api.BucketFactory;
import freenet.support.io.BucketTools;

import com.db4o.ObjectContainer;

/**
 * Cache of recently decoded archives:
 * - Keep up to N ArchiveHandler's in RAM (this can be large; we don't keep the
 * files open due to the limitations of the java.util.zip API)
 * - Keep up to Y bytes (after padding and overheads) of decoded data on disk
 * (the OS is quite capable of determining what to keep in actual RAM)
 * 
 * Always take the lock on ArchiveStoreContext before the lock on ArchiveManager, NOT the other way around.
 */
public class ArchiveManager {

	public static final String METADATA_NAME = ".metadata";
	private static boolean logMINOR;

	final long maxArchivedFileSize;
	
	// ArchiveHandler's
	final int maxArchiveHandlers;
	private final LRUHashtable archiveHandlers;
	
	// Data cache
	/** Maximum number of cached ArchiveStoreItems */
	final int maxCachedElements;
	/** Maximum cached data in bytes */
	final long maxCachedData;
	/** Currently cached data in bytes */
	private long cachedData;
	/** Map from ArchiveKey to ArchiveStoreElement */
	private final LRUHashtable storedData;
	/** Bucket Factory */
	private final BucketFactory tempBucketFactory;

	/**
	 * Create an ArchiveManager.
	 * @param maxHandlers The maximum number of cached ArchiveHandler's i.e. the
	 * maximum number of containers to track.
	 * @param maxCachedData The maximum size of the cache directory, in bytes.
	 * @param maxArchiveSize The maximum size of an archive.
	 * @param maxArchivedFileSize The maximum extracted size of a single file in any
	 * archive.
	 * @param maxCachedElements The maximum number of cached elements (an element is a
	 * file extracted from an archive. It is stored, encrypted and padded, in a single
	 * file.
	 * @param cacheDir The directory in which to store cached data.
	 * @param random A cryptographicaly secure random source
	 * @param weakRandom A weak and cheap random source
	 */
	public ArchiveManager(int maxHandlers, long maxCachedData, long maxArchivedFileSize, int maxCachedElements, BucketFactory tempBucketFactory) {
		maxArchiveHandlers = maxHandlers;
		archiveHandlers = new LRUHashtable();
		this.maxCachedElements = maxCachedElements;
		this.maxCachedData = maxCachedData;
		storedData = new LRUHashtable();
		this.maxArchivedFileSize = maxArchivedFileSize;
		this.tempBucketFactory = tempBucketFactory;
		logMINOR = Logger.shouldLog(Logger.MINOR, this);
	}

	/** Add an ArchiveHandler by key */
	private synchronized void putCached(FreenetURI key, ArchiveStoreContext zip) {
		if(logMINOR) Logger.minor(this, "Put cached AH for "+key+" : "+zip);
		archiveHandlers.push(key, zip);
		while(archiveHandlers.size() > maxArchiveHandlers)
			archiveHandlers.popKey(); // dump it
	}

	/** Get an ArchiveHandler by key */
	ArchiveStoreContext getCached(FreenetURI key) {
		if(logMINOR) Logger.minor(this, "Get cached AH for "+key);
		ArchiveStoreContext handler = (ArchiveStoreContext) archiveHandlers.get(key);
		if(handler == null) return null;
		archiveHandlers.push(key, handler);
		return handler;
	}

	/**
	 * Create an archive handler. This does not need to know how to
	 * fetch the key, because the methods called later will ask.
	 * It will try to serve from cache, but if that fails, will
	 * re-fetch.
	 * @param key The key of the archive that we are extracting data from.
	 * @param archiveType The archive type, defined in Metadata.
	 * @return An archive handler. 
	 */
	synchronized ArchiveStoreContext makeContext(FreenetURI key, short archiveType, boolean returnNullIfNotFound) {
		ArchiveStoreContext handler = null;
		handler = getCached(key);
		if(handler != null) return handler;
		if(returnNullIfNotFound) return null;
		handler = new ArchiveStoreContext(key, archiveType);
		putCached(key, handler);
		return handler;
	}

	/**
	 * Create an archive handler. This does not need to know how to
	 * fetch the key, because the methods called later will ask.
	 * It will try to serve from cache, but if that fails, will
	 * re-fetch.
	 * @param key The key of the archive that we are extracting data from.
	 * @param archiveType The archive type, defined in Metadata.
	 * @return An archive handler. 
	 */
	public ArchiveHandler makeHandler(FreenetURI key, short archiveType, boolean forceRefetch) {
		return new ArchiveHandlerImpl(key, archiveType, forceRefetch);
	}

	/**
	 * Get a cached, previously extracted, file from an archive.
	 * @param key The key used to fetch the archive.
	 * @param filename The name of the file within the archive.
	 * @return A Bucket containing the data requested, or null.
	 * @throws ArchiveFailureException 
	 */
	public Bucket getCached(FreenetURI key, String filename) throws ArchiveFailureException {
		if(logMINOR) Logger.minor(this, "Fetch cached: "+key+ ' ' +filename);
		ArchiveKey k = new ArchiveKey(key, filename);
		ArchiveStoreItem asi = null;
		synchronized (this) {
			asi = (ArchiveStoreItem) storedData.get(k);	
			if(asi == null) return null;
			// Promote to top of LRU
			storedData.push(k, asi);
		}
		if(logMINOR) Logger.minor(this, "Found data");
		return asi.getReaderBucket();
	}
	
	/**
	 * Remove a file from the cache. Called after it has been removed from its 
	 * ArchiveHandler.
	 * @param item The ArchiveStoreItem to remove.
	 */
	synchronized void removeCachedItem(ArchiveStoreItem item) {
		long size = item.spaceUsed();
		storedData.removeKey(item.key);
		// Hard disk space limit = remove it here.
		// Soft disk space limit would be to remove it outside the lock.
		// Soft disk space limit = we go over the limit significantly when we
		// are overloaded.
		cachedData -= size;
		item.close();
	}
	
	/**
	 * Extract data to cache. Call synchronized on ctx.
	 * @param key The key the data was fetched from.
	 * @param archiveType The archive type. Must be Metadata.ARCHIVE_ZIP.
	 * @param data The actual data fetched.
	 * @param archiveContext The context for the whole fetch process.
	 * @param ctx The ArchiveStoreContext for this key.
	 * @param element A particular element that the caller is especially interested in, or null.
	 * @param callback A callback to be called if we find that element, or if we don't.
	 * @throws ArchiveFailureException If we could not extract the data, or it was too big, etc.
	 * @throws ArchiveRestartException 
	 * @throws ArchiveRestartException If the request needs to be restarted because the archive
	 * changed.
	 */
	public void extractToCache(FreenetURI key, short archiveType, Bucket data, ArchiveContext archiveContext, ArchiveStoreContext ctx, String element, ArchiveExtractCallback callback, ObjectContainer container, ClientContext context) throws ArchiveFailureException, ArchiveRestartException {
		
		logMINOR = Logger.shouldLog(Logger.MINOR, this);
		
		MutableBoolean gotElement = element != null ? new MutableBoolean() : null;
		
		if(logMINOR) Logger.minor(this, "Extracting "+key);
		ctx.removeAllCachedItems(this); // flush cache anyway
		long expectedSize = ctx.getLastSize();
		long archiveSize = data.size();
		/** Set if we need to throw a RestartedException rather than returning success,
		 * after we have unpacked everything.
		 */
		boolean throwAtExit = false;
		if((expectedSize != -1) && (archiveSize != expectedSize)) {
			throwAtExit = true;
			ctx.setLastSize(archiveSize);
		}
		byte[] expectedHash = ctx.getLastHash();
		if(expectedHash != null) {
			byte[] realHash;
			try {
				realHash = BucketTools.hash(data);
			} catch (IOException e) {
				throw new ArchiveFailureException("Error reading archive data: "+e, e);
			}
			if(!Arrays.equals(realHash, expectedHash))
				throwAtExit = true;
			ctx.setLastHash(realHash);
		}
		if(data.size() > archiveContext.maxArchiveSize)
			throw new ArchiveFailureException("Archive too big ("+data.size()+" > "+archiveContext.maxArchiveSize+")!");
		if(archiveType != Metadata.ARCHIVE_ZIP)
			throw new ArchiveFailureException("Unknown or unsupported archive algorithm "+archiveType);
		
		ZipInputStream zis = null;
		try {
			zis = new ZipInputStream(data.getInputStream());
			
			// MINOR: Assumes the first entry in the zip is a directory. 
			ZipEntry entry;
			
			byte[] buf = new byte[32768];
			HashSet names = new HashSet();
			boolean gotMetadata = false;
			
outer:		while(true) {
				entry = zis.getNextEntry();
				if(entry == null) break;
				if(entry.isDirectory()) continue;
				String name = entry.getName();
				if(names.contains(name)) {
					Logger.error(this, "Duplicate key "+name+" in archive "+key);
					continue;
				}
				long size = entry.getSize();
				if(size > maxArchivedFileSize) {
					addErrorElement(ctx, key, name, "File too big: "+maxArchivedFileSize+" greater than current archived file size limit "+maxArchivedFileSize);
				} else {
					// Read the element
					long realLen = 0;
					Bucket output = tempBucketFactory.makeBucket(size);
					OutputStream out = output.getOutputStream();

					int readBytes;
					while((readBytes = zis.read(buf)) > 0) {
						out.write(buf, 0, readBytes);
						readBytes += realLen;
						if(readBytes > maxArchivedFileSize) {
							addErrorElement(ctx, key, name, "File too big: "+maxArchivedFileSize+" greater than current archived file size limit "+maxArchivedFileSize);
							out.close();
							output.free();
							continue outer;
						}
					}

					out.close();
					if(name.equals(".metadata"))
						gotMetadata = true;
					addStoreElement(ctx, key, name, output, gotElement, element, callback, container, context);
					names.add(name);
					trimStoredData();
				}
			}

			// If no metadata, generate some
			if(!gotMetadata) {
				generateMetadata(ctx, key, names, gotElement, element, callback, container, context);
				trimStoredData();
			}
			if(throwAtExit) throw new ArchiveRestartException("Archive changed on re-fetch");
			
			if((!gotElement.value) && element != null)
				callback.notInArchive(container, context);
			
		} catch (IOException e) {
			throw new ArchiveFailureException("Error reading archive: "+e.getMessage(), e);
		} finally {
			if(zis != null) {
				try {
					zis.close();
				} catch (IOException e) {
					Logger.error(this, "Failed to close stream: "+e, e);
				}
			}
		}
	}

	/**
	 * Generate fake metadata for an archive which doesn't have any.
	 * @param ctx The context object.
	 * @param key The key from which the archive we are unpacking was fetched.
	 * @param names Set of names in the archive.
	 * @param element2 
	 * @param gotElement 
	 * @param callbackName If we generate a 
	 * @throws ArchiveFailureException 
	 */
	private ArchiveStoreItem generateMetadata(ArchiveStoreContext ctx, FreenetURI key, HashSet names, MutableBoolean gotElement, String element2, ArchiveExtractCallback callback, ObjectContainer container, ClientContext context) throws ArchiveFailureException {
		/* What we have to do is to:
		 * - Construct a filesystem tree of the names.
		 * - Turn each level of the tree into a Metadata object, including those below it, with
		 * simple manifests and archive internal redirects.
		 * - Turn the master Metadata object into binary metadata, with all its subsidiaries.
		 * - Create a .metadata entry containing this data.
		 */
		// Root directory.
		// String -> either itself, or another HashMap
		HashMap dir = new HashMap();
		Iterator i = names.iterator();
		while(i.hasNext()) {
			String name = (String) i.next();
			addToDirectory(dir, name, "");
		}
		Metadata metadata = new Metadata(dir, "");
		int x = 0;
		Bucket bucket = null;
		while(true) {
			try {
				bucket = tempBucketFactory.makeBucket(Metadata.MAX_SPLITFILE_PARAMS_LENGTH);
				byte[] buf = metadata.writeToByteArray();
				OutputStream os = bucket.getOutputStream();
				os.write(buf);
				os.close();
				return addStoreElement(ctx, key, ".metadata", bucket, gotElement, element2, callback, container, context);
			} catch (MetadataUnresolvedException e) {
				try {
					x = resolve(e, x, bucket, ctx, key, gotElement, element2, callback, container, context);
				} catch (IOException e1) {
					throw new ArchiveFailureException("Failed to create metadata: "+e1, e1);
				}
			} catch (IOException e1) {
				Logger.error(this, "Failed to create metadata: "+e1, e1);
				throw new ArchiveFailureException("Failed to create metadata: "+e1, e1);
			}
		}
	}
	
	private int resolve(MetadataUnresolvedException e, int x, Bucket bucket, ArchiveStoreContext ctx, FreenetURI key, MutableBoolean gotElement, String element2, ArchiveExtractCallback callback, ObjectContainer container, ClientContext context) throws IOException, ArchiveFailureException {
		Metadata[] m = e.mustResolve;
		for(int i=0;i<m.length;i++) {
			try {
				byte[] buf = m[i].writeToByteArray();
				OutputStream os = bucket.getOutputStream();
				os.write(buf);
				os.close();
				addStoreElement(ctx, key, ".metadata-"+(x++), bucket, gotElement, element2, callback, container, context);
			} catch (MetadataUnresolvedException e1) {
				x = resolve(e, x, bucket, ctx, key, gotElement, element2, callback, container, context);
			}
		}
		return x;
	}

	private void addToDirectory(HashMap dir, String name, String prefix) throws ArchiveFailureException {
		int x = name.indexOf('/');
		if(x < 0) {
			if(dir.containsKey(name)) {
				throw new ArchiveFailureException("Invalid archive: contains "+prefix+name+" twice");
			}
			dir.put(name, name);
		} else {
			String before = name.substring(0, x);
			String after;
			if(x == name.length()-1) {
				// Last char
				after = "";
			} else
				after = name.substring(x+1, name.length());
			Object o = dir.get(before);
			HashMap map = (HashMap) o;
			if(o == null) {
				map = new HashMap();
				dir.put(before, map);
			}
			if(o instanceof String) {
				throw new ArchiveFailureException("Invalid archive: contains "+name+" as both file and dir");
			}
			addToDirectory(map, after, prefix + before + '/');
		}
	}

	/**
	 * Add an error element to the cache. This happens when a single file in the archive
	 * is invalid (usually because it is too large).
	 * @param ctx The ArchiveStoreContext which must be notified about this element's creation.
	 * @param key The key from which the archive was fetched.
	 * @param name The name of the file within the archive.
	 * @param error The error message to be included on the eventual exception thrown,
	 * if anyone tries to extract the data for this element.
	 */
	private void addErrorElement(ArchiveStoreContext ctx, FreenetURI key, String name, String error) {
		ErrorArchiveStoreItem element = new ErrorArchiveStoreItem(ctx, key, name, error);
		if(logMINOR) Logger.minor(this, "Adding error element: "+element+" for "+key+ ' ' +name);
		ArchiveStoreItem oldItem;
		synchronized (this) {
			oldItem = (ArchiveStoreItem) storedData.get(element.key);
			storedData.push(element.key, element);	
			if(oldItem != null) {
				oldItem.close();
				cachedData -= oldItem.spaceUsed();
			}
		}
	}

	/**
	 * Add a store element.
	 * @param callbackName If set, the name of the file for which we must call the callback if this file happens to
	 * match.
	 * @param gotElement Flag indicating whether we've already found the file for the callback. If so we must not call
	 * it again.
	 * @param callback Callback to be called if we do find it. We must getReaderBucket() before adding the data to the 
	 * LRU, otherwise it may be deleted before it reaches the client.
	 * @throws ArchiveFailureException If a failure occurred resulting in the data not being readable. Only happens if
	 * callback != null.
	 */
	private ArchiveStoreItem addStoreElement(ArchiveStoreContext ctx, FreenetURI key, String name, Bucket temp, MutableBoolean gotElement, String callbackName, ArchiveExtractCallback callback, ObjectContainer container, ClientContext context) throws ArchiveFailureException {
		RealArchiveStoreItem element = new RealArchiveStoreItem(ctx, key, name, temp);
		if(logMINOR) Logger.minor(this, "Adding store element: "+element+" ( "+key+ ' ' +name+" size "+element.spaceUsed()+" )");
		ArchiveStoreItem oldItem;
		// Let it throw, if it does something is drastically wrong
		Bucket matchBucket = null;
		if((!gotElement.value) && name.equals(callbackName)) {
			matchBucket = element.getReaderBucket();
		}
		synchronized (this) {
			oldItem = (ArchiveStoreItem) storedData.get(element.key);
			storedData.push(element.key, element);
			cachedData += element.spaceUsed();
			if(oldItem != null) {
				cachedData -= oldItem.spaceUsed();
				oldItem.close();
			}
		}
		if(matchBucket != null) {
			callback.gotBucket(matchBucket, container, context);
			gotElement.value = true;
		}
		return element;
	}

	/**
	 * Drop any stored data beyond the limit.
	 * Call synchronized on storedData.
	 */
	private void trimStoredData() {
		synchronized(this) {
		while(true) {
			ArchiveStoreItem item;
				if(cachedData <= maxCachedData && storedData.size() <= maxCachedElements) return;
				if(storedData.isEmpty()) {
					// Race condition? cachedData out of sync?
					Logger.error(this, "storedData is empty but still over limit: cachedData="+cachedData+" / "+maxCachedData);
					return;
				}
				item = (ArchiveStoreItem) storedData.popValue();
				long space = item.spaceUsed();
				cachedData -= space;
				// Hard limits = delete file within lock, soft limits = delete outside of lock
				// Here we use a hard limit
			if(logMINOR)
				Logger.minor(this, "Dropping "+item+" : cachedData="+cachedData+" of "+maxCachedData+" stored items : "+storedData.size()+" of "+maxCachedElements);
			item.close();
		}
		}
	}

	/**
	 * Is the given MIME type an archive type that we can deal with?
	 */
	public static boolean isUsableArchiveType(String type) {
		return type.equals("application/zip") || type.equals("application/x-zip");
		// Update when add new archive types
	}

	/** If the given MIME type is an archive type that we can deal with,
	 * get its archive type number (see the ARCHIVE_ constants in Metadata).
	 */
	public static short getArchiveType(String type) {
		if(type.equals("application/zip") || type.equals("application/x-zip"))
			return Metadata.ARCHIVE_ZIP;
		else throw new IllegalArgumentException(); 
	}
<<<<<<< HEAD
	
	public static void init(ObjectContainer container, ClientContext context, final long nodeDBHandle) {
		ArchiveHandlerImpl.init(container, context, nodeDBHandle);
	}
	
	public synchronized long getMaxArchiveSize() {
		return maxArchiveSize;
	}

	public synchronized void setMaxArchiveSize(long maxArchiveSize) {
		this.maxArchiveSize = maxArchiveSize;
	}
=======
>>>>>>> 286d4b52
}<|MERGE_RESOLUTION|>--- conflicted
+++ resolved
@@ -485,19 +485,9 @@
 			return Metadata.ARCHIVE_ZIP;
 		else throw new IllegalArgumentException(); 
 	}
-<<<<<<< HEAD
 	
 	public static void init(ObjectContainer container, ClientContext context, final long nodeDBHandle) {
 		ArchiveHandlerImpl.init(container, context, nodeDBHandle);
 	}
 	
-	public synchronized long getMaxArchiveSize() {
-		return maxArchiveSize;
-	}
-
-	public synchronized void setMaxArchiveSize(long maxArchiveSize) {
-		this.maxArchiveSize = maxArchiveSize;
-	}
-=======
->>>>>>> 286d4b52
 }