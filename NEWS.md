next ():

- Add a NEWS file
- Fix problems with blank bookmark names. Thanks to _xiaoyu for the report!
- Fix missing the software category in bookmarks.
<<<<<<< HEAD
- Fix caching of static assets
- Optimize CSS to load everything but the first theme in parallel
=======
- Sort alerts within a category by time, newest first (including node-to-node messages).
>>>>>>> 3d109913

1470 (2015-08-15):

- FIX Freemail problems that prevented sending mail
- remove a compromised opennet seed node
- Freemail gains a new message link on the inbox page, links to
  senders' WoT profiles, and new translations

1469 (2015-07-19):

- FIX two bugs introduced in build 1468. One caused very slow
  operation and high CPU usage with large files and physical security
  levels above None (i.e.  Freenet-level disk encryption). The other
  prevented interactive usage (e.g. freesite browsing) while finishing
  large downloads or starting large uploads.

1468 (2015-07-11):

- Replace DB4O

  - Existing unfinished downloads and uploads will be imported to a
    new format, which requires restarting them from the beginning.
  - Space for downloads is now all allocated at the start, so machines
    very low on disk space may run out, which causes downloads to
    temporarily fail until more space is available.
  - CHKs will change due to metadata bugfixes.
  - Some unofficial plugins will need to be updated because of API
    changes. Sone already works, as do all official plugins.
  - The queue format changes should make it extremely rare to lose the
    entire queue: the impact of corruption will almost always be
    localized.
  - Multi-container / site uploads can now be persistent, making it
    more practical to upload large sites.
  - Passworded physical security is now much stronger. (Full-disk
    encryption is still preferable.)


- Improve Windows installer

  - The Windows installer now defaults to starting Freenet on login.
  - There is a new Windows tray app with some useful features that is
    included with new installations.

- misc

  - The list of download keys moved from downloads/listFetchKeys.txt
    to downloads/listKeys.txt.
  - A list of upload keys is now available at uploads/listKeys.txt
  - Gantros' index is now in the default bookmarks. It uses the same
    software as Enzo's index, which is no longer updated.
  - The obsolete and deprecated XMLLibrary and XMLSpider plugins are
    no longer officially supported. They will still load for those who
    have them added, but are no longer shown on the plugin page.
  - In the interests of releasing this build more quickly, the new
    version of FlogHelper does not support exporting and importing
    backups from the web UI. The old backup code did not work with the
    new Freenet version after removing db4o. People can instead back
    up "plugins.floghelper.FlogHelper" files in the plugin-data
    directory. These can be dropped into the directory after unloading
    FlogHelper to restore a backup.
  - ThawIndexBrowser works again. Thanks saces!
  - Fred translations are updated.
  - Add two seed nodes, one sponsored by meshnet.pl - the Polish
    radio/meshnet darknet users group, and another run by
    ArneBab. Thanks!
  - Update existing seed node references.<|MERGE_RESOLUTION|>--- conflicted
+++ resolved
@@ -1,14 +1,11 @@
 next ():
 
 - Add a NEWS file
+- Sort alerts within a category by time, newest first (including node-to-node messages).
+- Optimize CSS to load everything but the first theme in parallel
 - Fix problems with blank bookmark names. Thanks to _xiaoyu for the report!
 - Fix missing the software category in bookmarks.
-<<<<<<< HEAD
 - Fix caching of static assets
-- Optimize CSS to load everything but the first theme in parallel
-=======
-- Sort alerts within a category by time, newest first (including node-to-node messages).
->>>>>>> 3d109913
 
 1470 (2015-08-15):
 
