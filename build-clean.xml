--- conflicted
+++ resolved
@@ -207,8 +207,7 @@
 		</copy>
 	</target>
 
-<<<<<<< HEAD
-	<target name="package" depends="build, unit" description="build standard binary packages (Freenet daemon)" >
+	<target name="package-only" depends="build">
 		<property name="loc.lib.contrib.dir" location="${lib.contrib.dir}" />
 		<property name="loc.loc" location="${lib}" />
 		<pathconvert property="lib.jars.package" refid="lib.path" pathsep=" ">
@@ -216,9 +215,6 @@
 			<map from="${loc.lib}/" to=""/>
 			<map from="${java.class.dirs}/" to=""/>
 		</pathconvert>
-=======
-	<target name="package-only" depends="build">
->>>>>>> 20646402
 		<jar jarfile="${main.dst}/freenet.jar" basedir="${main.make}">
 			<manifest>
 				<attribute name="Main-Class" value="freenet.node.Node"/>
