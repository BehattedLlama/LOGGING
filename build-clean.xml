<?xml version="1.0" encoding="UTF-8"?>
<project name="freenet" default="all" basedir=".">
	<description>
Freenet is free software that lets you publish and retrieve information without
fear of censorship. To achieve this, the network is entirely decentralized, and
all actions are anonymous. Without anonymity, there can never be true freedom
of speech, and without decentralization the network would be vulnerable to attack.

This file is to build Freenet entirely from source. The builder is responsible
for satisfying all library dependencies, e.g. via override.properties. Package
maintainers may prefer to use this instead of build.xml, since it relieves the
build-dependency on ant-optional, libbsf-java and rhino.
	</description>

	<!-- =================================================================== -->
	<!-- Helper tasks                                                        -->
	<!-- =================================================================== -->

	<macrodef name="proppath" description="set a property to a path if it exists">
		<attribute name="name"/>
		<attribute name="path"/>
		<attribute name="else" default="."/>
		<attribute name="type" default="dir"/>
		<sequential>
			<condition property="@{name}" value="@{path}" else="@{else}">
				<available file="@{path}" type="@{type}"/>
			</condition>
		</sequential>
	</macrodef>

	<!-- =================================================================== -->
	<!-- Global properties                                                   -->
	<!-- =================================================================== -->

	<!-- user overrides (properties are immutable, so set overrides first) -->
	<property file="override.properties"/>
	<property file="build.properties"/>
	<proppath name="java.class.dirs" path="${java.class.dirs.user}" else="${java.home}/lib"/>

	<property name="version.src" value="freenet/node/Version.java" />
	<property name="version.make" value="freenet/node/Version.class" />

	<property name="lib" value="lib"/>
	<proppath name="lib.contrib.dir" path="${contrib.dir}" else="${lib}"/>
	<path id="lib.path">
		<fileset dir="${lib.contrib.dir}" includes="**/*.jar"/>
		<fileset dir="${lib}" includes="**/*.jar"/>
		<fileset dir="${java.class.dirs}">
			<include name="junit.jar"/>
		</fileset>
	</path>

	<property name="contrib.version.min" value="-1"/>
	<property name="contrib.version.rec" value="-1"/>

	<property name="gjs.dst" value="${main.src}/freenet/clients/http/staticfiles/freenetjs"/>
	<property name="gjs.dir" value="generator/js"/>
	<path id="gjs.lib.path">
		<fileset dir="${gjs.dir}" includes="lib/*.jar"/>
		<pathelement location="${gjs.dir}/war/WEB-INF/classes"/>
		<fileset dir="${java.class.dirs}">
			<include name="gwt-dev-linux.jar"/>
			<include name="gwt-dev-windows.jar"/>
			<include name="gwt-dev.jar"/>
			<include name="gwt-user.jar"/>
			<include name="commons-collections3.jar"/>
			<include name="ant.jar"/>
			<include name="eclipse-ecj.jar"/>
		</fileset>
	</path>

	<assertions><enable/></assertions>

	<!-- set version string based on git-describe -->
	<exec executable="git" failifexecutionfails="false"
		errorProperty="git.errror" outputproperty="git.describe" resultproperty="git.result">
		<arg value="describe" />
		<arg value="--always" />
		<arg value="--abbrev=4" />
	</exec>
	<condition property="git.revision" value="${git.describe}" else="@unknown@">
		<and>
			<equals arg1="${git.result}" arg2="0" />
			<isset property="git.describe" />
		</and>
	</condition>

	<!-- =================================================================== -->
	<!-- Miscellaneous                                                       -->
	<!-- =================================================================== -->

	<target name="dist" depends="clean-all, all" description="clean-build everything"/>

	<target name="all" depends="package, doc" description="build everything, incl. docs, GWT js"/>

	<target name="clean-all" depends="clean, clean-doc, clean-gjs" description="clean all build products, incl. docs, GWT js"/>

	<target name="help" description="display help on parameters">
		<echo message="For main build targets, see `ant -p`"/>
		<echo message=""/>
		<echo message="Test parameters (-Dtest.PARAM=true)"/>
		<echo message="  skip        Skip all tests"/>
		<echo message="  verbose     Report additional information"/>
		<echo message="  benchmark   Run benchmark tests"/>
		<echo message="  extensive   Run extensive tests"/>
		<echo message=""/>
		<echo message="Rebuild parameters (-Dsuppress.PARAM=false)"/>
		<echo message="  ext         Rebuild ext if possible, otherwise download"/>
		<echo message="  gjs         Rebuild gjs if possible, otherwise checkout"/>
		<echo message=""/>
		<echo message="Misc parameters (-DPARAM=VALUE)"/>
		<echo message="  javac.args  Command line arguments to pass to javac"/>
		<echo message=""/>
	</target>

	<target name="debug">
		<echoproperties/>
	</target>

	<!-- =================================================================== -->
	<!-- Library dependencies                                                -->
	<!-- =================================================================== -->

	<!--
	currently we only check for the most common cases of missing libraries.
	this does result in less clear error messages for more obscure setups, e.g.
	if you have debian's gwt-dev.jar but not commons-collections3.jar. however,
	to cover all scenarios would be a pain.
	-->

	<target name="env">
		<available property="lib.contrib.present" classname="freenet.node.ExtVersion" classpathref="lib.path"/>
		<available property="lib.junit.present" classname="junit.framework.Test" classpathref="lib.path"/>
		<available property="gjs.lib.gwt-user.present" classname="com.google.gwt.user.client.Window" classpathref="gjs.lib.path"/>
		<available property="gjs.lib.gwt-dev.present" classname="com.google.gwt.dev.About" classpathref="gjs.lib.path"/>
	</target>

	<target name="libdep-ext" depends="env" unless="${lib.contrib.present}">
		<fail message="freenet-ext not available"/>
	</target>

	<target name="libdep-junit" depends="env" unless="${lib.junit.present}">
		<fail message="JUnit not available"/>
	</target>

	<target name="libdep-gwt-user" depends="env" unless="${gjs.lib.gwt-user.present}">
		<fail message="GWT-user not present"/>
	</target>

	<target name="libdep-gwt-dev" depends="env" unless="${gjs.lib.gwt-dev.present}">
		<fail message="GWT-dev not present"/>
	</target>

	<!-- =================================================================== -->
	<!-- Standard build                                                      -->
	<!-- =================================================================== -->

	<target name="init">
		<mkdir dir="${main.make}"/>
		<mkdir dir="${main.dst}"/>
		<mkdir dir="${test.make}"/>
		<mkdir dir="${test.dst}"/>
	</target>

	<target name="dep" depends="dep-ext, dep-gjs"/>

	<target name="check-version-file">
		<uptodate property="version.uptodate"
		  targetfile="${main.make}/${version.src}"
		  srcfile="${main.src}/${version.src}"/>
	</target>

	<target name="build-version-file" depends="check-version-file" unless="version.uptodate">
		<!-- Create the Version file with patched revision number in ${main.make} -->
		<copy file="${main.src}/${version.src}" tofile="${main.make}/${version.src}" overwrite="true" />
		<delete file="${main.make}/${version.make}" quiet="true" />
		<replace file="${main.make}/${version.src}">
			<replacefilter token="@custom@" value="${git.revision}"/>
		</replace>
		<echo message="Updated build version to ${git.revision} in ${main.make}/${version.src}"/>
	</target>

	<target name="build" depends="init, dep, build-version-file">
		<!-- Create the time stamp -->
		<tstamp/>
		<!-- Create the build directory structure used by compile -->
		<javac srcdir="${main.src}" destdir="${main.make}" debug="on" optimize="on" source="1.5" target="1.5">
			<compilerarg line="${javac.args}"/>
			<classpath refid="lib.path"/>
			<!-- tell javac to find Version.java in ${main.make}, not ${main.src} -->
			<sourcepath><pathelement path="${main.make}"/></sourcepath>
			<!-- following a very temporary list of files to be build -->
			<include name="freenet/**/*.java"/>
			<include name="net/i2p/util/*.java"/>
			<include name="org/**/*.java"/>
			<exclude name="**/package-info.java"/>
			<exclude name="${version.src}"/>
		</javac>

		<!-- Force compile of Version.java in case compile of ${main.src} didn't trigger it -->
		<javac srcdir="${main.make}" destdir="${main.make}" debug="on" optimize="on" source="1.5" target="1.5">
			<compilerarg line="${javac.args}"/>
			<classpath refid="lib.path"/>
			<include name="${version.src}"/>
		</javac>

		<!-- Copy web interface static files to the build dir -->
		<copy todir="${main.make}/freenet/clients/http/staticfiles">
			<fileset dir="${main.src}/freenet/clients/http/staticfiles"/>
		</copy>
		<!-- Copy translation files to the build dir -->
		<copy todir="${main.make}/freenet/l10n">
			<fileset dir="${main.src}/freenet/l10n">
				<include name="freenet.l10n.*.properties"/>
				<include name="iso-*.tab"/>
			</fileset>
		</copy>
	</target>

<<<<<<< HEAD
	<target name="package" depends="build, unit" description="build standard binary packages (Freenet daemon)" >
		<jar jarfile="${main.dst}/freenet-testnet.jar" basedir="${main.make}">
=======
	<target name="package-only" depends="build">
		<jar jarfile="${main.dst}/freenet.jar" basedir="${main.make}">
>>>>>>> f0142502
			<manifest>
				<attribute name="Main-Class" value="freenet/node/Node"/>
				<attribute name="Built-By" value="${user.name}"/>
				<attribute name="Required-Ext-Version" value="${contrib.version.min}"/>
				<attribute name="Recommended-Ext-Version" value="${contrib.version.rec}"/>
				<attribute name="Class-Path" value="freenet-ext.jar" />
				<section name="common">
					<attribute name="Specification-Title" value="Freenet Testnet"/>
					<attribute name="Specification-Version" value="0.7.5"/>
					<attribute name="Specification-Vendor" value="freenetproject.org"/>
					<attribute name="Implementation-Title" value="Freenet Testnet"/>
					<attribute name="Implementation-Version" value="0.7.5 ${TODAY} ${git.revision}"/>
					<attribute name="Implementation-Vendor" value="Freenetproject.org"/>
				</section>
			</manifest>
			<exclude name="${version.src}"/>
		</jar>
	</target>

	<target name="package" depends="unit, package-only" description="build standard binary packages (Freenet daemon)"/>

	<target name="unit-build" depends="build, libdep-junit" unless="${test.skip}">
		<javac srcdir="${test.src}" destdir="${test.make}" debug="on" optimize="on" source="1.5" target="1.5">
			<compilerarg line="${javac.args}"/>
			<classpath>
				<path refid="lib.path"/>
				<pathelement path="${main.make}"/>
			</classpath>
			<include name="**/*.java"/>
			<exclude name="*.java"/>
		</javac>
		<copy todir="${test.make}/freenet/client/filter/png">
			<fileset dir="${test.src}/freenet/client/filter/png"/>
		</copy>
		<copy todir="${test.make}/freenet/client/filter/bmp">
			<fileset dir="${test.src}/freenet/client/filter/bmp"/>
		</copy>
	</target>

	<target name="unit" depends="unit-build" unless="${test.skip}">
		<junit printsummary="yes" fork="yes" haltonfailure="yes" dir="${test.dst}">
			<classpath>
				<path refid="lib.path"/>
				<pathelement path="${main.make}"/>
				<pathelement path="${test.make}"/>
			</classpath>

			<formatter type="plain" usefile="false"/>

			<batchtest fork="yes">
				<fileset dir="${test.make}">
					<include name="**/*Test.class"/>
				</fileset>
			</batchtest>
			<sysproperty key="test.verbose" value="${test.verbose}"/>
			<sysproperty key="test.benchmark" value="${test.benchmark}"/>
			<sysproperty key="test.extensive" value="${test.extensive}"/>
			<!-- TODO source needs to be edited too; the old variables were "benchmark" and "extensiveTesting" -->
			<assertions><enable/></assertions>
		</junit>
	</target>

	<target name="clean" description="clean standard build products">
		<delete dir="${main.make}"/>
		<delete dir="${main.dst}"/>
		<delete dir="${test.make}"/>
		<delete dir="${test.dst}"/>
	</target>

	<!-- =================================================================== -->
	<!-- Dependencies (contrib, ie. freenet-ext.jar)                         -->
	<!-- =================================================================== -->

	<target name="dep-ext" depends="libdep-ext" />

	<!-- =================================================================== -->
	<!-- Generate GWT code                                                   -->
	<!-- =================================================================== -->

	<target name="env-gjs">
		<available property="gjs.present" file="${gjs.dst}" type="dir"/>
	</target>

	<target name="dep-gjs" depends="env-gjs" unless="${gjs.present}">
		<antcall target="build-gjs"/>
	</target>

	<target name="build-gjs" depends="suppress-gjs, libdep-gwt-user, libdep-gwt-dev" unless="${suppress.gjs}">
		<ant antfile="build.xml" dir="${gjs.dir}">
			<reference refid="gjs.lib.path" torefid="project.class.path"/>
		</ant>
	</target>

	<target name="clean-gjs" depends="suppress-gjs" unless="${suppress.gjs}">
		<ant antfile="build.xml" dir="${gjs.dir}" target="deleteGenerated"/>
	</target>

	<target name="suppress-gjs" if="${suppress.gjs}">
		<echo message="suppress.gjs is set to true, so clean-gjs and build-gjs will skip" />
	</target>

	<!-- =================================================================== -->
	<!-- Documentation                                                       -->
	<!-- =================================================================== -->

	<target name="init-doc" unless="${doc.skip}">
		<mkdir dir="${doc.api}"/>
	</target>

	<target name="javadoc" depends="init-doc, dep" unless="${doc.skip}">
		<javadoc classpathref="lib.path" sourcepath="${main.src}" destdir="${doc.api}" use="true">
			<fileset dir="${main.src}" includes="**/*.java" />
			<classpath refid="lib.path"/>
			<link href="http://java.sun.com/j2se/1.5.0/docs/api"/>
		</javadoc>
	</target>

	<target name="doc" depends="javadoc" description="build documentation">
		<!-- currently freenet has no other documentation apart from javadocs -->
	</target>

	<target name="clean-doc" unless="${doc.skip}">
		<delete dir="${doc.api}"/>
	</target>

</project><|MERGE_RESOLUTION|>--- conflicted
+++ resolved
@@ -217,13 +217,8 @@
 		</copy>
 	</target>
 
-<<<<<<< HEAD
-	<target name="package" depends="build, unit" description="build standard binary packages (Freenet daemon)" >
-		<jar jarfile="${main.dst}/freenet-testnet.jar" basedir="${main.make}">
-=======
 	<target name="package-only" depends="build">
 		<jar jarfile="${main.dst}/freenet.jar" basedir="${main.make}">
->>>>>>> f0142502
 			<manifest>
 				<attribute name="Main-Class" value="freenet/node/Node"/>
 				<attribute name="Built-By" value="${user.name}"/>
